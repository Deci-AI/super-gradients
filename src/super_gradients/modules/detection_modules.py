from typing import Union, List
from abc import abstractmethod, ABC

import torch
from torch import nn
from omegaconf.listconfig import ListConfig
from omegaconf import DictConfig

from super_gradients.training.utils.utils import HpmStruct
from super_gradients.training.models import MobileNet, MobileNetV2, InvertedResidual
from super_gradients.training.utils.module_utils import MultiOutputModule
import super_gradients.common.factories.detection_modules_factory as det_factory


class BaseDetectionModule(nn.Module, ABC):
    """
    An interface for a module that is easy to integrate into a model with complex connections
    """

    def __init__(self, in_channels: Union[List[int], int], **kwargs):
        """
        :param in_channels: defines channels of tensor(s) that will be accepted by a module in forward
        """
        super().__init__()
        self.in_channels = in_channels

    @property
    @abstractmethod
    def out_channels(self) -> Union[List[int], int]:
        raise NotImplementedError()


class NStageBackbone(BaseDetectionModule):
    """
    A backbone with a stem -> N stages -> context module
    Returns outputs of the layers listed in out_layers
    """

    def __init__(
        self,
        in_channels: int,
        out_layers: List[str],
        stem: Union[str, HpmStruct, DictConfig],
        stages: Union[str, HpmStruct, DictConfig],
        context_module: Union[str, HpmStruct, DictConfig],
    ):
        """
        :param out_layers: names of layers to output from the following options: 'stem', 'stageN', 'context_module'
        """
        super().__init__(in_channels)
        factory = det_factory.DetectionModulesFactory()

        self.num_stages = len(stages)
        self.stem = factory.get(factory.insert_module_param(stem, "in_channels", in_channels))
        prev_channels = self.stem.out_channels
        for i in range(self.num_stages):
            new_stage = factory.get(factory.insert_module_param(stages[i], "in_channels", prev_channels))
            setattr(self, f"stage{i + 1}", new_stage)
            prev_channels = new_stage.out_channels
        self.context_module = factory.get(factory.get(factory.insert_module_param(context_module, "in_channels", prev_channels)))

        self.out_layers = out_layers
        self._out_channels = self._define_out_channels()

    def _define_out_channels(self):
        out_channels = []
        for layer in self.out_layers:
            out_channels.append(getattr(self, layer).out_channels)
        return out_channels

    @property
    def out_channels(self):
        return self._out_channels

    def forward(self, x):

        outputs = []
        all_layers = ["stem"] + [f"stage{i}" for i in range(1, self.num_stages + 1)] + ["context_module"]
        for layer in all_layers:
            x = getattr(self, layer)(x)
            if layer in self.out_layers:
                outputs.append(x)

        return outputs


class PANNeck(BaseDetectionModule):
    """
    A PAN (path aggregation network) neck with 4 stages (2 up-sampling and 2 down-sampling stages)
    Returns outputs of neck stage 2, stage 3, stage 4
    """

    def __init__(
        self,
        in_channels: List[int],
        neck1: Union[str, HpmStruct, DictConfig],
        neck2: Union[str, HpmStruct, DictConfig],
        neck3: Union[str, HpmStruct, DictConfig],
        neck4: Union[str, HpmStruct, DictConfig],
    ):
        super().__init__(in_channels)
        c3_out_channels, c4_out_channels, c5_out_channels = in_channels

        factory = det_factory.DetectionModulesFactory()
        self.neck1 = factory.get(factory.insert_module_param(neck1, "in_channels", [c5_out_channels, c4_out_channels]))
        self.neck2 = factory.get(factory.insert_module_param(neck2, "in_channels", [self.neck1.out_channels[1], c3_out_channels]))
        self.neck3 = factory.get(factory.insert_module_param(neck3, "in_channels", [self.neck2.out_channels[1], self.neck2.out_channels[0]]))
        self.neck4 = factory.get(factory.insert_module_param(neck4, "in_channels", [self.neck3.out_channels, self.neck1.out_channels[0]]))

        self._out_channels = [
            self.neck2.out_channels[1],
            self.neck3.out_channels,
            self.neck4.out_channels,
        ]

    @property
    def out_channels(self):
        return self._out_channels

    def forward(self, inputs):
        c3, c4, c5 = inputs

        x_n1_inter, x = self.neck1([c5, c4])
        x_n2_inter, p3 = self.neck2([x, c3])
        p4 = self.neck3([p3, x_n2_inter])
        p5 = self.neck4([p4, x_n1_inter])

        return p3, p4, p5


class NHeads(BaseDetectionModule):
    """
    Apply N heads in parallel and combine predictions into the shape expected by SG detection losses
    """

    def __init__(self, in_channels: List[int], num_classes: int, heads_list: Union[str, HpmStruct, DictConfig]):
        super().__init__(in_channels)
        factory = det_factory.DetectionModulesFactory()
        heads_list = self._pass_num_classes(heads_list, factory, num_classes)

        self.num_heads = len(heads_list)
        for i in range(self.num_heads):
            new_head = factory.get(factory.insert_module_param(heads_list[i], "in_channels", in_channels[i]))
            setattr(self, f"head{i + 1}", new_head)

    @staticmethod
    def _pass_num_classes(heads_list, factory, num_classes):
        for i in range(len(heads_list)):
            heads_list[i] = factory.insert_module_param(heads_list[i], "num_classes", num_classes)
        return heads_list

    @property
    def out_channels(self):
        return None

    def forward(self, inputs):
        outputs = []
        for i in range(self.num_heads):
            outputs.append(getattr(self, f"head{i + 1}")(inputs[i]))

        return self.combine_preds(outputs)

    def combine_preds(self, preds):
        outputs = []
        outputs_logits = []
        for output, output_logits in preds:
            outputs.append(output)
            outputs_logits.append(output_logits)

        return outputs if self.training else (torch.cat(outputs, 1), outputs_logits)


class MobileNetV1Backbone(BaseDetectionModule):
    """MobileNetV1 backbone with an option to return output of any layer"""

    def __init__(self, in_channels: int, out_layers: List):
        super().__init__(in_channels)
        backbone = MobileNet(backbone_mode=True, num_classes=None, in_channels=in_channels)
        self.multi_output_backbone = MultiOutputModule(backbone, out_layers)
        self._out_channels = [x.shape[1] for x in self.forward(torch.empty((1, in_channels, 64, 64)))]

    @property
    def out_channels(self) -> Union[List[int], int]:
        return self._out_channels

    def forward(self, x):
        return self.multi_output_backbone(x)


class MobileNetV2Backbone(BaseDetectionModule):
    """MobileNetV2 backbone with an option to return output of any layer"""

    def __init__(self, in_channels: int, out_layers: List, width_mult: float = 1.0, structure: List[List] = None, grouped_conv_size: int = 1):
        super().__init__(in_channels)
        backbone = MobileNetV2(
            backbone_mode=True,
            num_classes=None,
            dropout=0.0,
            width_mult=width_mult,
            structure=structure,
            grouped_conv_size=grouped_conv_size,
            in_channels=in_channels,
        )
        self.multi_output_backbone = MultiOutputModule(backbone, out_layers)
        self._out_channels = [x.shape[1] for x in self.forward(torch.empty((1, in_channels, 64, 64)))]

    @property
    def out_channels(self) -> Union[List[int], int]:
        return self._out_channels

    def forward(self, x):
        return self.multi_output_backbone(x)


class SSDNeck(BaseDetectionModule, ABC):
    """
    SSD neck which returns:
     * outputs of the backbone, unchanged
     * outputs of a custom number of additional blocks added after the last backbone stage (returns output of each block)
    Has no skips to the backbone
    """

    def __init__(self, in_channels: Union[int, List[int]], blocks_out_channels: List[int], **kwargs):
        in_channels = in_channels if isinstance(in_channels, (list, ListConfig)) else [in_channels]
        super().__init__(in_channels)
        self.neck_blocks = nn.ModuleList(self.create_blocks(in_channels[-1], blocks_out_channels, **kwargs))
        self._out_channels = in_channels + list(blocks_out_channels)

    @property
    def out_channels(self) -> Union[List[int], int]:
        return self._out_channels

    @abstractmethod
    def create_blocks(self, in_channels: int, blocks_out_channels, **kwargs):
        raise NotImplementedError()

    def forward(self, inputs):
        outputs = inputs if isinstance(inputs, list) else [inputs]

        x = outputs[-1]
        for block in self.neck_blocks:
            x = block(x)
            outputs.append(x)

        return outputs


class SSDInvertedResidualNeck(SSDNeck):
    """
    Consecutive InvertedResidual blocks each starting with stride 2
    """

    def create_blocks(self, prev_channels: int, blocks_out_channels: List[int], expand_ratios: List[float], grouped_conv_size: int):
        neck_blocks = []
        for i in range(len(blocks_out_channels)):
            out_channels = blocks_out_channels[i]
            neck_blocks.append(InvertedResidual(prev_channels, out_channels, stride=2, expand_ratio=expand_ratios[i], grouped_conv_size=grouped_conv_size))
            prev_channels = out_channels
        return neck_blocks


class SSDBottleneckNeck(SSDNeck):
    """
    Consecutive bottleneck blocks
    """

    def create_blocks(self, prev_channels: int, blocks_out_channels: List[int], bottleneck_channels: List[int], kernel_sizes: List[int], strides: List[int]):
        neck_blocks = []
        for i in range(len(blocks_out_channels)):
            mid_channels = bottleneck_channels[i]
            out_channels = blocks_out_channels[i]
            kernel_size = kernel_sizes[i]
            stride = strides[i]
            padding = 1 if stride == 2 else 0
            neck_blocks.append(
                nn.Sequential(
                    nn.Conv2d(prev_channels, mid_channels, kernel_size=1, bias=False),
                    nn.BatchNorm2d(mid_channels),
                    nn.ReLU(inplace=True),
                    nn.Conv2d(mid_channels, out_channels, kernel_size=kernel_size, padding=padding, stride=stride, bias=False),
                    nn.BatchNorm2d(out_channels),
                    nn.ReLU(inplace=True),
                )
            )
            prev_channels = out_channels
        return neck_blocks


def SeperableConv2d(in_channels: int, out_channels: int, kernel_size: int = 1, stride: int = 1, padding: int = 0, bias: bool = True):
    """Depthwise Conv2d and Pointwise Conv2d."""
    return nn.Sequential(
        nn.Conv2d(in_channels=in_channels, out_channels=in_channels, kernel_size=kernel_size, groups=in_channels, stride=stride, padding=padding, bias=bias),
        nn.BatchNorm2d(in_channels),
        nn.ReLU(),
        nn.Conv2d(in_channels=in_channels, out_channels=out_channels, kernel_size=1),
    )


class SSDHead(BaseDetectionModule):
    """
    A one-layer conv head attached to each input feature map.
    A conv is implemented as two branches: localization and classification
    """

    def __init__(self, in_channels: Union[int, List[int]], num_classes, anchors, lite):
        in_channels = in_channels if isinstance(in_channels, (list, ListConfig)) else [in_channels]
        super().__init__(in_channels)

        self.num_classes = num_classes
        self.dboxes_xy = nn.Parameter(anchors("xywh")[:, :2], requires_grad=False)
        self.dboxes_wh = nn.Parameter(anchors("xywh")[:, 2:], requires_grad=False)
        scale_xy = anchors.scale_xy
        scale_wh = anchors.scale_wh
        scales = torch.tensor([scale_xy, scale_xy, scale_wh, scale_wh])
        self.scales = nn.Parameter(scales, requires_grad=False)
        self.img_size = nn.Parameter(torch.tensor([anchors.fig_size]), requires_grad=False)
        self.num_anchors = anchors.num_anchors

        loc_blocks = []
        conf_blocks = []

        for i, (num_anch, in_c) in enumerate(zip(self.num_anchors, in_channels)):
            conv = SeperableConv2d if lite and i < len(self.num_anchors) - 1 else nn.Conv2d
            loc_blocks.append(conv(in_c, num_anch * 4, kernel_size=3, padding=1))
            conf_blocks.append(conv(in_c, num_anch * (self.num_classes + 1), kernel_size=3, padding=1))

        self.loc = nn.ModuleList(loc_blocks)
        self.conf = nn.ModuleList(conf_blocks)

    @property
    def out_channels(self) -> Union[List[int], int]:
        return None

    def forward(self, inputs):
        inputs = inputs if isinstance(inputs, list) else [inputs]

        preds = []
        for i in range(len(inputs)):
            boxes_preds = self.loc[i](inputs[i])
            class_preds = self.conf[i](inputs[i])
            preds.append([boxes_preds, class_preds])

        return self.combine_preds(preds)

    def combine_preds(self, preds):
        batch_size = preds[0][0].shape[0]

        for i in range(len(preds)):
            box_pred_map, conf_pred_map = preds[i]
            preds[i][0] = box_pred_map.view(batch_size, 4, -1)
            preds[i][1] = conf_pred_map.view(batch_size, self.num_classes + 1, -1)

        locs, confs = list(zip(*preds))
        locs, confs = torch.cat(locs, 2).contiguous(), torch.cat(confs, 2).contiguous()

        if self.training:
            # FOR 300X300 INPUT - RETURN N_BATCH X 8732 X {N_LABELS, N_LOCS} RESULTS
            return locs, confs
        else:
            bboxes_in = locs.permute(0, 2, 1)
            scores_in = confs.permute(0, 2, 1)

            bboxes_in *= self.scales

            # CONVERT RELATIVE LOCATIONS INTO ABSOLUTE LOCATION (OUTPUT LOCATIONS ARE RELATIVE TO THE DBOXES)
            xy = (bboxes_in[:, :, :2] * self.dboxes_wh + self.dboxes_xy) * self.img_size
            wh = (bboxes_in[:, :, 2:].exp() * self.dboxes_wh) * self.img_size

            # REPLACE THE CONFIDENCE OF CLASS NONE WITH OBJECT CONFIDENCE
            # SSD DOES NOT OUTPUT OBJECT CONFIDENCE, REQUIRED FOR THE NMS
            scores_in = torch.softmax(scores_in, dim=-1)
            classes_conf = scores_in[:, :, 1:]
            obj_conf = torch.max(classes_conf, dim=2)[0].unsqueeze(dim=-1)

            return torch.cat((xy, wh, obj_conf, classes_conf), dim=2), (locs, confs)


<<<<<<< HEAD
=======
class NStageBackbone(BaseDetectionModule):
    """
    A backbone with a stem -> N stages -> context module
    Returns outputs of the layers listed in out_layers
    """

    def __init__(
        self,
        in_channels: int,
        out_layers: List[str],
        stem: Union[str, HpmStruct, DictConfig],
        stages: Union[str, HpmStruct, DictConfig],
        context_module: Union[str, HpmStruct, DictConfig],
    ):
        """
        :param out_layers: names of layers to output from the following options: 'stem', 'stageN', 'context_module'
        """
        super().__init__(in_channels)
        factory = det_factory.DetectionModulesFactory()

        self.num_stages = len(stages)
        self.stem = factory.get(factory.insert_module_param(stem, "in_channels", in_channels))
        prev_channels = self.stem.out_channels
        for i in range(self.num_stages):
            new_stage = factory.get(factory.insert_module_param(stages[i], "in_channels", prev_channels))
            setattr(self, f"stage{i + 1}", new_stage)
            prev_channels = new_stage.out_channels
        self.context_module = factory.get(factory.get(factory.insert_module_param(context_module, "in_channels", prev_channels)))

        self.out_layers = out_layers
        self._out_channels = self._define_out_channels()

    def _define_out_channels(self):
        out_channels = []
        for layer in self.out_layers:
            out_channels.append(getattr(self, layer).out_channels)
        return out_channels

    @property
    def out_channels(self):
        return self._out_channels

    def forward(self, x):

        outputs = []
        all_layers = ["stem"] + [f"stage{i}" for i in range(1, self.num_stages + 1)] + ["context_module"]
        for layer in all_layers:
            x = getattr(self, layer)(x)
            if layer in self.out_layers:
                outputs.append(x)

        return outputs


class PANNeck(BaseDetectionModule):
    """
    A PAN (path aggregation network) neck with 4 stages (2 up-sampling and 2 down-sampling stages)
    Returns outputs of neck stage 2, stage 3, stage 4
    """

    def __init__(
        self,
        in_channels: List[int],
        neck1: Union[str, HpmStruct, DictConfig],
        neck2: Union[str, HpmStruct, DictConfig],
        neck3: Union[str, HpmStruct, DictConfig],
        neck4: Union[str, HpmStruct, DictConfig],
    ):
        super().__init__(in_channels)
        c3_out_channels, c4_out_channels, c5_out_channels = in_channels

        factory = det_factory.DetectionModulesFactory()
        self.neck1 = factory.get(factory.insert_module_param(neck1, "in_channels", [c5_out_channels, c4_out_channels]))
        self.neck2 = factory.get(factory.insert_module_param(neck2, "in_channels", [self.neck1.out_channels[1], c3_out_channels]))
        self.neck3 = factory.get(factory.insert_module_param(neck3, "in_channels", [self.neck2.out_channels[1], self.neck2.out_channels[0]]))
        self.neck4 = factory.get(factory.insert_module_param(neck4, "in_channels", [self.neck3.out_channels, self.neck1.out_channels[0]]))

        self._out_channels = [
            self.neck2.out_channels[1],
            self.neck3.out_channels,
            self.neck4.out_channels,
        ]

    @property
    def out_channels(self):
        return self._out_channels

    def forward(self, inputs):
        c3, c4, c5 = inputs

        x_n1_inter, x = self.neck1([c5, c4])
        x_n2_inter, p3 = self.neck2([x, c3])
        p4 = self.neck3([p3, x_n2_inter])
        p5 = self.neck4([p4, x_n1_inter])

        return p3, p4, p5


class NHeads(BaseDetectionModule):
    """
    Apply N heads in parallel and combine predictions into the shape expected by SG detection losses
    """

    def __init__(self, in_channels: List[int], num_classes: int, heads_list: Union[str, HpmStruct, DictConfig]):
        super().__init__(in_channels)
        factory = det_factory.DetectionModulesFactory()
        heads_list = self._pass_num_classes(heads_list, factory, num_classes)

        self.num_heads = len(heads_list)
        for i in range(self.num_heads):
            new_head = factory.get(factory.insert_module_param(heads_list[i], "in_channels", in_channels[i]))
            setattr(self, f"head{i + 1}", new_head)

    @staticmethod
    def _pass_num_classes(heads_list, factory, num_classes):
        for i in range(len(heads_list)):
            heads_list[i] = factory.insert_module_param(heads_list[i], "num_classes", num_classes)
        return heads_list

    @property
    def out_channels(self):
        return None

    def forward(self, inputs):
        outputs = []
        for i in range(self.num_heads):
            outputs.append(getattr(self, f"head{i + 1}")(inputs[i]))

        return self.combine_preds(outputs)

    def combine_preds(self, preds):
        outputs = []
        outputs_logits = []
        for output, output_logits in preds:
            outputs.append(output)
            outputs_logits.append(output_logits)

        return outputs if self.training else (torch.cat(outputs, 1), outputs_logits)


class MultiOutputBackbone(BaseDetectionModule):
    """
    Defines a backbone using MultiOutputModule with the interface of BaseDetectionModule
    """

    def __init__(self, in_channels: int, backbone: nn.Module, out_layers: List):
        super().__init__(in_channels)
        self.multi_output_backbone = MultiOutputModule(backbone, out_layers)
        self._out_channels = [x.shape[1] for x in self.forward(torch.empty((1, in_channels, 64, 64)))]

    @property
    def out_channels(self) -> Union[List[int], int]:
        return self._out_channels

    def forward(self, x):
        return self.multi_output_backbone(x)


class MobileNetV1Backbone(MultiOutputBackbone):
    """MobileNetV1 backbone with an option to return output of any layer"""

    def __init__(self, in_channels: int, out_layers: List):
        backbone = MobileNet(backbone_mode=True, num_classes=None, in_channels=in_channels)
        super().__init__(in_channels, backbone, out_layers)


class MobileNetV2Backbone(MultiOutputBackbone):
    """MobileNetV2 backbone with an option to return output of any layer"""

    def __init__(self, in_channels: int, out_layers: List, width_mult: float = 1.0, structure: List[List] = None, grouped_conv_size: int = 1):
        backbone = MobileNetV2(
            backbone_mode=True,
            num_classes=None,
            dropout=0.0,
            width_mult=width_mult,
            structure=structure,
            grouped_conv_size=grouped_conv_size,
            in_channels=in_channels,
        )
        super().__init__(in_channels, backbone, out_layers)


class SSDNeck(BaseDetectionModule, ABC):
    """
    SSD neck which returns:
     * outputs of the backbone, unchanged
     * outputs of a custom number of additional blocks added after the last backbone stage (returns output of each block)
    Has no skips to the backbone
    """

    def __init__(self, in_channels: Union[int, List[int]], blocks_out_channels: List[int], **kwargs):
        in_channels = in_channels if isinstance(in_channels, (list, ListConfig)) else [in_channels]
        super().__init__(in_channels)
        self.neck_blocks = nn.ModuleList(self.create_blocks(in_channels[-1], blocks_out_channels, **kwargs))
        self._out_channels = in_channels + list(blocks_out_channels)

    @property
    def out_channels(self) -> Union[List[int], int]:
        return self._out_channels

    @abstractmethod
    def create_blocks(self, in_channels: int, blocks_out_channels, **kwargs):
        raise NotImplementedError()

    def forward(self, inputs):
        outputs = inputs if isinstance(inputs, list) else [inputs]

        x = outputs[-1]
        for block in self.neck_blocks:
            x = block(x)
            outputs.append(x)

        return outputs


class SSDInvertedResidualNeck(SSDNeck):
    """
    Consecutive InvertedResidual blocks each starting with stride 2
    """

    def create_blocks(self, prev_channels: int, blocks_out_channels: List[int], expand_ratios: List[float], grouped_conv_size: int):
        neck_blocks = []
        for i in range(len(blocks_out_channels)):
            out_channels = blocks_out_channels[i]
            neck_blocks.append(InvertedResidual(prev_channels, out_channels, stride=2, expand_ratio=expand_ratios[i], grouped_conv_size=grouped_conv_size))
            prev_channels = out_channels
        return neck_blocks


class SSDBottleneckNeck(SSDNeck):
    """
    Consecutive bottleneck blocks
    """

    def create_blocks(self, prev_channels: int, blocks_out_channels: List[int], bottleneck_channels: List[int], kernel_sizes: List[int], strides: List[int]):
        neck_blocks = []
        for i in range(len(blocks_out_channels)):
            mid_channels = bottleneck_channels[i]
            out_channels = blocks_out_channels[i]
            kernel_size = kernel_sizes[i]
            stride = strides[i]
            padding = 1 if stride == 2 else 0
            neck_blocks.append(
                nn.Sequential(
                    nn.Conv2d(prev_channels, mid_channels, kernel_size=1, bias=False),
                    nn.BatchNorm2d(mid_channels),
                    nn.ReLU(inplace=True),
                    nn.Conv2d(mid_channels, out_channels, kernel_size=kernel_size, padding=padding, stride=stride, bias=False),
                    nn.BatchNorm2d(out_channels),
                    nn.ReLU(inplace=True),
                )
            )
            prev_channels = out_channels
        return neck_blocks


def SeperableConv2d(in_channels: int, out_channels: int, kernel_size: int = 1, stride: int = 1, padding: int = 0, bias: bool = True):
    """Depthwise Conv2d and Pointwise Conv2d."""
    return nn.Sequential(
        nn.Conv2d(in_channels=in_channels, out_channels=in_channels, kernel_size=kernel_size, groups=in_channels, stride=stride, padding=padding, bias=bias),
        nn.BatchNorm2d(in_channels),
        nn.ReLU(),
        nn.Conv2d(in_channels=in_channels, out_channels=out_channels, kernel_size=1),
    )


class SSDHead(BaseDetectionModule):
    """
    A one-layer conv head attached to each input feature map.
    A conv is implemented as two branches: localization and classification
    """

    def __init__(self, in_channels: Union[int, List[int]], num_classes, anchors, lite):
        in_channels = in_channels if isinstance(in_channels, (list, ListConfig)) else [in_channels]
        super().__init__(in_channels)

        self.num_classes = num_classes
        self.dboxes_xy = nn.Parameter(anchors("xywh")[:, :2], requires_grad=False)
        self.dboxes_wh = nn.Parameter(anchors("xywh")[:, 2:], requires_grad=False)
        scale_xy = anchors.scale_xy
        scale_wh = anchors.scale_wh
        scales = torch.tensor([scale_xy, scale_xy, scale_wh, scale_wh])
        self.scales = nn.Parameter(scales, requires_grad=False)
        self.img_size = nn.Parameter(torch.tensor([anchors.fig_size]), requires_grad=False)
        self.num_anchors = anchors.num_anchors

        loc_blocks = []
        conf_blocks = []

        for i, (num_anch, in_c) in enumerate(zip(self.num_anchors, in_channels)):
            conv = SeperableConv2d if lite and i < len(self.num_anchors) - 1 else nn.Conv2d
            loc_blocks.append(conv(in_c, num_anch * 4, kernel_size=3, padding=1))
            conf_blocks.append(conv(in_c, num_anch * (self.num_classes + 1), kernel_size=3, padding=1))

        self.loc = nn.ModuleList(loc_blocks)
        self.conf = nn.ModuleList(conf_blocks)

    @property
    def out_channels(self) -> Union[List[int], int]:
        return None

    def forward(self, inputs):
        inputs = inputs if isinstance(inputs, list) else [inputs]

        preds = []
        for i in range(len(inputs)):
            boxes_preds = self.loc[i](inputs[i])
            class_preds = self.conf[i](inputs[i])
            preds.append([boxes_preds, class_preds])

        return self.combine_preds(preds)

    def combine_preds(self, preds):
        batch_size = preds[0][0].shape[0]

        for i in range(len(preds)):
            box_pred_map, conf_pred_map = preds[i]
            preds[i][0] = box_pred_map.view(batch_size, 4, -1)
            preds[i][1] = conf_pred_map.view(batch_size, self.num_classes + 1, -1)

        locs, confs = list(zip(*preds))
        locs, confs = torch.cat(locs, 2).contiguous(), torch.cat(confs, 2).contiguous()

        if self.training:
            # FOR 300X300 INPUT - RETURN N_BATCH X 8732 X {N_LABELS, N_LOCS} RESULTS
            return locs, confs
        else:
            bboxes_in = locs.permute(0, 2, 1)
            scores_in = confs.permute(0, 2, 1)

            bboxes_in *= self.scales

            # CONVERT RELATIVE LOCATIONS INTO ABSOLUTE LOCATION (OUTPUT LOCATIONS ARE RELATIVE TO THE DBOXES)
            xy = (bboxes_in[:, :, :2] * self.dboxes_wh + self.dboxes_xy) * self.img_size
            wh = (bboxes_in[:, :, 2:].exp() * self.dboxes_wh) * self.img_size

            # REPLACE THE CONFIDENCE OF CLASS NONE WITH OBJECT CONFIDENCE
            # SSD DOES NOT OUTPUT OBJECT CONFIDENCE, REQUIRED FOR THE NMS
            scores_in = torch.softmax(scores_in, dim=-1)
            classes_conf = scores_in[:, :, 1:]
            obj_conf = torch.max(classes_conf, dim=2)[0].unsqueeze(dim=-1)

            return torch.cat((xy, wh, obj_conf, classes_conf), dim=2), (locs, confs)


>>>>>>> 7c20a4c9
ALL_DETECTION_MODULES = {
    "MobileNetV1Backbone": MobileNetV1Backbone,
    "MobileNetV2Backbone": MobileNetV2Backbone,
    "SSDInvertedResidualNeck": SSDInvertedResidualNeck,
    "SSDBottleneckNeck": SSDBottleneckNeck,
    "SSDHead": SSDHead,
    "NStageBackbone": NStageBackbone,
    "PANNeck": PANNeck,
    "NHeads": NHeads,
}<|MERGE_RESOLUTION|>--- conflicted
+++ resolved
@@ -27,6 +27,9 @@
     @property
     @abstractmethod
     def out_channels(self) -> Union[List[int], int]:
+        """
+        :return: channels of tensor(s) that will be returned by a module  in forward
+        """
         raise NotImplementedError()
 
 
@@ -170,12 +173,13 @@
         return outputs if self.training else (torch.cat(outputs, 1), outputs_logits)
 
 
-class MobileNetV1Backbone(BaseDetectionModule):
-    """MobileNetV1 backbone with an option to return output of any layer"""
-
-    def __init__(self, in_channels: int, out_layers: List):
-        super().__init__(in_channels)
-        backbone = MobileNet(backbone_mode=True, num_classes=None, in_channels=in_channels)
+class MultiOutputBackbone(BaseDetectionModule):
+    """
+    Defines a backbone using MultiOutputModule with the interface of BaseDetectionModule
+    """
+
+    def __init__(self, in_channels: int, backbone: nn.Module, out_layers: List):
+        super().__init__(in_channels)
         self.multi_output_backbone = MultiOutputModule(backbone, out_layers)
         self._out_channels = [x.shape[1] for x in self.forward(torch.empty((1, in_channels, 64, 64)))]
 
@@ -187,11 +191,18 @@
         return self.multi_output_backbone(x)
 
 
-class MobileNetV2Backbone(BaseDetectionModule):
+class MobileNetV1Backbone(MultiOutputBackbone):
+    """MobileNetV1 backbone with an option to return output of any layer"""
+
+    def __init__(self, in_channels: int, out_layers: List):
+        backbone = MobileNet(backbone_mode=True, num_classes=None, in_channels=in_channels)
+        super().__init__(in_channels, backbone, out_layers)
+
+
+class MobileNetV2Backbone(MultiOutputBackbone):
     """MobileNetV2 backbone with an option to return output of any layer"""
 
     def __init__(self, in_channels: int, out_layers: List, width_mult: float = 1.0, structure: List[List] = None, grouped_conv_size: int = 1):
-        super().__init__(in_channels)
         backbone = MobileNetV2(
             backbone_mode=True,
             num_classes=None,
@@ -201,15 +212,7 @@
             grouped_conv_size=grouped_conv_size,
             in_channels=in_channels,
         )
-        self.multi_output_backbone = MultiOutputModule(backbone, out_layers)
-        self._out_channels = [x.shape[1] for x in self.forward(torch.empty((1, in_channels, 64, 64)))]
-
-    @property
-    def out_channels(self) -> Union[List[int], int]:
-        return self._out_channels
-
-    def forward(self, x):
-        return self.multi_output_backbone(x)
+        super().__init__(in_channels, backbone, out_layers)
 
 
 class SSDNeck(BaseDetectionModule, ABC):
@@ -375,354 +378,6 @@
             return torch.cat((xy, wh, obj_conf, classes_conf), dim=2), (locs, confs)
 
 
-<<<<<<< HEAD
-=======
-class NStageBackbone(BaseDetectionModule):
-    """
-    A backbone with a stem -> N stages -> context module
-    Returns outputs of the layers listed in out_layers
-    """
-
-    def __init__(
-        self,
-        in_channels: int,
-        out_layers: List[str],
-        stem: Union[str, HpmStruct, DictConfig],
-        stages: Union[str, HpmStruct, DictConfig],
-        context_module: Union[str, HpmStruct, DictConfig],
-    ):
-        """
-        :param out_layers: names of layers to output from the following options: 'stem', 'stageN', 'context_module'
-        """
-        super().__init__(in_channels)
-        factory = det_factory.DetectionModulesFactory()
-
-        self.num_stages = len(stages)
-        self.stem = factory.get(factory.insert_module_param(stem, "in_channels", in_channels))
-        prev_channels = self.stem.out_channels
-        for i in range(self.num_stages):
-            new_stage = factory.get(factory.insert_module_param(stages[i], "in_channels", prev_channels))
-            setattr(self, f"stage{i + 1}", new_stage)
-            prev_channels = new_stage.out_channels
-        self.context_module = factory.get(factory.get(factory.insert_module_param(context_module, "in_channels", prev_channels)))
-
-        self.out_layers = out_layers
-        self._out_channels = self._define_out_channels()
-
-    def _define_out_channels(self):
-        out_channels = []
-        for layer in self.out_layers:
-            out_channels.append(getattr(self, layer).out_channels)
-        return out_channels
-
-    @property
-    def out_channels(self):
-        return self._out_channels
-
-    def forward(self, x):
-
-        outputs = []
-        all_layers = ["stem"] + [f"stage{i}" for i in range(1, self.num_stages + 1)] + ["context_module"]
-        for layer in all_layers:
-            x = getattr(self, layer)(x)
-            if layer in self.out_layers:
-                outputs.append(x)
-
-        return outputs
-
-
-class PANNeck(BaseDetectionModule):
-    """
-    A PAN (path aggregation network) neck with 4 stages (2 up-sampling and 2 down-sampling stages)
-    Returns outputs of neck stage 2, stage 3, stage 4
-    """
-
-    def __init__(
-        self,
-        in_channels: List[int],
-        neck1: Union[str, HpmStruct, DictConfig],
-        neck2: Union[str, HpmStruct, DictConfig],
-        neck3: Union[str, HpmStruct, DictConfig],
-        neck4: Union[str, HpmStruct, DictConfig],
-    ):
-        super().__init__(in_channels)
-        c3_out_channels, c4_out_channels, c5_out_channels = in_channels
-
-        factory = det_factory.DetectionModulesFactory()
-        self.neck1 = factory.get(factory.insert_module_param(neck1, "in_channels", [c5_out_channels, c4_out_channels]))
-        self.neck2 = factory.get(factory.insert_module_param(neck2, "in_channels", [self.neck1.out_channels[1], c3_out_channels]))
-        self.neck3 = factory.get(factory.insert_module_param(neck3, "in_channels", [self.neck2.out_channels[1], self.neck2.out_channels[0]]))
-        self.neck4 = factory.get(factory.insert_module_param(neck4, "in_channels", [self.neck3.out_channels, self.neck1.out_channels[0]]))
-
-        self._out_channels = [
-            self.neck2.out_channels[1],
-            self.neck3.out_channels,
-            self.neck4.out_channels,
-        ]
-
-    @property
-    def out_channels(self):
-        return self._out_channels
-
-    def forward(self, inputs):
-        c3, c4, c5 = inputs
-
-        x_n1_inter, x = self.neck1([c5, c4])
-        x_n2_inter, p3 = self.neck2([x, c3])
-        p4 = self.neck3([p3, x_n2_inter])
-        p5 = self.neck4([p4, x_n1_inter])
-
-        return p3, p4, p5
-
-
-class NHeads(BaseDetectionModule):
-    """
-    Apply N heads in parallel and combine predictions into the shape expected by SG detection losses
-    """
-
-    def __init__(self, in_channels: List[int], num_classes: int, heads_list: Union[str, HpmStruct, DictConfig]):
-        super().__init__(in_channels)
-        factory = det_factory.DetectionModulesFactory()
-        heads_list = self._pass_num_classes(heads_list, factory, num_classes)
-
-        self.num_heads = len(heads_list)
-        for i in range(self.num_heads):
-            new_head = factory.get(factory.insert_module_param(heads_list[i], "in_channels", in_channels[i]))
-            setattr(self, f"head{i + 1}", new_head)
-
-    @staticmethod
-    def _pass_num_classes(heads_list, factory, num_classes):
-        for i in range(len(heads_list)):
-            heads_list[i] = factory.insert_module_param(heads_list[i], "num_classes", num_classes)
-        return heads_list
-
-    @property
-    def out_channels(self):
-        return None
-
-    def forward(self, inputs):
-        outputs = []
-        for i in range(self.num_heads):
-            outputs.append(getattr(self, f"head{i + 1}")(inputs[i]))
-
-        return self.combine_preds(outputs)
-
-    def combine_preds(self, preds):
-        outputs = []
-        outputs_logits = []
-        for output, output_logits in preds:
-            outputs.append(output)
-            outputs_logits.append(output_logits)
-
-        return outputs if self.training else (torch.cat(outputs, 1), outputs_logits)
-
-
-class MultiOutputBackbone(BaseDetectionModule):
-    """
-    Defines a backbone using MultiOutputModule with the interface of BaseDetectionModule
-    """
-
-    def __init__(self, in_channels: int, backbone: nn.Module, out_layers: List):
-        super().__init__(in_channels)
-        self.multi_output_backbone = MultiOutputModule(backbone, out_layers)
-        self._out_channels = [x.shape[1] for x in self.forward(torch.empty((1, in_channels, 64, 64)))]
-
-    @property
-    def out_channels(self) -> Union[List[int], int]:
-        return self._out_channels
-
-    def forward(self, x):
-        return self.multi_output_backbone(x)
-
-
-class MobileNetV1Backbone(MultiOutputBackbone):
-    """MobileNetV1 backbone with an option to return output of any layer"""
-
-    def __init__(self, in_channels: int, out_layers: List):
-        backbone = MobileNet(backbone_mode=True, num_classes=None, in_channels=in_channels)
-        super().__init__(in_channels, backbone, out_layers)
-
-
-class MobileNetV2Backbone(MultiOutputBackbone):
-    """MobileNetV2 backbone with an option to return output of any layer"""
-
-    def __init__(self, in_channels: int, out_layers: List, width_mult: float = 1.0, structure: List[List] = None, grouped_conv_size: int = 1):
-        backbone = MobileNetV2(
-            backbone_mode=True,
-            num_classes=None,
-            dropout=0.0,
-            width_mult=width_mult,
-            structure=structure,
-            grouped_conv_size=grouped_conv_size,
-            in_channels=in_channels,
-        )
-        super().__init__(in_channels, backbone, out_layers)
-
-
-class SSDNeck(BaseDetectionModule, ABC):
-    """
-    SSD neck which returns:
-     * outputs of the backbone, unchanged
-     * outputs of a custom number of additional blocks added after the last backbone stage (returns output of each block)
-    Has no skips to the backbone
-    """
-
-    def __init__(self, in_channels: Union[int, List[int]], blocks_out_channels: List[int], **kwargs):
-        in_channels = in_channels if isinstance(in_channels, (list, ListConfig)) else [in_channels]
-        super().__init__(in_channels)
-        self.neck_blocks = nn.ModuleList(self.create_blocks(in_channels[-1], blocks_out_channels, **kwargs))
-        self._out_channels = in_channels + list(blocks_out_channels)
-
-    @property
-    def out_channels(self) -> Union[List[int], int]:
-        return self._out_channels
-
-    @abstractmethod
-    def create_blocks(self, in_channels: int, blocks_out_channels, **kwargs):
-        raise NotImplementedError()
-
-    def forward(self, inputs):
-        outputs = inputs if isinstance(inputs, list) else [inputs]
-
-        x = outputs[-1]
-        for block in self.neck_blocks:
-            x = block(x)
-            outputs.append(x)
-
-        return outputs
-
-
-class SSDInvertedResidualNeck(SSDNeck):
-    """
-    Consecutive InvertedResidual blocks each starting with stride 2
-    """
-
-    def create_blocks(self, prev_channels: int, blocks_out_channels: List[int], expand_ratios: List[float], grouped_conv_size: int):
-        neck_blocks = []
-        for i in range(len(blocks_out_channels)):
-            out_channels = blocks_out_channels[i]
-            neck_blocks.append(InvertedResidual(prev_channels, out_channels, stride=2, expand_ratio=expand_ratios[i], grouped_conv_size=grouped_conv_size))
-            prev_channels = out_channels
-        return neck_blocks
-
-
-class SSDBottleneckNeck(SSDNeck):
-    """
-    Consecutive bottleneck blocks
-    """
-
-    def create_blocks(self, prev_channels: int, blocks_out_channels: List[int], bottleneck_channels: List[int], kernel_sizes: List[int], strides: List[int]):
-        neck_blocks = []
-        for i in range(len(blocks_out_channels)):
-            mid_channels = bottleneck_channels[i]
-            out_channels = blocks_out_channels[i]
-            kernel_size = kernel_sizes[i]
-            stride = strides[i]
-            padding = 1 if stride == 2 else 0
-            neck_blocks.append(
-                nn.Sequential(
-                    nn.Conv2d(prev_channels, mid_channels, kernel_size=1, bias=False),
-                    nn.BatchNorm2d(mid_channels),
-                    nn.ReLU(inplace=True),
-                    nn.Conv2d(mid_channels, out_channels, kernel_size=kernel_size, padding=padding, stride=stride, bias=False),
-                    nn.BatchNorm2d(out_channels),
-                    nn.ReLU(inplace=True),
-                )
-            )
-            prev_channels = out_channels
-        return neck_blocks
-
-
-def SeperableConv2d(in_channels: int, out_channels: int, kernel_size: int = 1, stride: int = 1, padding: int = 0, bias: bool = True):
-    """Depthwise Conv2d and Pointwise Conv2d."""
-    return nn.Sequential(
-        nn.Conv2d(in_channels=in_channels, out_channels=in_channels, kernel_size=kernel_size, groups=in_channels, stride=stride, padding=padding, bias=bias),
-        nn.BatchNorm2d(in_channels),
-        nn.ReLU(),
-        nn.Conv2d(in_channels=in_channels, out_channels=out_channels, kernel_size=1),
-    )
-
-
-class SSDHead(BaseDetectionModule):
-    """
-    A one-layer conv head attached to each input feature map.
-    A conv is implemented as two branches: localization and classification
-    """
-
-    def __init__(self, in_channels: Union[int, List[int]], num_classes, anchors, lite):
-        in_channels = in_channels if isinstance(in_channels, (list, ListConfig)) else [in_channels]
-        super().__init__(in_channels)
-
-        self.num_classes = num_classes
-        self.dboxes_xy = nn.Parameter(anchors("xywh")[:, :2], requires_grad=False)
-        self.dboxes_wh = nn.Parameter(anchors("xywh")[:, 2:], requires_grad=False)
-        scale_xy = anchors.scale_xy
-        scale_wh = anchors.scale_wh
-        scales = torch.tensor([scale_xy, scale_xy, scale_wh, scale_wh])
-        self.scales = nn.Parameter(scales, requires_grad=False)
-        self.img_size = nn.Parameter(torch.tensor([anchors.fig_size]), requires_grad=False)
-        self.num_anchors = anchors.num_anchors
-
-        loc_blocks = []
-        conf_blocks = []
-
-        for i, (num_anch, in_c) in enumerate(zip(self.num_anchors, in_channels)):
-            conv = SeperableConv2d if lite and i < len(self.num_anchors) - 1 else nn.Conv2d
-            loc_blocks.append(conv(in_c, num_anch * 4, kernel_size=3, padding=1))
-            conf_blocks.append(conv(in_c, num_anch * (self.num_classes + 1), kernel_size=3, padding=1))
-
-        self.loc = nn.ModuleList(loc_blocks)
-        self.conf = nn.ModuleList(conf_blocks)
-
-    @property
-    def out_channels(self) -> Union[List[int], int]:
-        return None
-
-    def forward(self, inputs):
-        inputs = inputs if isinstance(inputs, list) else [inputs]
-
-        preds = []
-        for i in range(len(inputs)):
-            boxes_preds = self.loc[i](inputs[i])
-            class_preds = self.conf[i](inputs[i])
-            preds.append([boxes_preds, class_preds])
-
-        return self.combine_preds(preds)
-
-    def combine_preds(self, preds):
-        batch_size = preds[0][0].shape[0]
-
-        for i in range(len(preds)):
-            box_pred_map, conf_pred_map = preds[i]
-            preds[i][0] = box_pred_map.view(batch_size, 4, -1)
-            preds[i][1] = conf_pred_map.view(batch_size, self.num_classes + 1, -1)
-
-        locs, confs = list(zip(*preds))
-        locs, confs = torch.cat(locs, 2).contiguous(), torch.cat(confs, 2).contiguous()
-
-        if self.training:
-            # FOR 300X300 INPUT - RETURN N_BATCH X 8732 X {N_LABELS, N_LOCS} RESULTS
-            return locs, confs
-        else:
-            bboxes_in = locs.permute(0, 2, 1)
-            scores_in = confs.permute(0, 2, 1)
-
-            bboxes_in *= self.scales
-
-            # CONVERT RELATIVE LOCATIONS INTO ABSOLUTE LOCATION (OUTPUT LOCATIONS ARE RELATIVE TO THE DBOXES)
-            xy = (bboxes_in[:, :, :2] * self.dboxes_wh + self.dboxes_xy) * self.img_size
-            wh = (bboxes_in[:, :, 2:].exp() * self.dboxes_wh) * self.img_size
-
-            # REPLACE THE CONFIDENCE OF CLASS NONE WITH OBJECT CONFIDENCE
-            # SSD DOES NOT OUTPUT OBJECT CONFIDENCE, REQUIRED FOR THE NMS
-            scores_in = torch.softmax(scores_in, dim=-1)
-            classes_conf = scores_in[:, :, 1:]
-            obj_conf = torch.max(classes_conf, dim=2)[0].unsqueeze(dim=-1)
-
-            return torch.cat((xy, wh, obj_conf, classes_conf), dim=2), (locs, confs)
-
-
->>>>>>> 7c20a4c9
 ALL_DETECTION_MODULES = {
     "MobileNetV1Backbone": MobileNetV1Backbone,
     "MobileNetV2Backbone": MobileNetV2Backbone,

from .conv_bn_act_block import ConvBNAct
from .conv_bn_relu_block import ConvBNReLU
from .repvgg_block import RepVGGBlock
from .se_blocks import SEBlock, EffectiveSEBlock
from .skip_connections import Residual, SkipConnection, CrossModelSkipConnection, BackboneInternalSkipConnection, HeadInternalSkipConnection
<<<<<<< HEAD
from .quantization import (
    QuantResidual,
    QuantSkipConnection,
    QuantCrossModelSkipConnection,
    QuantBackboneInternalSkipConnection,
    QuantHeadInternalSkipConnection,
    QuantBottleneck,
)

=======
from super_gradients.common.abstractions.abstract_logger import get_logger
>>>>>>> c455a520

__all__ = [
    "ConvBNAct",
    "ConvBNReLU",
    "RepVGGBlock",
    "SEBlock",
    "EffectiveSEBlock",
    "Residual",
    "SkipConnection",
    "CrossModelSkipConnection",
    "BackboneInternalSkipConnection",
    "HeadInternalSkipConnection",
<<<<<<< HEAD
    "QuantResidual",
    "QuantSkipConnection",
    "QuantCrossModelSkipConnection",
    "QuantBackboneInternalSkipConnection",
    "QuantHeadInternalSkipConnection",
    "QuantBottleneck",
]
=======
]

logger = get_logger(__name__)
try:
    # flake8 respects only the first occurence of __all__ defined in the module's root
    from .quantization import QuantBottleneck  # noqa: F401
    from .quantization import QuantResidual  # noqa: F401
    from .quantization import QuantSkipConnection  # noqa: F401
    from .quantization import QuantCrossModelSkipConnection  # noqa: F401
    from .quantization import QuantBackboneInternalSkipConnection  # noqa: F401
    from .quantization import QuantHeadInternalSkipConnection  # noqa: F401

    quant_extensions = [
        "QuantBottleneck",
        "QuantResidual",
        "QuantSkipConnection",
        "QuantCrossModelSkipConnection",
        "QuantBackboneInternalSkipConnection",
        "QuantHeadInternalSkipConnection",
    ]

except (ImportError, NameError, ModuleNotFoundError) as import_err:
    logger.debug(f"Failed to import pytorch_quantization: {import_err}")
    quant_extensions = None


if quant_extensions is not None:
    __all__.extend(quant_extensions)
>>>>>>> c455a520
<|MERGE_RESOLUTION|>--- conflicted
+++ resolved
@@ -3,19 +3,7 @@
 from .repvgg_block import RepVGGBlock
 from .se_blocks import SEBlock, EffectiveSEBlock
 from .skip_connections import Residual, SkipConnection, CrossModelSkipConnection, BackboneInternalSkipConnection, HeadInternalSkipConnection
-<<<<<<< HEAD
-from .quantization import (
-    QuantResidual,
-    QuantSkipConnection,
-    QuantCrossModelSkipConnection,
-    QuantBackboneInternalSkipConnection,
-    QuantHeadInternalSkipConnection,
-    QuantBottleneck,
-)
-
-=======
 from super_gradients.common.abstractions.abstract_logger import get_logger
->>>>>>> c455a520
 
 __all__ = [
     "ConvBNAct",
@@ -28,15 +16,6 @@
     "CrossModelSkipConnection",
     "BackboneInternalSkipConnection",
     "HeadInternalSkipConnection",
-<<<<<<< HEAD
-    "QuantResidual",
-    "QuantSkipConnection",
-    "QuantCrossModelSkipConnection",
-    "QuantBackboneInternalSkipConnection",
-    "QuantHeadInternalSkipConnection",
-    "QuantBottleneck",
-]
-=======
 ]
 
 logger = get_logger(__name__)
@@ -64,5 +43,4 @@
 
 
 if quant_extensions is not None:
-    __all__.extend(quant_extensions)
->>>>>>> c455a520
+    __all__.extend(quant_extensions)
<<<<<<< HEAD
import logging
=======
>>>>>>> e1fe52b0
import sys
import pkg_resources
from pkg_resources import parse_version
from packaging.specifiers import SpecifierSet
from typing import List, Optional
from pathlib import Path


from super_gradients.common.abstractions.abstract_logger import get_logger
from super_gradients.common.environment.ddp_utils import is_main_process

logger = get_logger(__name__, "DEBUG")


def format_error_msg(test_name: str, error_msg: str) -> str:
    """Format an error message in the appropriate format.

    :param test_name:   Name of the test being tested.
    :param error_msg:   Message to format in appropriate format.
    :return:            Formatted message
    """
    return f"\33[31mFailed to verify {test_name}: {error_msg}\33[0m"


def check_os():
    """Check the operating system name and platform."""

    if "linux" not in sys.platform.lower():
        error = "Deci officially supports only Linux kernels. Some features may not work as expected."
        logger.error(msg=format_error_msg(test_name="operating system", error_msg=error))


def get_requirements_path(requirements_file_name: str) -> Optional[Path]:
    """Get the path of requirement.txt from the root if exist.
    There is a difference when installed from artifact or locally.
        - In the first case, requirements.txt is copied to the package during the CI.
        - In the second case, requirements.txt in the root of the project.

    Note: This is because when installed from artifact only the source code is accessible, so requirements.txt has to be
          copied to the package root (./src/super_gradients). This is automatically done with the CI to make sure that
          in the github we only have 1 source of truth for requirements.txt. The consequence being that when the code
          is copied/cloned from github, the requirements.txt was not copied to the super_gradients package root, so we
          need to go to the project root (.) to find it.
    """
    file_path = Path(__file__)  # Refers to: .../super-gradients/src/super_gradients/sanity_check/env_sanity_check.py
    package_root = file_path.parent.parent  # Refers to: .../super-gradients/src/super_gradients
    project_root = package_root.parent.parent  # Refers to .../super-gradients

    # If installed from artifact, requirements.txt is in package_root, if installed locally it is in project_root
    if (package_root / requirements_file_name).exists():
        return package_root / requirements_file_name
    elif (project_root / requirements_file_name).exists():
        return project_root / requirements_file_name
    else:
        return None  # Could happen when installed through github directly ("pip install git+https://github.com/...")


def get_requirements(use_pro_requirements: bool) -> Optional[List[str]]:
    requirements_path = get_requirements_path("requirements.txt")
    pro_requirements_path = get_requirements_path("requirements.pro.txt")

    if (requirements_path is None) or (pro_requirements_path is None):
        return None

    with open(requirements_path, "r") as f:
        requirements = f.read().splitlines()

    with open(pro_requirements_path, "r") as f:
        pro_requirements = f.read().splitlines()

    return requirements + pro_requirements if use_pro_requirements else requirements


def check_packages():
    """Check that all installed libs respect the requirement.txt, and requirements.pro.txt if relevant.
    Note: We only log an error
    """
    test_name = "installed packages"

    installed_packages = {package.key.lower(): package.version for package in pkg_resources.working_set}
    requirements = get_requirements(use_pro_requirements="deci-lab-client" in installed_packages)

    if requirements is None:
        logger.info(msg='Library check is not supported when super_gradients installed through "git+https://github.com/..." command')
        return

    for requirement in pkg_resources.parse_requirements(requirements):
        package_name = requirement.name.lower()

        if package_name not in installed_packages.keys():
            error = f"{package_name} required but not found"
            logger.error(msg=format_error_msg(test_name=test_name, error_msg=error))
            continue

<<<<<<< HEAD
        installed_version_str = installed_libs_with_version[lib.lower()]
        installed_version, required_version = Version(installed_version_str), Version(required_version_str)

        is_constraint_respected = {
            ">=,<=": required_version <= installed_version <= upper_limit_version,
            ">=": installed_version >= required_version,
            "~=": (
                installed_version.major == required_version.major
                and installed_version.minor == required_version.minor
                and installed_version.micro >= required_version.micro
            ),
            "==": installed_version == required_version,
        }
        if not is_constraint_respected[constraint]:
            errors.append(f"{lib} is installed with version {installed_version} which does not satisfy {requirement} (based on {requirements_path})")
    return errors


def verify_os() -> List[str]:
    """Verifying operating system name and platform"""
    if "linux" not in sys.platform.lower():
        return ["Deci officially supports only Linux kernels. Some features may not work as expected."]
    return []


def run_env_sanity_check():
    """Run the sanity check tests and log everything that does not meet requirements"""

    from super_gradients.common.environment.env_variables import env_variables

    display_sanity_check = env_variables.DISPLAY_SANITY_CHECK == "TRUE"
    stdout_log_level = logging.INFO if display_sanity_check else logging.DEBUG

    logger.setLevel(logging.DEBUG)  # We want to log everything regardless of DISPLAY_SANITY_CHECK

    requirement_checkers = {
        "operating_system": verify_os,
        "libraries": verify_installed_libraries,
    }

    logger.log(stdout_log_level, "SuperGradients Sanity Check Started")
    logger.log(stdout_log_level, f"Checking the following components: {list(requirement_checkers.keys())}")
    logger.log(stdout_log_level, "_" * 20)

    lib_check_is_impossible = False
    sanity_check_errors = {}
    for test_name, test_function in requirement_checkers.items():
        logger.log(stdout_log_level, f"Verifying {test_name}...")

        errors = test_function()
        if errors == [LIB_CHECK_IMPOSSIBLE_MSG]:
            lib_check_is_impossible = True
            logger.log(stdout_log_level, LIB_CHECK_IMPOSSIBLE_MSG)
        elif len(errors) > 0:
            sanity_check_errors[test_name] = errors
            for error in errors:
                logger.log(logging.ERROR, f"\33[31mFailed to verify {test_name}: {error}\33[0m")
        else:
            logger.log(stdout_log_level, f"{test_name} OK")
        logger.log(stdout_log_level, "_" * 20)

    if sanity_check_errors:
        logger.log(stdout_log_level, f'The current environment does not meet Deci\'s needs, errors found in: {", ".join(list(sanity_check_errors.keys()))}')
    elif lib_check_is_impossible:
        logger.log(stdout_log_level, LIB_CHECK_IMPOSSIBLE_MSG)
    else:
        logger.log(stdout_log_level, "Great, Looks like the current environment meet's Deci's requirements!")

    # The last message needs to be displayed independently of DISPLAY_SANITY_CHECK
    if display_sanity_check:
        logger.info("** This check can be hidden by setting the env variable DISPLAY_SANITY_CHECK=FALSE prior to import. **")
    else:
        logger.info(
            "** A sanity check is done when importing super_gradients for the first time. ** "
            "-> You can see the details by setting the env variable DISPLAY_SANITY_CHECK=TRUE prior to import."
        )
=======
        installed_version_str = installed_packages[package_name]
        for operator_str, req_version_str in requirement.specs:

            installed_version = parse_version(installed_version_str)
            req_version = parse_version(req_version_str)
            req_spec = SpecifierSet(operator_str + req_version_str)

            if installed_version_str not in req_spec:
                error = f"{package_name}=={installed_version} does not satisfy requirement {requirement}"

                requires_at_least = operator_str in ("==", "~=", ">=", ">")
                if requires_at_least and installed_version < req_version:
                    logger.error(msg=format_error_msg(test_name=test_name, error_msg=error))
                else:
                    logger.debug(msg=error)
>>>>>>> e1fe52b0


def env_sanity_check():
    """Run the sanity check tests and log everything that does not meet requirements."""
    if is_main_process():
        check_os()
        check_packages()


if __name__ == "__main__":
    env_sanity_check()<|MERGE_RESOLUTION|>--- conflicted
+++ resolved
@@ -1,7 +1,3 @@
-<<<<<<< HEAD
-import logging
-=======
->>>>>>> e1fe52b0
 import sys
 import pkg_resources
 from pkg_resources import parse_version
@@ -96,84 +92,6 @@
             logger.error(msg=format_error_msg(test_name=test_name, error_msg=error))
             continue
 
-<<<<<<< HEAD
-        installed_version_str = installed_libs_with_version[lib.lower()]
-        installed_version, required_version = Version(installed_version_str), Version(required_version_str)
-
-        is_constraint_respected = {
-            ">=,<=": required_version <= installed_version <= upper_limit_version,
-            ">=": installed_version >= required_version,
-            "~=": (
-                installed_version.major == required_version.major
-                and installed_version.minor == required_version.minor
-                and installed_version.micro >= required_version.micro
-            ),
-            "==": installed_version == required_version,
-        }
-        if not is_constraint_respected[constraint]:
-            errors.append(f"{lib} is installed with version {installed_version} which does not satisfy {requirement} (based on {requirements_path})")
-    return errors
-
-
-def verify_os() -> List[str]:
-    """Verifying operating system name and platform"""
-    if "linux" not in sys.platform.lower():
-        return ["Deci officially supports only Linux kernels. Some features may not work as expected."]
-    return []
-
-
-def run_env_sanity_check():
-    """Run the sanity check tests and log everything that does not meet requirements"""
-
-    from super_gradients.common.environment.env_variables import env_variables
-
-    display_sanity_check = env_variables.DISPLAY_SANITY_CHECK == "TRUE"
-    stdout_log_level = logging.INFO if display_sanity_check else logging.DEBUG
-
-    logger.setLevel(logging.DEBUG)  # We want to log everything regardless of DISPLAY_SANITY_CHECK
-
-    requirement_checkers = {
-        "operating_system": verify_os,
-        "libraries": verify_installed_libraries,
-    }
-
-    logger.log(stdout_log_level, "SuperGradients Sanity Check Started")
-    logger.log(stdout_log_level, f"Checking the following components: {list(requirement_checkers.keys())}")
-    logger.log(stdout_log_level, "_" * 20)
-
-    lib_check_is_impossible = False
-    sanity_check_errors = {}
-    for test_name, test_function in requirement_checkers.items():
-        logger.log(stdout_log_level, f"Verifying {test_name}...")
-
-        errors = test_function()
-        if errors == [LIB_CHECK_IMPOSSIBLE_MSG]:
-            lib_check_is_impossible = True
-            logger.log(stdout_log_level, LIB_CHECK_IMPOSSIBLE_MSG)
-        elif len(errors) > 0:
-            sanity_check_errors[test_name] = errors
-            for error in errors:
-                logger.log(logging.ERROR, f"\33[31mFailed to verify {test_name}: {error}\33[0m")
-        else:
-            logger.log(stdout_log_level, f"{test_name} OK")
-        logger.log(stdout_log_level, "_" * 20)
-
-    if sanity_check_errors:
-        logger.log(stdout_log_level, f'The current environment does not meet Deci\'s needs, errors found in: {", ".join(list(sanity_check_errors.keys()))}')
-    elif lib_check_is_impossible:
-        logger.log(stdout_log_level, LIB_CHECK_IMPOSSIBLE_MSG)
-    else:
-        logger.log(stdout_log_level, "Great, Looks like the current environment meet's Deci's requirements!")
-
-    # The last message needs to be displayed independently of DISPLAY_SANITY_CHECK
-    if display_sanity_check:
-        logger.info("** This check can be hidden by setting the env variable DISPLAY_SANITY_CHECK=FALSE prior to import. **")
-    else:
-        logger.info(
-            "** A sanity check is done when importing super_gradients for the first time. ** "
-            "-> You can see the details by setting the env variable DISPLAY_SANITY_CHECK=TRUE prior to import."
-        )
-=======
         installed_version_str = installed_packages[package_name]
         for operator_str, req_version_str in requirement.specs:
 
@@ -189,7 +107,6 @@
                     logger.error(msg=format_error_msg(test_name=test_name, error_msg=error))
                 else:
                     logger.debug(msg=error)
->>>>>>> e1fe52b0
 
 
 def env_sanity_check():

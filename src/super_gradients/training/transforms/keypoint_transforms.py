--- conflicted
+++ resolved
@@ -71,7 +71,6 @@
             preprocessing += t.get_equivalent_preprocessing()
         return preprocessing
 
-<<<<<<< HEAD
     def __repr__(self):
         format_string = self.__class__.__name__ + "("
         for t in self.transforms:
@@ -80,8 +79,6 @@
         format_string += "\n)"
         return format_string
 
-=======
->>>>>>> a43cfcd7
 
 @register_transform(Transforms.KeypointsImageToTensor)
 class KeypointsImageToTensor(KeypointTransform):
@@ -98,12 +95,9 @@
             {Processings.ImagePermute: {"permutation": (2, 0, 1)}},
         ]
 
-<<<<<<< HEAD
     def __repr__(self):
         return self.__class__.__name__ + "()"
 
-=======
->>>>>>> a43cfcd7
 
 @register_transform(Transforms.KeypointsImageStandardize)
 class KeypointsImageStandardize(KeypointTransform):
@@ -123,12 +117,9 @@
 
     def get_equivalent_preprocessing(self) -> List[Dict]:
         return [{Processings.StandardizeImage: {"max_value": self.max_value}}]
-<<<<<<< HEAD
 
     def __repr__(self):
         return self.__class__.__name__ + "()"
-=======
->>>>>>> a43cfcd7
 
 
 @register_transform(Transforms.KeypointsImageNormalize)
@@ -143,17 +134,11 @@
 
     def __call__(self, image: np.ndarray, mask: np.ndarray, joints: np.ndarray, areas: Optional[np.ndarray], bboxes: Optional[np.ndarray]):
         image = (image - self.mean) / self.std
-<<<<<<< HEAD
-
         return image, mask, joints, areas, bboxes
 
     def __repr__(self):
         return self.__class__.__name__ + "(mean={0}, std={1})".format(self.mean, self.std)
 
-=======
-        return image, mask, joints, areas, bboxes
-
->>>>>>> a43cfcd7
     def get_equivalent_preprocessing(self) -> List:
         return [{Processings.NormalizeImage: {"mean": self.mean, "std": self.std}}]
 
@@ -253,12 +238,9 @@
     def get_equivalent_preprocessing(self) -> List:
         raise RuntimeError("KeypointsRandomHorizontalFlip does not have equivalent preprocessing.")
 
-<<<<<<< HEAD
     def __repr__(self):
         return self.__class__.__name__ + "(prob={0})".format(self.prob)
 
-=======
->>>>>>> a43cfcd7
 
 @register_transform(Transforms.KeypointsLongestMaxSize)
 class KeypointsLongestMaxSize(KeypointTransform):
@@ -319,14 +301,11 @@
     def apply_to_bboxes(cls, bboxes, scale):
         return bboxes * scale
 
-<<<<<<< HEAD
     def __repr__(self):
         return self.__class__.__name__ + "(max_height={0}, max_width={1}, interpolation={2}, prob={3})".format(
             self.max_height, self.max_width, self.interpolation, self.prob
         )
 
-=======
->>>>>>> a43cfcd7
     def get_equivalent_preprocessing(self) -> List:
         return [{Processings.KeypointsLongestMaxSizeRescale: {"output_shape": (self.max_height, self.max_width)}}]
 
@@ -367,14 +346,11 @@
 
         return image, mask, joints, areas, bboxes
 
-<<<<<<< HEAD
     def __repr__(self):
         return self.__class__.__name__ + "(min_height={0}, min_width={1}, image_pad_value={2}, mask_pad_value={3})".format(
             self.min_height, self.min_width, self.image_pad_value, self.mask_pad_value
         )
 
-=======
->>>>>>> a43cfcd7
     def get_equivalent_preprocessing(self) -> List:
         return [{Processings.KeypointsBottomRightPadding: {"output_shape": (self.min_height, self.min_width), "pad_value": self.image_pad_value}}]
 

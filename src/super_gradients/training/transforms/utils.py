--- conflicted
+++ resolved
@@ -132,15 +132,8 @@
 
             pad_value = tuple(pad_value)
 
-<<<<<<< HEAD
-        padded_channels = []
-        for channel_index, pad_value_channel in enumerate(pad_value):
-            padded_channels.append(np.pad(image[..., channel_index], (pad_h, pad_w), "constant", constant_values=pad_value_channel))
-        return np.stack(padded_channels, axis=-1)
-=======
         constant_values = ((pad_value, pad_value), (pad_value, pad_value), (0, 0))
         padding_values = (pad_h, pad_w, (0, 0))
->>>>>>> 369fc6a9
     else:
         if isinstance(pad_value, numbers.Number):
             pass

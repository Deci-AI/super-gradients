--- conflicted
+++ resolved
@@ -132,15 +132,8 @@
 
             pad_value = tuple(pad_value)
 
-<<<<<<< HEAD
-        padded_channels = []
-        for channel_index, pad_value_channel in enumerate(pad_value):
-            padded_channels.append(np.pad(image[..., channel_index], (pad_h, pad_w), "constant", constant_values=pad_value_channel))
-        return np.stack(padded_channels, axis=-1)
-=======
         constant_values = ((pad_value, pad_value), (pad_value, pad_value), (0, 0))
         padding_values = (pad_h, pad_w, (0, 0))
->>>>>>> 2461e5da
     else:
         if isinstance(pad_value, numbers.Number):
             pass
@@ -152,14 +145,10 @@
         else:
             raise ValueError(f"Unsupported pad_value type {type(pad_value)}")
 
-<<<<<<< HEAD
-        return np.pad(image, (pad_h, pad_w), "constant", constant_values=pad_value)
-=======
         constant_values = pad_value
         padding_values = (pad_h, pad_w)
 
     return np.pad(image, pad_width=padding_values, mode="constant", constant_values=constant_values)
->>>>>>> 2461e5da
 
 
 def _shift_bboxes(targets: np.array, shift_w: float, shift_h: float) -> np.array:

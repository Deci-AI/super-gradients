--- conflicted
+++ resolved
@@ -23,13 +23,8 @@
     _rescale_and_pad_to_size,
     _rescale_image,
     _rescale_bboxes,
-<<<<<<< HEAD
-    _get_center_padding_params,
-    _shift_image,
-=======
     _get_center_padding_coordinates,
     _pad_image,
->>>>>>> 9eb59e12
     _shift_bboxes,
     _rescale_xyxy_bboxes,
 )
@@ -745,21 +740,12 @@
 
     def __call__(self, sample: dict) -> dict:
         image, targets, crowd_targets = sample["image"], sample["target"], sample.get("crowd_target")
-<<<<<<< HEAD
-        shift_h, shift_w, pad_h, pad_w = _get_center_padding_params(input_shape=image.shape, output_shape=self.output_size)
-
-        sample["image"] = _shift_image(image=image, pad_h=pad_h, pad_w=pad_w, pad_value=self.pad_value)
-        sample["target"] = _shift_bboxes(targets=targets, shift_w=shift_w, shift_h=shift_h)
-        if crowd_targets is not None:
-            sample["crowd_target"] = _shift_bboxes(targets=crowd_targets, shift_w=shift_w, shift_h=shift_h)
-=======
         padding_coordinates = _get_center_padding_coordinates(input_shape=image.shape, output_shape=self.output_size)
 
         sample["image"] = _pad_image(image=image, padding_coordinates=padding_coordinates, pad_value=self.pad_value)
         sample["target"] = _shift_bboxes(targets=targets, shift_w=padding_coordinates.left, shift_h=padding_coordinates.top)
         if crowd_targets is not None:
             sample["crowd_target"] = _shift_bboxes(targets=crowd_targets, shift_w=padding_coordinates.left, shift_h=padding_coordinates.top)
->>>>>>> 9eb59e12
         return sample
 
 

import collections
import math
import random
from typing import Optional, Union, Tuple, List, Sequence, Dict

from PIL import Image, ImageFilter, ImageOps
from torchvision import transforms as transforms
import numpy as np
import cv2
from super_gradients.common.abstractions.abstract_logger import get_logger
from super_gradients.training.utils.detection_utils import get_mosaic_coordinate, \
    adjust_box_anns, xyxy2cxcywh, cxcywh2xyxy, DetectionTargetsFormat

image_resample = Image.BILINEAR
mask_resample = Image.NEAREST

logger = get_logger(__name__)


class SegmentationTransform:
    def __call__(self, *args, **kwargs):
        raise NotImplementedError

    def __repr__(self):
        return self.__class__.__name__ + str(self.__dict__).replace('{', '(').replace('}', ')')


class ResizeSeg(SegmentationTransform):
    def __init__(self, h, w):
        self.h = h
        self.w = w

    def __call__(self, sample):
        image = sample["image"]
        mask = sample["mask"]
        sample["image"] = image.resize((self.w, self.h), image_resample)
        sample["mask"] = mask.resize((self.w, self.h), mask_resample)
        return sample


class RandomFlip(SegmentationTransform):
    """
    Randomly flips the image and mask (synchronously) with probability 'prob'.
    """

    def __init__(self, prob: float = 0.5):
        assert 0. <= prob <= 1., f"Probability value must be between 0 and 1, found {prob}"
        self.prob = prob

    def __call__(self, sample: dict):
        image = sample["image"]
        mask = sample["mask"]
        if random.random() < self.prob:
            image = image.transpose(Image.FLIP_LEFT_RIGHT)
            mask = mask.transpose(Image.FLIP_LEFT_RIGHT)
            sample["image"] = image
            sample["mask"] = mask

        return sample


class Rescale(SegmentationTransform):
    """
    Rescales the image and mask (synchronously) while preserving aspect ratio.
    The rescaling can be done according to scale_factor, short_size or long_size.
    If more than one argument is given, the rescaling mode is determined by this order: scale_factor, then short_size,
    then long_size.

    Args:
        scale_factor: rescaling is done by multiplying input size by scale_factor:
            out_size = (scale_factor * w, scale_factor * h)
        short_size: rescaling is done by determining the scale factor by the ratio short_size / min(h, w).
        long_size: rescaling is done by determining the scale factor by the ratio long_size / max(h, w).
    """

    def __init__(self,
                 scale_factor: Optional[float] = None,
                 short_size: Optional[int] = None,
                 long_size: Optional[int] = None):
        self.scale_factor = scale_factor
        self.short_size = short_size
        self.long_size = long_size

        self.check_valid_arguments()

    def __call__(self, sample: dict):
        image = sample["image"]
        mask = sample["mask"]
        w, h = image.size
        if self.scale_factor is not None:
            scale = self.scale_factor
        elif self.short_size is not None:
            short_size = min(w, h)
            scale = self.short_size / short_size
        else:
            long_size = max(w, h)
            scale = self.long_size / long_size

        out_size = int(scale * w), int(scale * h)

        image = image.resize(out_size, image_resample)
        mask = mask.resize(out_size, mask_resample)

        sample["image"] = image
        sample["mask"] = mask

        return sample

    def check_valid_arguments(self):
        if self.scale_factor is None and self.short_size is None and self.long_size is None:
            raise ValueError("Must assign one rescale argument: scale_factor, short_size or long_size")

        if self.scale_factor is not None and self.scale_factor <= 0:
            raise ValueError(f"Scale factor must be a positive number, found: {self.scale_factor}")
        if self.short_size is not None and self.short_size <= 0:
            raise ValueError(f"Short size must be a positive number, found: {self.short_size}")
        if self.long_size is not None and self.long_size <= 0:
            raise ValueError(f"Long size must be a positive number, found: {self.long_size}")


class RandomRescale:
    """
    Random rescale the image and mask (synchronously) while preserving aspect ratio.
    Scale factor is randomly picked between scales [min, max]
    Args:
        scales: scale range tuple (min, max), if scales is a float range will be defined as (1, scales) if scales > 1,
            otherwise (scales, 1). must be a positive number.
    """

    def __init__(self, scales: Union[float, Tuple, List] = (0.5, 2.0)):
        self.scales = scales

        self.check_valid_arguments()

    def __call__(self, sample: dict):
        image = sample["image"]
        mask = sample["mask"]
        w, h = image.size

        scale = random.uniform(self.scales[0], self.scales[1])
        out_size = int(scale * w), int(scale * h)

        image = image.resize(out_size, image_resample)
        mask = mask.resize(out_size, mask_resample)

        sample["image"] = image
        sample["mask"] = mask

        return sample

    def check_valid_arguments(self):
        """
        Check the scale values are valid. if order is wrong, flip the order and return the right scale values.
        """
        if not isinstance(self.scales, collections.abc.Iterable):
            if self.scales <= 1:
                self.scales = (self.scales, 1)
            else:
                self.scales = (1, self.scales)

        if self.scales[0] < 0 or self.scales[1] < 0:
            raise ValueError(f"RandomRescale scale values must be positive numbers, found: {self.scales}")
        if self.scales[0] > self.scales[1]:
            self.scales = (self.scales[1], self.scales[0])
        return self.scales


class RandomRotate(SegmentationTransform):
    """
    Randomly rotates image and mask (synchronously) between 'min_deg' and 'max_deg'.
    """

    def __init__(self, min_deg: float = -10, max_deg: float = 10, fill_mask: int = 0,
                 fill_image: Union[int, Tuple, List] = 0):
        self.min_deg = min_deg
        self.max_deg = max_deg
        self.fill_mask = fill_mask
        # grey color in RGB mode
        self.fill_image = (fill_image, fill_image, fill_image)

        self.check_valid_arguments()

    def __call__(self, sample: dict):
        image = sample["image"]
        mask = sample["mask"]

        deg = random.uniform(self.min_deg, self.max_deg)
        image = image.rotate(deg, resample=image_resample, fillcolor=self.fill_image)
        mask = mask.rotate(deg, resample=mask_resample, fillcolor=self.fill_mask)

        sample["image"] = image
        sample["mask"] = mask

        return sample

    def check_valid_arguments(self):
        self.fill_mask, self.fill_image = _validate_fill_values_arguments(self.fill_mask, self.fill_image)


class CropImageAndMask(SegmentationTransform):
    """
    Crops image and mask (synchronously).
    In "center" mode a center crop is performed while, in "random" mode the drop will be positioned around
     random coordinates.
    """

    def __init__(self, crop_size: Union[float, Tuple, List], mode: str):
        """

        :param crop_size: tuple of (width, height) for the final crop size, if is scalar size is a
            square (crop_size, crop_size)
        :param mode: how to choose the center of the crop, 'center' for the center of the input image,
            'random' center the point is chosen randomally
        """

        self.crop_size = crop_size
        self.mode = mode

        self.check_valid_arguments()

    def __call__(self, sample: dict):
        image = sample["image"]
        mask = sample["mask"]

        w, h = image.size
        if self.mode == "random":
            x1 = random.randint(0, w - self.crop_size[0])
            y1 = random.randint(0, h - self.crop_size[1])
        else:
            x1 = int(round((w - self.crop_size[0]) / 2.))
            y1 = int(round((h - self.crop_size[1]) / 2.))

        image = image.crop((x1, y1, x1 + self.crop_size[0], y1 + self.crop_size[1]))
        mask = mask.crop((x1, y1, x1 + self.crop_size[0], y1 + self.crop_size[1]))

        sample["image"] = image
        sample["mask"] = mask

        return sample

    def check_valid_arguments(self):
        if self.mode not in ["center", "random"]:
            raise ValueError(f"Unsupported mode: found: {self.mode}, expected: 'center' or 'random'")

        if not isinstance(self.crop_size, collections.abc.Iterable):
            self.crop_size = (self.crop_size, self.crop_size)
        if self.crop_size[0] <= 0 or self.crop_size[1] <= 0:
            raise ValueError(f"Crop size must be positive numbers, found: {self.crop_size}")


class RandomGaussianBlur(SegmentationTransform):
    """
    Adds random Gaussian Blur to image with probability 'prob'.
    """

    def __init__(self, prob: float = 0.5):
        assert 0. <= prob <= 1., "Probability value must be between 0 and 1"
        self.prob = prob

    def __call__(self, sample: dict):
        image = sample["image"]
        mask = sample["mask"]

        if random.random() < self.prob:
            image = image.filter(ImageFilter.GaussianBlur(
                radius=random.random()))

        sample["image"] = image
        sample["mask"] = mask

        return sample


class PadShortToCropSize(SegmentationTransform):
    """
    Pads image to 'crop_size'.
    Should be called only after "Rescale" or "RandomRescale" in augmentations pipeline.
    """

    def __init__(self, crop_size: Union[float, Tuple, List], fill_mask: int = 0,
                 fill_image: Union[int, Tuple, List] = 0):
        """
        :param crop_size: tuple of (width, height) for the final crop size, if is scalar size is a
            square (crop_size, crop_size)
        :param fill_mask: value to fill mask labels background.
        :param fill_image: grey value to fill image padded background.
        """
        # CHECK IF CROP SIZE IS A ITERABLE OR SCALAR
        self.crop_size = crop_size
        self.fill_mask = fill_mask
        self.fill_image = tuple(fill_image) if isinstance(fill_image, Sequence) else fill_image

        self.check_valid_arguments()

    def __call__(self, sample: dict):
        image = sample["image"]
        mask = sample["mask"]
        w, h = image.size

        # pad images from center symmetrically
        if w < self.crop_size[0] or h < self.crop_size[1]:
            padh = (self.crop_size[1] - h) / 2 if h < self.crop_size[1] else 0
            pad_top, pad_bottom = math.ceil(padh), math.floor(padh)
            padw = (self.crop_size[0] - w) / 2 if w < self.crop_size[0] else 0
            pad_left, pad_right = math.ceil(padw), math.floor(padw)

            image = ImageOps.expand(image, border=(pad_left, pad_top, pad_right, pad_bottom), fill=self.fill_image)
            mask = ImageOps.expand(mask, border=(pad_left, pad_top, pad_right, pad_bottom), fill=self.fill_mask)

        sample["image"] = image
        sample["mask"] = mask

        return sample

    def check_valid_arguments(self):
        if not isinstance(self.crop_size, collections.abc.Iterable):
            self.crop_size = (self.crop_size, self.crop_size)
        if self.crop_size[0] <= 0 or self.crop_size[1] <= 0:
            raise ValueError(f"Crop size must be positive numbers, found: {self.crop_size}")

        self.fill_mask, self.fill_image = _validate_fill_values_arguments(self.fill_mask, self.fill_image)


class ColorJitterSeg(transforms.ColorJitter):
    def __call__(self, sample):
        sample["image"] = super(ColorJitterSeg, self).__call__(sample["image"])
        return sample


def _validate_fill_values_arguments(fill_mask: int, fill_image: Union[int, Tuple, List]):
    if not isinstance(fill_image, collections.abc.Iterable):
        # If fill_image is single value, turn to grey color in RGB mode.
        fill_image = (fill_image, fill_image, fill_image)
    elif len(fill_image) != 3:
        raise ValueError(f"fill_image must be an RGB tuple of size equal to 3, found: {fill_image}")
    # assert values are integers
    if not isinstance(fill_mask, int) or not all(isinstance(x, int) for x in fill_image):
        raise ValueError(f"Fill value must be integers,"
                         f" found: fill_image = {fill_image}, fill_mask = {fill_mask}")
    # assert values in range 0-255
    if min(fill_image) < 0 or max(fill_image) > 255 or fill_mask < 0 or fill_mask > 255:
        raise ValueError(f"Fill value must be a value from 0 to 255,"
                         f" found: fill_image = {fill_image}, fill_mask = {fill_mask}")
    return fill_mask, fill_image


class DetectionTransform:
    """
    Detection transform base class.

    Complex transforms that require extra data loading can use the the additional_samples_count attribute in a
     similar fashion to what's been done in COCODetectionDatasetV2:

    self._load_additional_inputs_for_transform(sample, transform)

    # after the above call, sample["additional_samples"] holds a list of additional inputs and targets.

    sample = transform(sample)



    Attributes:
        additional_samples_count: (int) additional samples to be loaded.
        non_empty_targets: (bool) whether the additianl targets can have empty targets or not.
    """

    def __init__(self, additional_samples_count: int = 0, non_empty_targets: bool = False):
        self.additional_samples_count = additional_samples_count
        self.non_empty_targets = non_empty_targets

    def __call__(self, sample: Union[dict, list]):
        raise NotImplementedError

    def __repr__(self):
        return self.__class__.__name__ + str(self.__dict__).replace('{', '(').replace('}', ')')


class DetectionMosaic(DetectionTransform):
    """
    DetectionMosaic detection transform

    Attributes:
        input_dim: (tuple) input dimension.
        prob: (float) probability of applying mosaic.
        enable_mosaic: (bool) whether to apply mosaic at all (regardless of prob) (default=True).

    """

    def __init__(self, input_dim: tuple, prob: float = 1., enable_mosaic: bool = True):
        super(DetectionMosaic, self).__init__(additional_samples_count=3)
        self.prob = prob
        self.input_dim = input_dim
        self.enable_mosaic = enable_mosaic

    def close(self):
        self.additional_samples_count = 0
        self.enable_mosaic = False

    def __call__(self, sample: Union[dict, list]):
        if self.enable_mosaic and random.random() < self.prob:
            mosaic_labels = []
            mosaic_labels_seg = []
            input_h, input_w = self.input_dim[0], self.input_dim[1]

            # yc, xc = s, s  # mosaic center x, y
            yc = int(random.uniform(0.5 * input_h, 1.5 * input_h))
            xc = int(random.uniform(0.5 * input_w, 1.5 * input_w))

            # 3 additional samples, total of 4
            all_samples = [sample] + sample["additional_samples"]

            for i_mosaic, mosaic_sample in enumerate(all_samples):
<<<<<<< HEAD
                img, _labels, = mosaic_sample["image"], mosaic_sample["target"]
=======
                img, _labels = mosaic_sample["image"], mosaic_sample["target"]
>>>>>>> 55f87943
                _labels_seg = mosaic_sample.get("target_seg")

                h0, w0 = img.shape[:2]  # orig hw
                scale = min(1. * input_h / h0, 1. * input_w / w0)
                img = cv2.resize(
                    img, (int(w0 * scale), int(h0 * scale)), interpolation=cv2.INTER_LINEAR
                )
                # generate output mosaic image
                (h, w, c) = img.shape[:3]
                if i_mosaic == 0:
                    mosaic_img = np.full((input_h * 2, input_w * 2, c), 114, dtype=np.uint8)

                # suffix l means large image, while s means small image in mosaic aug.
                (l_x1, l_y1, l_x2, l_y2), (s_x1, s_y1, s_x2, s_y2) = get_mosaic_coordinate(i_mosaic, xc, yc, w, h,
                                                                                           input_h, input_w)

                mosaic_img[l_y1:l_y2, l_x1:l_x2] = img[s_y1:s_y2, s_x1:s_x2]
                padw, padh = l_x1 - s_x1, l_y1 - s_y1

                labels = _labels.copy()

                # Normalized xywh to pixel xyxy format
                if _labels.size > 0:
                    labels[:, 0] = scale * _labels[:, 0] + padw
                    labels[:, 1] = scale * _labels[:, 1] + padh
                    labels[:, 2] = scale * _labels[:, 2] + padw
                    labels[:, 3] = scale * _labels[:, 3] + padh
                mosaic_labels.append(labels)

                if _labels_seg is not None:
                    labels_seg = _labels_seg.copy()
                    if _labels.size > 0:
                        labels_seg[:, ::2] = scale * labels_seg[:, ::2] + padw
                        labels_seg[:, 1::2] = scale * labels_seg[:, 1::2] + padh
                    mosaic_labels_seg.append(labels_seg)

            if len(mosaic_labels):
                mosaic_labels = np.concatenate(mosaic_labels, 0)
                np.clip(mosaic_labels[:, 0], 0, 2 * input_w, out=mosaic_labels[:, 0])
                np.clip(mosaic_labels[:, 1], 0, 2 * input_h, out=mosaic_labels[:, 1])
                np.clip(mosaic_labels[:, 2], 0, 2 * input_w, out=mosaic_labels[:, 2])
                np.clip(mosaic_labels[:, 3], 0, 2 * input_h, out=mosaic_labels[:, 3])

            if len(mosaic_labels_seg):
                mosaic_labels_seg = np.concatenate(mosaic_labels_seg, 0)
                np.clip(mosaic_labels_seg[:, ::2], 0, 2 * input_w, out=mosaic_labels_seg[:, ::2])
                np.clip(mosaic_labels_seg[:, 1::2], 0, 2 * input_h, out=mosaic_labels_seg[:, 1::2])

            sample["image"] = mosaic_img
            sample["target"] = mosaic_labels
            sample["info"] = (mosaic_img.shape[1], mosaic_img.shape[0])
            if len(mosaic_labels_seg):
                sample["target_seg"] = mosaic_labels_seg

        return sample


class DetectionRandomAffine(DetectionTransform):
    """
    DetectionRandomAffine detection transform

    Attributes:
     target_size: (tuple) desired output shape.

     degrees:  (Union[tuple, float]) degrees for random rotation, when float the random values are drawn uniformly
        from (-degrees, degrees)

     translate:  (Union[tuple, float]) translate size (in pixels) for random translation, when float the random values
        are drawn uniformly from (-translate, translate)

     scales: (Union[tuple, float]) values for random rescale, when float the random values are drawn uniformly
        from (0.1-scales, 0.1+scales)

     shear: (Union[tuple, float]) degrees for random shear, when float the random values are drawn uniformly
        from (shear, shear)

     enable: (bool) whether to apply the below transform at all.

     filter_box_candidates: (bool) whether to filter out transformed bboxes by edge size, area ratio, and aspect ratio (default=False).

     wh_thr: (float) edge size threshold when filter_box_candidates = True (default=2)

     ar_thr: (float) aspect ratio threshold filter_box_candidates = True (default=20)

     area_thr:(float) threshold for area ratio between original image and the transformed one, when when filter_box_candidates = True (default=0.1)

    """

    def __init__(self, degrees=10, translate=0.1, scales=0.1, shear=10, target_size=(640, 640),
                 filter_box_candidates: bool = False, wh_thr=2, ar_thr=20, area_thr=0.1):
        super(DetectionRandomAffine, self).__init__()
        self.degrees = degrees
        self.translate = translate
        self.scale = scales
        self.shear = shear
        self.target_size = target_size
        self.enable = True
        self.filter_box_candidates = filter_box_candidates
        self.wh_thr = wh_thr
        self.ar_thr = ar_thr
        self.area_thr = area_thr

    def close(self):
        self.enable = False

    def __call__(self, sample: dict):
        if self.enable:
            img, target = random_affine(
                sample["image"],
                sample["target"],
                sample.get("target_seg"),
                target_size=self.target_size,
                degrees=self.degrees,
                translate=self.translate,
                scales=self.scale,
                shear=self.shear,
            )
            sample["image"] = img
            sample["target"] = target
        return sample


class DetectionMixup(DetectionTransform):
    """
    Mixup detection transform

    Attributes:
        input_dim: (tuple) input dimension.
        mixup_scale: (tuple) scale range for the additional loaded image for mixup.
        prob: (float) probability of applying mixup.
        enable_mixup: (bool) whether to apply mixup at all (regardless of prob) (default=True).
        flip_prob: (float) prbability to apply horizontal flip to the additional sample.
    """

    def __init__(self, input_dim, mixup_scale, prob=1., enable_mixup=True, flip_prob=0.5):
        super(DetectionMixup, self).__init__(additional_samples_count=1, non_empty_targets=True)
        self.input_dim = input_dim
        self.mixup_scale = mixup_scale
        self.prob = prob
        self.enable_mixup = enable_mixup
        self.flip_prob = flip_prob

    def close(self):
        self.additional_samples_count = 0
        self.enable_mixup = False

    def __call__(self, sample: dict):
        if self.enable_mixup and random.random() < self.prob:
            origin_img, origin_labels = sample["image"], sample["target"]
            cp_sample = sample["additional_samples"][0]
            img, cp_labels = cp_sample["image"], cp_sample["target"]
            cp_boxes = cp_labels[:, :4]

            img, cp_boxes = _mirror(img, cp_boxes, self.flip_prob)
            # PLUG IN TARGET THE FLIPPED BOXES
            cp_labels[:, :4] = cp_boxes

            jit_factor = random.uniform(*self.mixup_scale)

            if len(img.shape) == 3:
                cp_img = np.ones((self.input_dim[0], self.input_dim[1], 3), dtype=np.uint8) * 114
            else:
                cp_img = np.ones(self.input_dim, dtype=np.uint8) * 114

            cp_scale_ratio = min(self.input_dim[0] / img.shape[0], self.input_dim[1] / img.shape[1])
            resized_img = cv2.resize(
                img,
                (int(img.shape[1] * cp_scale_ratio), int(img.shape[0] * cp_scale_ratio)),
                interpolation=cv2.INTER_LINEAR,
            )

            cp_img[: int(img.shape[0] * cp_scale_ratio), : int(img.shape[1] * cp_scale_ratio)] = resized_img

            cp_img = cv2.resize(
                cp_img,
                (int(cp_img.shape[1] * jit_factor), int(cp_img.shape[0] * jit_factor)),
            )
            cp_scale_ratio *= jit_factor

            origin_h, origin_w = cp_img.shape[:2]
            target_h, target_w = origin_img.shape[:2]
            padded_img = np.zeros(
                (max(origin_h, target_h), max(origin_w, target_w), 3), dtype=np.uint8
            )
            padded_img[:origin_h, :origin_w] = cp_img

            x_offset, y_offset = 0, 0
            if padded_img.shape[0] > target_h:
                y_offset = random.randint(0, padded_img.shape[0] - target_h - 1)
            if padded_img.shape[1] > target_w:
                x_offset = random.randint(0, padded_img.shape[1] - target_w - 1)
            padded_cropped_img = padded_img[y_offset: y_offset + target_h, x_offset: x_offset + target_w]

            cp_bboxes_origin_np = adjust_box_anns(
                cp_labels[:, :4].copy(), cp_scale_ratio, 0, 0, origin_w, origin_h
            )
            cp_bboxes_transformed_np = cp_bboxes_origin_np.copy()
            cp_bboxes_transformed_np[:, 0::2] = np.clip(
                cp_bboxes_transformed_np[:, 0::2] - x_offset, 0, target_w
            )
            cp_bboxes_transformed_np[:, 1::2] = np.clip(
                cp_bboxes_transformed_np[:, 1::2] - y_offset, 0, target_h
            )

            cls_labels = cp_labels[:, 4:5].copy()
            box_labels = cp_bboxes_transformed_np
            labels = np.hstack((box_labels, cls_labels))
            origin_labels = np.vstack((origin_labels, labels))
            origin_img = origin_img.astype(np.float32)
            origin_img = 0.5 * origin_img + 0.5 * padded_cropped_img.astype(np.float32)

            sample["image"], sample["target"] = origin_img.astype(np.uint8), origin_labels
        return sample


class DetectionPaddedRescale(DetectionTransform):
    """
    Preprocessing transform to be applied last of all transforms for validation.

    Image- Rescales and pads to self.input_dim.
    Targets- pads targets to max_targets, moves the class label to first index, converts boxes format- xyxy -> cxcywh.

    Attributes:
        input_dim: (tuple) final input dimension (default=(640,640))
        swap: image axis's to be rearranged.

    """

    def __init__(self, input_dim, swap=(2, 0, 1), max_targets=50):
        self.swap = swap
        self.input_dim = input_dim
        self.max_targets = max_targets

    def __call__(self, sample: Dict[str, np.array]):
        img, targets, crowd_targets = sample["image"], sample["target"], sample.get("crowd_target")
        img, r = rescale_and_pad_to_size(img, self.input_dim, self.swap)

        sample["image"] = img
        sample["target"] = self._rescale_target(targets, r)
        if crowd_targets is not None:
            sample["crowd_target"] = self._rescale_target(crowd_targets, r)
        return sample

    def _rescale_target(self, targets: np.array, r: float) -> np.array:
        """Rescale the target according to a coefficient used to rescale the image.
        This is done to have images and targets at the same scale.

        :param targets:  Targets to rescale, shape (batch_size, 6)
        :param r:        Rescale coefficient that was applied to the image

        :return:         Rescaled targets, shape (batch_size, 6)
        """
        targets = targets.copy() if len(targets) > 0 else np.zeros((self.max_targets, 5), dtype=np.float32)
        boxes, labels = targets[:, :4], targets[:, 4]
        boxes = xyxy2cxcywh(boxes)
        boxes *= r
        boxes = cxcywh2xyxy(boxes)
        return np.concatenate((boxes, labels[:, np.newaxis]), 1)


class DetectionHorizontalFlip(DetectionTransform):
    """
    Horizontal Flip for Detection

    Attributes:
        prob: float: probability of applying horizontal flip
        max_targets: int: max objects in single image, padding target to this size in case of empty image.
    """

    def __init__(self, prob, max_targets: int = 120):
        super(DetectionHorizontalFlip, self).__init__()
        self.prob = prob
        self.max_targets = max_targets

    def __call__(self, sample):
        image, targets = sample["image"], sample["target"]
        boxes = targets[:, :4]
        if len(boxes) == 0:
            targets = np.zeros((self.max_targets, 5), dtype=np.float32)
            boxes = targets[:, :4]
        image, boxes = _mirror(image, boxes, self.prob)
        targets[:, :4] = boxes
        sample["target"] = targets
        sample["image"] = image
        return sample


class DetectionHSV(DetectionTransform):
    """
    Detection HSV transform.
    """

    def __init__(self, prob: float, hgain: float = 0.5, sgain: float = 0.5, vgain: float = 0.5):
        super(DetectionHSV, self).__init__()
        self.prob = prob
        self.hgain = hgain
        self.sgain = sgain
        self.vgain = vgain

    def __call__(self, sample: dict) -> dict:
        if random.random() < self.prob:
            augment_hsv(sample["image"], self.hgain, self.sgain, self.vgain)
        return sample


class DetectionTargetsFormatTransform(DetectionTransform):
    """
    Detection targets format transform

    Converts targets in input_format to output_format.
    Attributes:
        input_format: DetectionTargetsFormat: input target format
        output_format: DetectionTargetsFormat: output target format
        min_bbox_edge_size: int: bboxes with edge size lower then this values will be removed.
        max_targets: int: max objects in single image, padding target to this size.
    """

    def __init__(self, input_format: DetectionTargetsFormat = DetectionTargetsFormat.XYXY_LABEL,
                 output_format: DetectionTargetsFormat = DetectionTargetsFormat.LABEL_CXCYWH,
                 min_bbox_edge_size: float = 1, max_targets: int = 120):
        super(DetectionTargetsFormatTransform, self).__init__()
        self.input_format = input_format
        self.output_format = output_format
        self.min_bbox_edge_size = min_bbox_edge_size
        self.max_targets = max_targets

    def __call__(self, sample):
        normalized_input = "NORMALIZED" in self.input_format.value
        normalized_output = "NORMALIZED" in self.output_format.value
        normalize = not normalized_input and normalized_output
        denormalize = normalized_input and not normalized_output

        label_first_in_input = self.input_format.value.split("_")[0] == "LABEL"
        label_first_in_output = self.output_format.value.split("_")[0] == "LABEL"

        input_xyxy_format = "XYXY" in self.input_format.value
        output_xyxy_format = "XYXY" in self.output_format.value
        convert2xyxy = not input_xyxy_format and output_xyxy_format
        convert2cxcy = input_xyxy_format and not output_xyxy_format

        image, targets, crowd_targets = sample["image"], sample["target"], sample.get("crowd_target")

        _, h, w = image.shape

        def _format_target(targets_in):
            if label_first_in_input:
                labels, boxes = targets_in[:, 0], targets_in[:, 1:]
            else:
                boxes, labels = targets_in[:, :4], targets_in[:, 4]

            if convert2cxcy:
                boxes = xyxy2cxcywh(boxes)
            elif convert2xyxy:
                boxes = cxcywh2xyxy(boxes)

            if normalize:
                boxes[:, 0] = boxes[:, 0] / w
                boxes[:, 1] = boxes[:, 1] / h
                boxes[:, 2] = boxes[:, 2] / w
                boxes[:, 3] = boxes[:, 3] / h

            elif denormalize:
                boxes[:, 0] = boxes[:, 0] * w
                boxes[:, 1] = boxes[:, 1] * h
                boxes[:, 2] = boxes[:, 2] * w
                boxes[:, 3] = boxes[:, 3] * h

            min_bbox_edge_size = self.min_bbox_edge_size / max(w, h) if normalized_output else self.min_bbox_edge_size

            cxcywh_boxes = boxes if not output_xyxy_format else xyxy2cxcywh(boxes.copy())

            mask_b = np.minimum(cxcywh_boxes[:, 2], cxcywh_boxes[:, 3]) > min_bbox_edge_size
            boxes_t = boxes[mask_b]
            labels_t = labels[mask_b]

            labels_t = np.expand_dims(labels_t, 1)
            targets_t = np.hstack((labels_t, boxes_t)) if label_first_in_output else np.hstack((boxes_t, labels_t))
            padded_targets = np.zeros((self.max_targets, 5))
            padded_targets[range(len(targets_t))[: self.max_targets]] = targets_t[: self.max_targets]
            padded_targets = np.ascontiguousarray(padded_targets, dtype=np.float32)

            return padded_targets

        sample["target"] = _format_target(targets)
        if crowd_targets is not None:
            sample["crowd_target"] = _format_target(crowd_targets)
        return sample


def get_aug_params(value: Union[tuple, float], center: float = 0):
    """
    Generates a random value for augmentations as described below

    :param value: Union[tuple, float] defines the range of values for generation. Wen tuple-
     drawn uniformly between (value[0], value[1]), and (center - value, center + value) when float
    :param center: float, defines center to subtract when value is float.
    :return: generated value
    """
    if isinstance(value, float):
        return random.uniform(center - value, center + value)
    elif len(value) == 2:
        return random.uniform(value[0], value[1])
    else:
        raise ValueError(
            "Affine params should be either a sequence containing two values\
                          or single float values. Got {}".format(
                value
            )
        )


def get_affine_matrix(
        target_size,
        degrees=10,
        translate=0.1,
        scales=0.1,
        shear=10,
):
    """
    Returns a random affine transform matrix.

    :param target_size: (tuple) desired output shape.

    :param degrees:  (Union[tuple, float]) degrees for random rotation, when float the random values are drawn uniformly
     from (-degrees, degrees)

    :param translate:  (Union[tuple, float]) translate size (in pixels) for random translation, when float the random values
     are drawn uniformly from (-translate, translate)

    :param scales: (Union[tuple, float]) values for random rescale, when float the random values are drawn uniformly
     from (0.1-scales, 0.1+scales)

    :param shear: (Union[tuple, float]) degrees for random shear, when float the random values are drawn uniformly
     from (shear, shear)

    :return: affine_transform_matrix, drawn_scale
    """
    twidth, theight = target_size

    # Rotation and Scale
    angle = get_aug_params(degrees)
    scale = get_aug_params(scales, center=1.0)

    if scale <= 0.0:
        raise ValueError("Argument scale should be positive")

    R = cv2.getRotationMatrix2D(angle=angle, center=(0, 0), scale=scale)

    M = np.ones([2, 3])
    # Shear
    shear_x = math.tan(get_aug_params(shear) * math.pi / 180)
    shear_y = math.tan(get_aug_params(shear) * math.pi / 180)

    M[0] = R[0] + shear_y * R[1]
    M[1] = R[1] + shear_x * R[0]

    # Translation
    translation_x = get_aug_params(translate) * twidth  # x translation (pixels)
    translation_y = get_aug_params(translate) * theight  # y translation (pixels)

    M[0, 2] = translation_x
    M[1, 2] = translation_y

    return M, scale


def apply_affine_to_bboxes(targets, targets_seg, target_size, M):
    num_gts = len(targets)
    twidth, theight = target_size
    # targets_seg = [B x w x h]
    # if any is_not_nan in axis = 1
    seg_is_present_mask = np.logical_or.reduce(~np.isnan(targets_seg), axis=1)
    num_gts_masks = seg_is_present_mask.sum()
    num_gts_boxes = num_gts - num_gts_masks

    if num_gts_boxes:
        # warp corner points
        corner_points = np.ones((num_gts_boxes * 4, 3))
        # x1y1, x2y2, x1y2, x2y1
        corner_points[:, :2] = targets[~seg_is_present_mask][:, [0, 1, 2, 3, 0, 3, 2, 1]].reshape(num_gts_boxes * 4, 2)
        corner_points = corner_points @ M.T  # apply affine transform
        corner_points = corner_points.reshape(num_gts_boxes, 8)

        # create new boxes
        corner_xs = corner_points[:, 0::2]
        corner_ys = corner_points[:, 1::2]
        new_bboxes = (np.concatenate(
            (np.min(corner_xs, 1), np.min(corner_ys, 1),
             np.max(corner_xs, 1), np.max(corner_ys, 1))
        ).reshape(4, -1).T)
    else:
        new_bboxes = np.ones((0, 4), dtype=np.float)

    if num_gts_masks:
        # warp segmentation points
        num_seg_points = targets_seg.shape[1] // 2
        corner_points_seg = np.ones((num_gts_masks * num_seg_points, 3))
        corner_points_seg[:, :2] = targets_seg[seg_is_present_mask].reshape(num_gts_masks * num_seg_points, 2)
        corner_points_seg = corner_points_seg @ M.T
        corner_points_seg = corner_points_seg.reshape(num_gts_masks, num_seg_points * 2)

        # create new boxes
        seg_points_xs = corner_points_seg[:, 0::2]
        seg_points_ys = corner_points_seg[:, 1::2]
        new_tight_bboxes = (np.concatenate(
            (np.nanmin(seg_points_xs, 1), np.nanmin(seg_points_ys, 1),
             np.nanmax(seg_points_xs, 1), np.nanmax(seg_points_ys, 1))
        ).reshape(4, -1).T)
    else:
        new_tight_bboxes = np.ones((0, 4), dtype=np.float)

    targets[~seg_is_present_mask, :4] = new_bboxes
    targets[seg_is_present_mask, :4] = new_tight_bboxes

    # clip boxes
    targets[:, [0, 2]] = targets[:, [0, 2]].clip(0, twidth)
    targets[:, [1, 3]] = targets[:, [1, 3]].clip(0, theight)

    return targets


def random_affine(
        img: np.ndarray,
        targets: np.ndarray = (),
        targets_seg: np.ndarray = None,
        target_size: tuple = (640, 640),
        degrees: Union[float, tuple] = 10,
        translate: Union[float, tuple] = 0.1,
        scales: Union[float, tuple] = 0.1,
        shear: Union[float, tuple] = 10,
        filter_box_candidates: bool = False,
        wh_thr=2,
        ar_thr=20,
        area_thr=0.1

):
    """
    Performs random affine transform to img, targets
    :param img:         Input image
    :param targets:     Input target
    :param targets_seg: Targets derived from segmentation masks
    :param target_size: Desired output shape
    :param degrees:     Degrees for random rotation, when float the random values are drawn uniformly
                            from (-degrees, degrees).
    :param translate:   Translate size (in pixels) for random translation, when float the random values
                            are drawn uniformly from (-translate, translate)
    :param scales:      Values for random rescale, when float the random values are drawn uniformly
                            from (0.1-scales, 0.1+scales)
    :param shear:       Degrees for random shear, when float the random values are drawn uniformly
                                from (shear, shear)

    :param filter_box_candidates:    whether to filter out transformed bboxes by edge size, area ratio, and aspect ratio.
    :param wh_thr:                   edge size threshold when filter_box_candidates = True (pixels)
    :param ar_thr:                   aspect ratio threshold filter_box_candidates = True
    :param area_thr:                 threshold for area ratio between original image and the transformed one, when when filter_box_candidates = True
    :return:            Image and Target with applied random affine
    """

    targets_seg = np.zeros((targets.shape[0], 0)) if targets_seg is None else targets_seg
    M, scale = get_affine_matrix(target_size, degrees, translate, scales, shear)

    img = cv2.warpAffine(img, M, dsize=target_size, borderValue=(114, 114, 114))

    # Transform label coordinates
    if len(targets) > 0:
        targets_orig = targets.copy()
        targets = apply_affine_to_bboxes(targets, targets_seg, target_size, M)
        if filter_box_candidates:
            box_candidates_ids = _filter_box_candidates(targets_orig[:, :4],
                                                        targets[:, :4],
                                                        wh_thr=wh_thr,
                                                        ar_thr=ar_thr,
                                                        area_thr=area_thr
                                                        )
            targets = targets[box_candidates_ids]
    return img, targets


def _filter_box_candidates(box1, box2, wh_thr=2, ar_thr=20, area_thr=0.1):
    """
    compute candidate boxes
        :param box1:        before augment
        :param box2:        after augment
        :param wh_thr:      wh_thr (pixels)
        :param ar_thr:      aspect_ratio_thr
        :param area_thr:    area_ratio
    :return:
    """
    box1 = box1.T
    box2 = box2.T
    w1, h1 = box1[2] - box1[0], box1[3] - box1[1]
    w2, h2 = box2[2] - box2[0], box2[3] - box2[1]
    ar = np.maximum(w2 / (h2 + 1e-16), h2 / (w2 + 1e-16))  # aspect ratio
    return (w2 > wh_thr) & (h2 > wh_thr) & (w2 * h2 / (w1 * h1 + 1e-16) > area_thr) & (
            ar < ar_thr)  # candidates


def _mirror(image, boxes, prob=0.5):
    """
    Horizontal flips image and bboxes with probability prob.

    :param image: (np.array) image to be flipped.
    :param boxes: (np.array) bboxes to be modified.
    :param prob: probability to perform flipping.
    :return: flipped_image, flipped_bboxes
    """
    flipped_boxes = boxes.copy()
    _, width, _ = image.shape
    if random.random() < prob:
        image = image[:, ::-1]
        flipped_boxes[:, 0::2] = width - boxes[:, 2::-2]
    return image, flipped_boxes


def augment_hsv(img: np.array, hgain: float, sgain: float, vgain: float):
    hsv_augs = np.random.uniform(-1, 1, 3) * [hgain, sgain, vgain]  # random gains
    hsv_augs *= np.random.randint(0, 2, 3)  # random selection of h, s, v
    hsv_augs = hsv_augs.astype(np.int16)
    img_hsv = cv2.cvtColor(img, cv2.COLOR_BGR2HSV).astype(np.int16)

    img_hsv[..., 0] = (img_hsv[..., 0] + hsv_augs[0]) % 180
    img_hsv[..., 1] = np.clip(img_hsv[..., 1] + hsv_augs[1], 0, 255)
    img_hsv[..., 2] = np.clip(img_hsv[..., 2] + hsv_augs[2], 0, 255)

    cv2.cvtColor(img_hsv.astype(img.dtype), cv2.COLOR_HSV2BGR, dst=img)  # no return needed


def rescale_and_pad_to_size(img, input_size, swap=(2, 0, 1), pad_val=114):
    """
    Rescales image according to minimum ratio between the target height /image height, target width / image width,
    and pads the image to the target size.

    :param img: Image to be rescaled
    :param input_size: Target size
    :param swap: Axis's to be rearranged.
    :return: rescaled image, ratio
    """
    if len(img.shape) == 3:
        padded_img = np.ones((input_size[0], input_size[1], 3), dtype=np.uint8) * pad_val
    else:
        padded_img = np.ones(input_size, dtype=np.uint8) * pad_val

    r = min(input_size[0] / img.shape[0], input_size[1] / img.shape[1])
    resized_img = cv2.resize(
        img,
        (int(img.shape[1] * r), int(img.shape[0] * r)),
        interpolation=cv2.INTER_LINEAR,
    ).astype(np.uint8)
    padded_img[: int(img.shape[0] * r), : int(img.shape[1] * r)] = resized_img

    padded_img = padded_img.transpose(swap)
    padded_img = np.ascontiguousarray(padded_img, dtype=np.float32)
    return padded_img, r<|MERGE_RESOLUTION|>--- conflicted
+++ resolved
@@ -410,11 +410,7 @@
             all_samples = [sample] + sample["additional_samples"]
 
             for i_mosaic, mosaic_sample in enumerate(all_samples):
-<<<<<<< HEAD
-                img, _labels, = mosaic_sample["image"], mosaic_sample["target"]
-=======
                 img, _labels = mosaic_sample["image"], mosaic_sample["target"]
->>>>>>> 55f87943
                 _labels_seg = mosaic_sample.get("target_seg")
 
                 h0, w0 = img.shape[:2]  # orig hw
@@ -491,20 +487,11 @@
      shear: (Union[tuple, float]) degrees for random shear, when float the random values are drawn uniformly
         from (shear, shear)
 
-     enable: (bool) whether to apply the below transform at all.
-
-     filter_box_candidates: (bool) whether to filter out transformed bboxes by edge size, area ratio, and aspect ratio (default=False).
-
-     wh_thr: (float) edge size threshold when filter_box_candidates = True (default=2)
-
-     ar_thr: (float) aspect ratio threshold filter_box_candidates = True (default=20)
-
-     area_thr:(float) threshold for area ratio between original image and the transformed one, when when filter_box_candidates = True (default=0.1)
-
-    """
-
-    def __init__(self, degrees=10, translate=0.1, scales=0.1, shear=10, target_size=(640, 640),
-                 filter_box_candidates: bool = False, wh_thr=2, ar_thr=20, area_thr=0.1):
+    enable: (bool) whether to apply the below transform at all.
+
+    """
+
+    def __init__(self, degrees=10, translate=0.1, scales=0.1, shear=10, target_size=(640, 640)):
         super(DetectionRandomAffine, self).__init__()
         self.degrees = degrees
         self.translate = translate
@@ -512,10 +499,6 @@
         self.shear = shear
         self.target_size = target_size
         self.enable = True
-        self.filter_box_candidates = filter_box_candidates
-        self.wh_thr = wh_thr
-        self.ar_thr = ar_thr
-        self.area_thr = area_thr
 
     def close(self):
         self.enable = False
@@ -594,6 +577,7 @@
             )
             cp_scale_ratio *= jit_factor
 
+
             origin_h, origin_w = cp_img.shape[:2]
             target_h, target_w = origin_img.shape[:2]
             padded_img = np.zeros(
@@ -696,9 +680,8 @@
             targets = np.zeros((self.max_targets, 5), dtype=np.float32)
             boxes = targets[:, :4]
         image, boxes = _mirror(image, boxes, self.prob)
-        targets[:, :4] = boxes
-        sample["target"] = targets
         sample["image"] = image
+        sample["target"][:, :4] = boxes
         return sample
 
 
@@ -945,11 +928,6 @@
         translate: Union[float, tuple] = 0.1,
         scales: Union[float, tuple] = 0.1,
         shear: Union[float, tuple] = 10,
-        filter_box_candidates: bool = False,
-        wh_thr=2,
-        ar_thr=20,
-        area_thr=0.1
-
 ):
     """
     Performs random affine transform to img, targets
@@ -965,11 +943,6 @@
                             from (0.1-scales, 0.1+scales)
     :param shear:       Degrees for random shear, when float the random values are drawn uniformly
                                 from (shear, shear)
-
-    :param filter_box_candidates:    whether to filter out transformed bboxes by edge size, area ratio, and aspect ratio.
-    :param wh_thr:                   edge size threshold when filter_box_candidates = True (pixels)
-    :param ar_thr:                   aspect ratio threshold filter_box_candidates = True
-    :param area_thr:                 threshold for area ratio between original image and the transformed one, when when filter_box_candidates = True
     :return:            Image and Target with applied random affine
     """
 
@@ -980,36 +953,9 @@
 
     # Transform label coordinates
     if len(targets) > 0:
-        targets_orig = targets.copy()
         targets = apply_affine_to_bboxes(targets, targets_seg, target_size, M)
-        if filter_box_candidates:
-            box_candidates_ids = _filter_box_candidates(targets_orig[:, :4],
-                                                        targets[:, :4],
-                                                        wh_thr=wh_thr,
-                                                        ar_thr=ar_thr,
-                                                        area_thr=area_thr
-                                                        )
-            targets = targets[box_candidates_ids]
+
     return img, targets
-
-
-def _filter_box_candidates(box1, box2, wh_thr=2, ar_thr=20, area_thr=0.1):
-    """
-    compute candidate boxes
-        :param box1:        before augment
-        :param box2:        after augment
-        :param wh_thr:      wh_thr (pixels)
-        :param ar_thr:      aspect_ratio_thr
-        :param area_thr:    area_ratio
-    :return:
-    """
-    box1 = box1.T
-    box2 = box2.T
-    w1, h1 = box1[2] - box1[0], box1[3] - box1[1]
-    w2, h2 = box2[2] - box2[0], box2[3] - box2[1]
-    ar = np.maximum(w2 / (h2 + 1e-16), h2 / (w2 + 1e-16))  # aspect ratio
-    return (w2 > wh_thr) & (h2 > wh_thr) & (w2 * h2 / (w1 * h1 + 1e-16) > area_thr) & (
-            ar < ar_thr)  # candidates
 
 
 def _mirror(image, boxes, prob=0.5):

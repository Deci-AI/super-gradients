import collections
import math
import random
import warnings
from numbers import Number
from typing import Optional, Union, Tuple, List, Sequence, Dict

import cv2
import numpy as np
import torch.nn
from PIL import Image, ImageFilter, ImageOps
from torchvision import transforms as transforms

from super_gradients.common.abstractions.abstract_logger import get_logger
from super_gradients.common.object_names import Transforms, Processings
from super_gradients.common.registry.registry import register_transform
from super_gradients.common.decorators.factory_decorator import resolve_param
from super_gradients.common.factories.data_formats_factory import ConcatenatedTensorFormatFactory
from super_gradients.training.utils.detection_utils import get_mosaic_coordinate, adjust_box_anns, DetectionTargetsFormat
from super_gradients.training.datasets.data_formats import ConcatenatedTensorFormatConverter
from super_gradients.training.datasets.data_formats.formats import filter_on_bboxes, ConcatenatedTensorFormat
from super_gradients.training.datasets.data_formats.default_formats import XYXY_LABEL, LABEL_CXCYWH
from super_gradients.training.transforms.utils import (
    _rescale_and_pad_to_size,
    _rescale_image,
    _rescale_bboxes,
    _get_center_padding_coordinates,
    _pad_image,
    _shift_bboxes,
    _rescale_xyxy_bboxes,
)
from super_gradients.training.utils.utils import ensure_is_tuple_of_two

IMAGE_RESAMPLE_MODE = Image.BILINEAR
MASK_RESAMPLE_MODE = Image.NEAREST

logger = get_logger(__name__)


class SegmentationTransform:
    def __call__(self, *args, **kwargs):
        raise NotImplementedError

    def __repr__(self):
        return self.__class__.__name__ + str(self.__dict__).replace("{", "(").replace("}", ")")


@register_transform(Transforms.SegResize)
class SegResize(SegmentationTransform):
    def __init__(self, h, w):
        self.h = h
        self.w = w

    def __call__(self, sample):
        image = sample["image"]
        mask = sample["mask"]
        sample["image"] = image.resize((self.w, self.h), IMAGE_RESAMPLE_MODE)
        sample["mask"] = mask.resize((self.w, self.h), MASK_RESAMPLE_MODE)
        return sample


@register_transform(Transforms.SegRandomFlip)
class SegRandomFlip(SegmentationTransform):
    """
    Randomly flips the image and mask (synchronously) with probability 'prob'.
    """

    def __init__(self, prob: float = 0.5):
        assert 0.0 <= prob <= 1.0, f"Probability value must be between 0 and 1, found {prob}"
        self.prob = prob

    def __call__(self, sample: dict) -> dict:
        image = sample["image"]
        mask = sample["mask"]
        if random.random() < self.prob:
            image = image.transpose(Image.FLIP_LEFT_RIGHT)
            mask = mask.transpose(Image.FLIP_LEFT_RIGHT)
            sample["image"] = image
            sample["mask"] = mask

        return sample


@register_transform(Transforms.SegRescale)
class SegRescale(SegmentationTransform):
    """
    Rescales the image and mask (synchronously) while preserving aspect ratio.
    The rescaling can be done according to scale_factor, short_size or long_size.
    If more than one argument is given, the rescaling mode is determined by this order: scale_factor, then short_size,
    then long_size.

    :param scale_factor: Rescaling is done by multiplying input size by scale_factor:
            out_size = (scale_factor * w, scale_factor * h)
    :param short_size:  Rescaling is done by determining the scale factor by the ratio short_size / min(h, w).
    :param long_size:   Rescaling is done by determining the scale factor by the ratio long_size / max(h, w).
    """

    def __init__(self, scale_factor: Optional[float] = None, short_size: Optional[int] = None, long_size: Optional[int] = None):
        self.scale_factor = scale_factor
        self.short_size = short_size
        self.long_size = long_size

        self.check_valid_arguments()

    def __call__(self, sample: dict) -> dict:
        image = sample["image"]
        mask = sample["mask"]
        w, h = image.size
        if self.scale_factor is not None:
            scale = self.scale_factor
        elif self.short_size is not None:
            short_size = min(w, h)
            scale = self.short_size / short_size
        else:
            long_size = max(w, h)
            scale = self.long_size / long_size

        out_size = int(scale * w), int(scale * h)

        image = image.resize(out_size, IMAGE_RESAMPLE_MODE)
        mask = mask.resize(out_size, MASK_RESAMPLE_MODE)

        sample["image"] = image
        sample["mask"] = mask

        return sample

    def check_valid_arguments(self):
        if self.scale_factor is None and self.short_size is None and self.long_size is None:
            raise ValueError("Must assign one rescale argument: scale_factor, short_size or long_size")

        if self.scale_factor is not None and self.scale_factor <= 0:
            raise ValueError(f"Scale factor must be a positive number, found: {self.scale_factor}")
        if self.short_size is not None and self.short_size <= 0:
            raise ValueError(f"Short size must be a positive number, found: {self.short_size}")
        if self.long_size is not None and self.long_size <= 0:
            raise ValueError(f"Long size must be a positive number, found: {self.long_size}")


@register_transform(Transforms.SegRandomRescale)
class SegRandomRescale:
    """
    Random rescale the image and mask (synchronously) while preserving aspect ratio.
    Scale factor is randomly picked between scales [min, max]

    :param scales: Scale range tuple (min, max), if scales is a float range will be defined as (1, scales) if scales > 1,
            otherwise (scales, 1). must be a positive number.
    """

    def __init__(self, scales: Union[float, Tuple, List] = (0.5, 2.0)):
        self.scales = scales

        self.check_valid_arguments()

    def __call__(self, sample: dict) -> dict:
        image = sample["image"]
        mask = sample["mask"]
        w, h = image.size

        scale = random.uniform(self.scales[0], self.scales[1])
        out_size = int(scale * w), int(scale * h)

        image = image.resize(out_size, IMAGE_RESAMPLE_MODE)
        mask = mask.resize(out_size, MASK_RESAMPLE_MODE)

        sample["image"] = image
        sample["mask"] = mask

        return sample

    def check_valid_arguments(self):
        """
        Check the scale values are valid. if order is wrong, flip the order and return the right scale values.
        """
        if not isinstance(self.scales, collections.abc.Iterable):
            if self.scales <= 1:
                self.scales = (self.scales, 1)
            else:
                self.scales = (1, self.scales)

        if self.scales[0] < 0 or self.scales[1] < 0:
            raise ValueError(f"SegRandomRescale scale values must be positive numbers, found: {self.scales}")
        if self.scales[0] > self.scales[1]:
            self.scales = (self.scales[1], self.scales[0])
        return self.scales


@register_transform(Transforms.SegRandomRotate)
class SegRandomRotate(SegmentationTransform):
    """
    Randomly rotates image and mask (synchronously) between 'min_deg' and 'max_deg'.
    """

    def __init__(self, min_deg: float = -10, max_deg: float = 10, fill_mask: int = 0, fill_image: Union[int, Tuple, List] = 0):
        self.min_deg = min_deg
        self.max_deg = max_deg
        self.fill_mask = fill_mask
        # grey color in RGB mode
        self.fill_image = (fill_image, fill_image, fill_image)

        self.check_valid_arguments()

    def __call__(self, sample: dict) -> dict:
        image = sample["image"]
        mask = sample["mask"]

        deg = random.uniform(self.min_deg, self.max_deg)
        image = image.rotate(deg, resample=IMAGE_RESAMPLE_MODE, fillcolor=self.fill_image)
        mask = mask.rotate(deg, resample=MASK_RESAMPLE_MODE, fillcolor=self.fill_mask)

        sample["image"] = image
        sample["mask"] = mask

        return sample

    def check_valid_arguments(self):
        self.fill_mask, self.fill_image = _validate_fill_values_arguments(self.fill_mask, self.fill_image)


@register_transform(Transforms.SegCropImageAndMask)
class SegCropImageAndMask(SegmentationTransform):
    """
    Crops image and mask (synchronously).
    In "center" mode a center crop is performed while, in "random" mode the drop will be positioned around
     random coordinates.
    """

    def __init__(self, crop_size: Union[float, Tuple, List], mode: str):
        """

        :param crop_size: tuple of (width, height) for the final crop size, if is scalar size is a
            square (crop_size, crop_size)
        :param mode: how to choose the center of the crop, 'center' for the center of the input image,
            'random' center the point is chosen randomally
        """

        self.crop_size = crop_size
        self.mode = mode

        self.check_valid_arguments()

    def __call__(self, sample: dict) -> dict:
        image = sample["image"]
        mask = sample["mask"]

        w, h = image.size
        if self.mode == "random":
            x1 = random.randint(0, w - self.crop_size[0])
            y1 = random.randint(0, h - self.crop_size[1])
        else:
            x1 = int(round((w - self.crop_size[0]) / 2.0))
            y1 = int(round((h - self.crop_size[1]) / 2.0))

        image = image.crop((x1, y1, x1 + self.crop_size[0], y1 + self.crop_size[1]))
        mask = mask.crop((x1, y1, x1 + self.crop_size[0], y1 + self.crop_size[1]))

        sample["image"] = image
        sample["mask"] = mask

        return sample

    def check_valid_arguments(self):
        if self.mode not in ["center", "random"]:
            raise ValueError(f"Unsupported mode: found: {self.mode}, expected: 'center' or 'random'")

        if not isinstance(self.crop_size, collections.abc.Iterable):
            self.crop_size = (self.crop_size, self.crop_size)
        if self.crop_size[0] <= 0 or self.crop_size[1] <= 0:
            raise ValueError(f"Crop size must be positive numbers, found: {self.crop_size}")


@register_transform(Transforms.SegRandomGaussianBlur)
class SegRandomGaussianBlur(SegmentationTransform):
    """
    Adds random Gaussian Blur to image with probability 'prob'.
    """

    def __init__(self, prob: float = 0.5):
        assert 0.0 <= prob <= 1.0, "Probability value must be between 0 and 1"
        self.prob = prob

    def __call__(self, sample: dict) -> dict:
        image = sample["image"]
        mask = sample["mask"]

        if random.random() < self.prob:
            image = image.filter(ImageFilter.GaussianBlur(radius=random.random()))

        sample["image"] = image
        sample["mask"] = mask

        return sample


@register_transform(Transforms.SegPadShortToCropSize)
class SegPadShortToCropSize(SegmentationTransform):
    """
    Pads image to 'crop_size'.
    Should be called only after "SegRescale" or "SegRandomRescale" in augmentations pipeline.
    """

    def __init__(self, crop_size: Union[float, Tuple, List], fill_mask: int = 0, fill_image: Union[int, Tuple, List] = 0):
        """
        :param crop_size:   Tuple of (width, height) for the final crop size, if is scalar size is a square (crop_size, crop_size)
        :param fill_mask:   Value to fill mask labels background.
        :param fill_image:  Grey value to fill image padded background.
        """
        # CHECK IF CROP SIZE IS A ITERABLE OR SCALAR
        self.crop_size = crop_size
        self.fill_mask = fill_mask
        self.fill_image = tuple(fill_image) if isinstance(fill_image, Sequence) else fill_image

        self.check_valid_arguments()

    def __call__(self, sample: dict) -> dict:
        image = sample["image"]
        mask = sample["mask"]
        w, h = image.size

        # pad images from center symmetrically
        if w < self.crop_size[0] or h < self.crop_size[1]:
            padh = (self.crop_size[1] - h) / 2 if h < self.crop_size[1] else 0
            pad_top, pad_bottom = math.ceil(padh), math.floor(padh)
            padw = (self.crop_size[0] - w) / 2 if w < self.crop_size[0] else 0
            pad_left, pad_right = math.ceil(padw), math.floor(padw)

            image = ImageOps.expand(image, border=(pad_left, pad_top, pad_right, pad_bottom), fill=self.fill_image)
            mask = ImageOps.expand(mask, border=(pad_left, pad_top, pad_right, pad_bottom), fill=self.fill_mask)

        sample["image"] = image
        sample["mask"] = mask

        return sample

    def check_valid_arguments(self):
        if not isinstance(self.crop_size, collections.abc.Iterable):
            self.crop_size = (self.crop_size, self.crop_size)
        if self.crop_size[0] <= 0 or self.crop_size[1] <= 0:
            raise ValueError(f"Crop size must be positive numbers, found: {self.crop_size}")

        self.fill_mask, self.fill_image = _validate_fill_values_arguments(self.fill_mask, self.fill_image)


@register_transform(Transforms.SegPadToDivisible)
class SegPadToDivisible(SegmentationTransform):
    def __init__(self, divisible_value: int, fill_mask: int = 0, fill_image: Union[int, Tuple, List] = 0) -> None:
        super().__init__()
        self.divisible_value = divisible_value
        self.fill_mask = fill_mask
        self.fill_image = fill_image
        self.fill_image = tuple(fill_image) if isinstance(fill_image, Sequence) else fill_image

        self.check_valid_arguments()

    def __call__(self, sample: dict) -> dict:
        image = sample["image"]
        mask = sample["mask"]
        w, h = image.size

        padded_w = int(math.ceil(w / self.divisible_value) * self.divisible_value)
        padded_h = int(math.ceil(h / self.divisible_value) * self.divisible_value)

        if w != padded_w or h != padded_h:
            padh = padded_h - h
            padw = padded_w - w

            image = ImageOps.expand(image, border=(0, 0, padw, padh), fill=self.fill_image)
            mask = ImageOps.expand(mask, border=(0, 0, padw, padh), fill=self.fill_mask)

        sample["image"] = image
        sample["mask"] = mask

        return sample

    def check_valid_arguments(self):
        self.fill_mask, self.fill_image = _validate_fill_values_arguments(self.fill_mask, self.fill_image)


@register_transform(Transforms.SegColorJitter)
class SegColorJitter(transforms.ColorJitter):
    def __call__(self, sample):
        sample["image"] = super(SegColorJitter, self).__call__(sample["image"])
        return sample


def _validate_fill_values_arguments(fill_mask: int, fill_image: Union[int, Tuple, List]):
    if not isinstance(fill_image, collections.abc.Iterable):
        # If fill_image is single value, turn to grey color in RGB mode.
        fill_image = (fill_image, fill_image, fill_image)
    elif len(fill_image) != 3:
        raise ValueError(f"fill_image must be an RGB tuple of size equal to 3, found: {fill_image}")
    # assert values are integers
    if not isinstance(fill_mask, int) or not all(isinstance(x, int) for x in fill_image):
        raise ValueError(f"Fill value must be integers," f" found: fill_image = {fill_image}, fill_mask = {fill_mask}")
    # assert values in range 0-255
    if min(fill_image) < 0 or max(fill_image) > 255 or fill_mask < 0 or fill_mask > 255:
        raise ValueError(f"Fill value must be a value from 0 to 255," f" found: fill_image = {fill_image}, fill_mask = {fill_mask}")
    return fill_mask, fill_image


class DetectionTransform:
    """
    Detection transform base class.

    Complex transforms that require extra data loading can use the the additional_samples_count attribute in a
     similar fashion to what's been done in COCODetectionDataset:

    self._load_additional_inputs_for_transform(sample, transform)

    # after the above call, sample["additional_samples"] holds a list of additional inputs and targets.

    sample = transform(sample)


    :param additional_samples_count:    Additional samples to be loaded.
    :param non_empty_targets:           Whether the additional targets can have empty targets or not.
    """

    def __init__(self, additional_samples_count: int = 0, non_empty_targets: bool = False):
        self.additional_samples_count = additional_samples_count
        self.non_empty_targets = non_empty_targets

    def __call__(self, sample: Union[dict, list]):
        raise NotImplementedError

    def __repr__(self):
        return self.__class__.__name__ + str(self.__dict__).replace("{", "(").replace("}", ")")

    def get_equivalent_preprocessing(self) -> List:
        raise NotImplementedError


@register_transform(Transforms.DetectionStandardize)
class DetectionStandardize(DetectionTransform):
    """
    Standardize image pixel values with img/max_val

    :param max_val: Current maximum value of the image pixels. (usually 255)
    """

    def __init__(self, max_value: float = 255.0):
        super().__init__()
        self.max_value = max_value

    def __call__(self, sample: dict) -> dict:
        sample["image"] = (sample["image"] / self.max_value).astype(np.float32)
        return sample

    def get_equivalent_preprocessing(self) -> List[Dict]:
        return [{Processings.StandardizeImage: {"max_value": self.max_value}}]


@register_transform(Transforms.DetectionMosaic)
class DetectionMosaic(DetectionTransform):
    """
    DetectionMosaic detection transform

    :param input_dim:       Input dimension.
    :param prob:            Probability of applying mosaic.
    :param enable_mosaic:   Whether to apply mosaic at all (regardless of prob).
    :param border_value:    Value for filling borders after applying transforms.
    """

    def __init__(self, input_dim: Union[int, Tuple[int, int]], prob: float = 1.0, enable_mosaic: bool = True, border_value=114):
        super(DetectionMosaic, self).__init__(additional_samples_count=3)
        self.prob = prob
        self.input_dim = ensure_is_tuple_of_two(input_dim)
        self.enable_mosaic = enable_mosaic
        self.border_value = border_value

    def close(self):
        self.additional_samples_count = 0
        self.enable_mosaic = False

    def __call__(self, sample: Union[dict, list]):
        if self.enable_mosaic and random.random() < self.prob:
            mosaic_labels = []
            mosaic_labels_seg = []
            input_h, input_w = self.input_dim[0], self.input_dim[1]

            # yc, xc = s, s  # mosaic center x, y
            yc = int(random.uniform(0.5 * input_h, 1.5 * input_h))
            xc = int(random.uniform(0.5 * input_w, 1.5 * input_w))

            # 3 additional samples, total of 4
            all_samples = [sample] + sample["additional_samples"]

            for i_mosaic, mosaic_sample in enumerate(all_samples):
                img, _labels = mosaic_sample["image"], mosaic_sample["target"]
                _labels_seg = mosaic_sample.get("target_seg")

                h0, w0 = img.shape[:2]  # orig hw
                scale = min(1.0 * input_h / h0, 1.0 * input_w / w0)
                img = cv2.resize(img, (int(w0 * scale), int(h0 * scale)), interpolation=cv2.INTER_LINEAR)
                # generate output mosaic image
                (h, w, c) = img.shape[:3]
                if i_mosaic == 0:
                    mosaic_img = np.full((input_h * 2, input_w * 2, c), self.border_value, dtype=np.uint8)

                # suffix l means large image, while s means small image in mosaic aug.
                (l_x1, l_y1, l_x2, l_y2), (s_x1, s_y1, s_x2, s_y2) = get_mosaic_coordinate(i_mosaic, xc, yc, w, h, input_h, input_w)

                mosaic_img[l_y1:l_y2, l_x1:l_x2] = img[s_y1:s_y2, s_x1:s_x2]
                padw, padh = l_x1 - s_x1, l_y1 - s_y1

                labels = _labels.copy()

                # Normalized xywh to pixel xyxy format
                if _labels.size > 0:
                    labels[:, 0] = scale * _labels[:, 0] + padw
                    labels[:, 1] = scale * _labels[:, 1] + padh
                    labels[:, 2] = scale * _labels[:, 2] + padw
                    labels[:, 3] = scale * _labels[:, 3] + padh
                mosaic_labels.append(labels)

                if _labels_seg is not None:
                    labels_seg = _labels_seg.copy()
                    if _labels.size > 0:
                        labels_seg[:, ::2] = scale * labels_seg[:, ::2] + padw
                        labels_seg[:, 1::2] = scale * labels_seg[:, 1::2] + padh
                    mosaic_labels_seg.append(labels_seg)

            if len(mosaic_labels):
                mosaic_labels = np.concatenate(mosaic_labels, 0)
                np.clip(mosaic_labels[:, 0], 0, 2 * input_w, out=mosaic_labels[:, 0])
                np.clip(mosaic_labels[:, 1], 0, 2 * input_h, out=mosaic_labels[:, 1])
                np.clip(mosaic_labels[:, 2], 0, 2 * input_w, out=mosaic_labels[:, 2])
                np.clip(mosaic_labels[:, 3], 0, 2 * input_h, out=mosaic_labels[:, 3])

            if len(mosaic_labels_seg):
                mosaic_labels_seg = np.concatenate(mosaic_labels_seg, 0)
                np.clip(mosaic_labels_seg[:, ::2], 0, 2 * input_w, out=mosaic_labels_seg[:, ::2])
                np.clip(mosaic_labels_seg[:, 1::2], 0, 2 * input_h, out=mosaic_labels_seg[:, 1::2])

            sample["image"] = mosaic_img
            sample["target"] = mosaic_labels
            sample["info"] = (mosaic_img.shape[1], mosaic_img.shape[0])
            if len(mosaic_labels_seg):
                sample["target_seg"] = mosaic_labels_seg

        return sample


@register_transform(Transforms.DetectionRandomAffine)
class DetectionRandomAffine(DetectionTransform):
    """
    DetectionRandomAffine detection transform

     :param degrees:                Degrees for random rotation, when float the random values are drawn uniformly from (-degrees, degrees)
     :param translate:              Translate size (in pixels) for random translation, when float the random values are drawn uniformly from
                                    (center-translate, center+translate)
     :param scales:                 Values for random rescale, when float the random values are drawn uniformly from (1-scales, 1+scales)
     :param shear:                  Degrees for random shear, when float the random values are drawn uniformly from (-shear, shear)
     :param target_size:            Desired output shape.
     :param filter_box_candidates:  Whether to filter out transformed bboxes by edge size, area ratio, and aspect ratio (default=False).
     :param wh_thr:                 Edge size threshold when filter_box_candidates = True.
                                    Bounding oxes with edges smaller than this values will be filtered out.
     :param ar_thr:                 Aspect ratio threshold filter_box_candidates = True.
                                    Bounding boxes with aspect ratio larger than this values will be filtered out.
     :param area_thr:               Threshold for area ratio between original image and the transformed one, when filter_box_candidates = True.
                                    Bounding boxes with such ratio smaller than this value will be filtered out.
     :param border_value:           Value for filling borders after applying transforms.
    """

    def __init__(
        self,
        degrees: Union[tuple, float] = 10,
        translate: Union[tuple, float] = 0.1,
        scales: Union[tuple, float] = 0.1,
        shear: Union[tuple, float] = 10,
        target_size: Union[int, Tuple[int, int], None] = (640, 640),
        filter_box_candidates: bool = False,
        wh_thr: float = 2,
        ar_thr: float = 20,
        area_thr: float = 0.1,
        border_value: int = 114,
    ):
        super(DetectionRandomAffine, self).__init__()
        self.degrees = degrees
        self.translate = translate
        self.scale = scales
        self.shear = shear
        self.target_size = ensure_is_tuple_of_two(target_size)
        self.enable = True
        self.filter_box_candidates = filter_box_candidates
        self.wh_thr = wh_thr
        self.ar_thr = ar_thr
        self.area_thr = area_thr
        self.border_value = border_value

    def close(self):
        self.enable = False

    def __call__(self, sample: dict) -> dict:
        if self.enable:
            img, target = random_affine(
                sample["image"],
                sample["target"],
                sample.get("target_seg"),
                target_size=self.target_size or tuple(reversed(sample["image"].shape[:2])),
                degrees=self.degrees,
                translate=self.translate,
                scales=self.scale,
                shear=self.shear,
                filter_box_candidates=self.filter_box_candidates,
                wh_thr=self.wh_thr,
                area_thr=self.area_thr,
                ar_thr=self.ar_thr,
                border_value=self.border_value,
            )
            sample["image"] = img
            sample["target"] = target
        return sample


@register_transform(Transforms.DetectionMixup)
class DetectionMixup(DetectionTransform):
    """
    Mixup detection transform

    :param input_dim:        Input dimension.
    :param mixup_scale:      Scale range for the additional loaded image for mixup.
    :param prob:             Probability of applying mixup.
    :param enable_mixup:     Whether to apply mixup at all (regardless of prob).
    :param flip_prob:        Probability to apply horizontal flip to the additional sample.
    :param border_value:     Value for filling borders after applying transform.
    """

    def __init__(
        self,
        input_dim: Union[int, Tuple[int, int], None],
        mixup_scale: tuple,
        prob: float = 1.0,
        enable_mixup: bool = True,
        flip_prob: float = 0.5,
        border_value: int = 114,
    ):
        super(DetectionMixup, self).__init__(additional_samples_count=1, non_empty_targets=True)
        self.input_dim = ensure_is_tuple_of_two(input_dim)
        self.mixup_scale = mixup_scale
        self.prob = prob
        self.enable_mixup = enable_mixup
        self.flip_prob = flip_prob
        self.border_value = border_value

    def close(self):
        self.additional_samples_count = 0
        self.enable_mixup = False

    def __call__(self, sample: dict) -> dict:
        if self.enable_mixup and random.random() < self.prob:
            origin_img, origin_labels = sample["image"], sample["target"]
            target_dim = self.input_dim if self.input_dim is not None else sample["image"].shape[:2]

            cp_sample = sample["additional_samples"][0]
            img, cp_labels = cp_sample["image"], cp_sample["target"]
            cp_boxes = cp_labels[:, :4]

            img, cp_boxes = _mirror(img, cp_boxes, self.flip_prob)
            # PLUG IN TARGET THE FLIPPED BOXES
            cp_labels[:, :4] = cp_boxes

            jit_factor = random.uniform(*self.mixup_scale)

            if len(img.shape) == 3:
                cp_img = np.ones((target_dim[0], target_dim[1], 3), dtype=np.uint8) * self.border_value
            else:
                cp_img = np.ones(target_dim, dtype=np.uint8) * self.border_value

            cp_scale_ratio = min(target_dim[0] / img.shape[0], target_dim[1] / img.shape[1])
            resized_img = cv2.resize(
                img,
                (int(img.shape[1] * cp_scale_ratio), int(img.shape[0] * cp_scale_ratio)),
                interpolation=cv2.INTER_LINEAR,
            )

            cp_img[: int(img.shape[0] * cp_scale_ratio), : int(img.shape[1] * cp_scale_ratio)] = resized_img

            cp_img = cv2.resize(
                cp_img,
                (int(cp_img.shape[1] * jit_factor), int(cp_img.shape[0] * jit_factor)),
            )
            cp_scale_ratio *= jit_factor

            origin_h, origin_w = cp_img.shape[:2]
            target_h, target_w = origin_img.shape[:2]

            if len(img.shape) == 3:
                padded_img = np.zeros((max(origin_h, target_h), max(origin_w, target_w), img.shape[2]), dtype=np.uint8)
            else:
                padded_img = np.zeros((max(origin_h, target_h), max(origin_w, target_w)), dtype=np.uint8)

            padded_img[:origin_h, :origin_w] = cp_img

            x_offset, y_offset = 0, 0
            if padded_img.shape[0] > target_h:
                y_offset = random.randint(0, padded_img.shape[0] - target_h - 1)
            if padded_img.shape[1] > target_w:
                x_offset = random.randint(0, padded_img.shape[1] - target_w - 1)
            padded_cropped_img = padded_img[y_offset : y_offset + target_h, x_offset : x_offset + target_w]

            cp_bboxes_origin_np = adjust_box_anns(cp_labels[:, :4].copy(), cp_scale_ratio, 0, 0, origin_w, origin_h)
            cp_bboxes_transformed_np = cp_bboxes_origin_np.copy()
            cp_bboxes_transformed_np[:, 0::2] = np.clip(cp_bboxes_transformed_np[:, 0::2] - x_offset, 0, target_w)
            cp_bboxes_transformed_np[:, 1::2] = np.clip(cp_bboxes_transformed_np[:, 1::2] - y_offset, 0, target_h)

            cls_labels = cp_labels[:, 4:5].copy()
            box_labels = cp_bboxes_transformed_np
            labels = np.hstack((box_labels, cls_labels))
            origin_labels = np.vstack((origin_labels, labels))
            origin_img = origin_img.astype(np.float32)
            origin_img = 0.5 * origin_img + 0.5 * padded_cropped_img.astype(np.float32)

            sample["image"], sample["target"] = origin_img.astype(np.uint8), origin_labels
        return sample


@register_transform(Transforms.DetectionImagePermute)
class DetectionImagePermute(DetectionTransform):
    """
    Permute image dims. Useful for converting image from HWC to CHW format.
    """

    def __init__(self, dims: Tuple[int, int, int] = (2, 0, 1)):
        """

        :param dims: Specify new order of dims. Default value (2, 0, 1) suitable for converting from HWC to CHW format.
        """
        super().__init__()
        self.dims = tuple(dims)

    def __call__(self, sample: Dict[str, np.array]) -> dict:
        sample["image"] = np.ascontiguousarray(sample["image"].transpose(*self.dims))
        return sample

    def get_equivalent_preprocessing(self) -> List[Dict]:
        return [{Processings.ImagePermute: {"permutation": self.dims}}]


@register_transform(Transforms.DetectionPadToSize)
class DetectionPadToSize(DetectionTransform):
    """
    Preprocessing transform to pad image and bboxes to `input_dim` shape (rows, cols).
    Transform does center padding, so that input image with bboxes located in the center of the produced image.

    Note: This transformation assume that dimensions of input image is equal or less than `output_size`.
    """

    def __init__(self, output_size: Union[int, Tuple[int, int], None], pad_value: int):
        """
        Constructor for DetectionPadToSize transform.

        :param output_size: Output image size (rows, cols)
        :param pad_value: Padding value for image
        """
        super().__init__()
        self.output_size = ensure_is_tuple_of_two(output_size)
        self.pad_value = pad_value

    def __call__(self, sample: dict) -> dict:
        image, targets, crowd_targets = sample["image"], sample["target"], sample.get("crowd_target")
        padding_coordinates = _get_center_padding_coordinates(input_shape=image.shape, output_shape=self.output_size)

        sample["image"] = _pad_image(image=image, padding_coordinates=padding_coordinates, pad_value=self.pad_value)
        sample["target"] = _shift_bboxes(targets=targets, shift_w=padding_coordinates.left, shift_h=padding_coordinates.top)
        if crowd_targets is not None:
            sample["crowd_target"] = _shift_bboxes(targets=crowd_targets, shift_w=padding_coordinates.left, shift_h=padding_coordinates.top)
        return sample

    def get_equivalent_preprocessing(self) -> List:
        return [{Processings.DetectionCenterPadding: {"output_shape": self.output_size, "pad_value": self.pad_value}}]


@register_transform(Transforms.DetectionPaddedRescale)
class DetectionPaddedRescale(DetectionTransform):
    """
    Preprocessing transform to be applied last of all transforms for validation.

    Image- Rescales and pads to self.input_dim.
    Targets- moves the class label to first index, converts boxes format- xyxy -> cxcywh.

    :param input_dim:   Final input dimension (default=(640,640))
    :param swap:        Image axis's to be rearranged.
    :param pad_value:   Padding value for image.
    """

<<<<<<< HEAD
    def __init__(self, input_dim: Tuple, swap: Tuple[int, ...] = (2, 0, 1), max_targets: Optional[int] = None, pad_value: int = 114):
        super().__init__()
        _max_targets_deprication(max_targets)
        self.swap = swap
        self.input_dim = input_dim
=======
    def __init__(self, input_dim: Union[int, Tuple[int, int], None], swap: Tuple[int, ...] = (2, 0, 1), max_targets: int = 50, pad_value: int = 114):
        self.swap = swap
        self.input_dim = ensure_is_tuple_of_two(input_dim)
        self.max_targets = max_targets
>>>>>>> 7907c486
        self.pad_value = pad_value

    def __call__(self, sample: dict) -> dict:
        img, targets, crowd_targets = sample["image"], sample["target"], sample.get("crowd_target")
        img, r = _rescale_and_pad_to_size(img, self.input_dim, self.swap, self.pad_value)

        sample["image"] = img
        sample["target"] = _rescale_xyxy_bboxes(targets, r)
        if crowd_targets is not None:
            sample["crowd_target"] = _rescale_xyxy_bboxes(crowd_targets, r)
        return sample

    def get_equivalent_preprocessing(self) -> List[Dict]:
        return [
            {Processings.DetectionLongestMaxSizeRescale: {"output_shape": self.input_dim}},
            {Processings.DetectionBottomRightPadding: {"output_shape": self.input_dim, "pad_value": self.pad_value}},
            {Processings.ImagePermute: {"permutation": self.swap}},
        ]


@register_transform(Transforms.DetectionHorizontalFlip)
class DetectionHorizontalFlip(DetectionTransform):
    """
    Horizontal Flip for Detection

    :param prob:        Probability of applying horizontal flip
    """

    def __init__(self, prob: float, max_targets: Optional[int] = None):
        super(DetectionHorizontalFlip, self).__init__()
        _max_targets_deprication(max_targets)
        self.prob = prob

    def __call__(self, sample):
        image, targets = sample["image"], sample["target"]
        if len(targets) == 0:
            targets = np.zeros((0, 5), dtype=np.float32)
        boxes = targets[:, :4]
        image, boxes = _mirror(image, boxes, self.prob)
        targets[:, :4] = boxes
        sample["target"] = targets
        sample["image"] = image
        return sample


@register_transform(Transforms.DetectionRescale)
class DetectionRescale(DetectionTransform):
    """
    Resize image and bounding boxes to given image dimensions without preserving aspect ratio

    :param output_shape: (rows, cols)
    """

    def __init__(self, output_shape: Union[int, Tuple[int, int]]):
        super().__init__()
        self.output_shape = ensure_is_tuple_of_two(output_shape)

    def __call__(self, sample: dict) -> dict:
        image, targets, crowd_targets = sample["image"], sample["target"], sample.get("crowd_target")

        sy, sx = float(self.output_shape[0]) / float(image.shape[0]), float(self.output_shape[1]) / float(image.shape[1])

        sample["image"] = _rescale_image(image=image, target_shape=self.output_shape)
        sample["target"] = _rescale_bboxes(targets, scale_factors=(sy, sx))
        if crowd_targets is not None:
            sample["crowd_target"] = _rescale_bboxes(crowd_targets, scale_factors=(sy, sx))
        return sample

    def get_equivalent_preprocessing(self) -> List[Dict]:
        return [{Processings.DetectionRescale: {"output_shape": self.output_shape}}]


@register_transform(Transforms.DetectionRandomRotate90)
class DetectionRandomRotate90(DetectionTransform):
    def __init__(self, prob: float = 0.5):
        super().__init__()
        self.prob = prob

    def __call__(self, sample: dict) -> dict:
        if random.random() < self.prob:
            k = random.randrange(0, 4)

            img, targets, crowd_targets = sample["image"], sample["target"], sample.get("crowd_target")

            sample["image"] = np.ascontiguousarray(np.rot90(img, k))
            sample["target"] = self.rotate_bboxes(targets, k, img.shape[:2])
            if crowd_targets is not None:
                sample["crowd_target"] = self.rotate_bboxes(crowd_targets, k, img.shape[:2])

        return sample

    @classmethod
    def rotate_bboxes(cls, targets, k: int, image_shape):
        if k == 0:
            return targets
        rows, cols = image_shape
        targets = targets.copy()
        targets[:, 0:4] = cls.xyxy_bbox_rot90(targets[:, 0:4], k, rows, cols)
        return targets

    @classmethod
    def xyxy_bbox_rot90(cls, bboxes: np.ndarray, factor: int, rows: int, cols: int):
        """
        Rotates a bounding box by 90 degrees CCW (see np.rot90)

        :param bboxes:  Tensor made of bounding box tuples (x_min, y_min, x_max, y_max).
        :param factor:  Number of CCW rotations. Must be in set {0, 1, 2, 3} See np.rot90.
        :param rows:    Image rows.
        :param cols:    Image cols.

        :return: A bounding box tuple (x_min, y_min, x_max, y_max).

        """
        x_min, y_min, x_max, y_max = bboxes[:, 0], bboxes[:, 1], bboxes[:, 2], bboxes[:, 3]

        if factor == 0:
            bbox = x_min, y_min, x_max, y_max
        elif factor == 1:
            bbox = y_min, cols - x_max, y_max, cols - x_min
        elif factor == 2:
            bbox = cols - x_max, rows - y_max, cols - x_min, rows - y_min
        elif factor == 3:
            bbox = rows - y_max, x_min, rows - y_min, x_max
        else:
            raise ValueError("Parameter n must be in set {0, 1, 2, 3}")
        return np.stack(bbox, axis=1)


@register_transform(Transforms.DetectionRGB2BGR)
class DetectionRGB2BGR(DetectionTransform):
    """
    Detection change Red & Blue channel of the image

    :param prob: Probability to apply the transform.
    """

    def __init__(self, prob: float = 0.5):
        super().__init__()
        self.prob = prob

    def __call__(self, sample: dict) -> dict:
        if sample["image"].shape[2] < 3:
            raise ValueError("DetectionRGB2BGR transform expects at least 3 channels, got: " + str(sample["image"].shape[2]))

        if random.random() < self.prob:
            sample["image"] = sample["image"][..., ::-1]
        return sample

    def get_equivalent_preprocessing(self) -> List:
        if self.prob < 1:
            raise RuntimeError("Cannot set preprocessing pipeline with randomness. Set prob to 1.")
        return [{Processings.ReverseImageChannels}]


@register_transform(Transforms.DetectionHSV)
class DetectionHSV(DetectionTransform):
    """
    Detection HSV transform.

    :param prob:            Probability to apply the transform.
    :param hgain:           Hue gain.
    :param sgain:           Saturation gain.
    :param vgain:           Value gain.
    :param bgr_channels:    Channel indices of the BGR channels- useful for images with >3 channels, or when BGR channels are in different order.
    """

    def __init__(self, prob: float, hgain: float = 0.5, sgain: float = 0.5, vgain: float = 0.5, bgr_channels=(0, 1, 2)):
        super(DetectionHSV, self).__init__()
        self.prob = prob
        self.hgain = hgain
        self.sgain = sgain
        self.vgain = vgain
        self.bgr_channels = bgr_channels
        self._additional_channels_warned = False

    def __call__(self, sample: dict) -> dict:
        if sample["image"].shape[2] < 3:
            raise ValueError("HSV transform expects at least 3 channels, got: " + str(sample["image"].shape[2]))
        if sample["image"].shape[2] > 3 and not self._additional_channels_warned:
            logger.warning(
                "HSV transform received image with "
                + str(sample["image"].shape[2])
                + " channels. HSV transform will only be applied on channels: "
                + str(self.bgr_channels)
                + "."
            )
            self._additional_channels_warned = True
        if random.random() < self.prob:
            augment_hsv(sample["image"], self.hgain, self.sgain, self.vgain, self.bgr_channels)
        return sample


@register_transform(Transforms.DetectionNormalize)
class DetectionNormalize(DetectionTransform):
    """
    Normalize image by subtracting mean and dividing by std.
    """

    def __init__(self, mean, std):
        super().__init__()
        self.mean = np.array(list(mean)).reshape((1, 1, -1)).astype(np.float32)
        self.std = np.array(list(std)).reshape((1, 1, -1)).astype(np.float32)

    def __call__(self, sample: dict) -> dict:
        sample["image"] = (sample["image"] - self.mean) / self.std
        return sample

    def get_equivalent_preprocessing(self) -> List[Dict]:
        return [{Processings.NormalizeImage: {"mean": self.mean, "std": self.std}}]


@register_transform(Transforms.DetectionTargetsFormatTransform)
class DetectionTargetsFormatTransform(DetectionTransform):
    """
    Detection targets format transform

    Convert targets in input_format to output_format, filter small bboxes and pad targets.

    :param input_dim:          Shape of the images to transform.
    :param input_format:       Format of the input targets. For instance [xmin, ymin, xmax, ymax, cls_id] refers to XYXY_LABEL.
    :param output_format:      Format of the output targets. For instance [xmin, ymin, xmax, ymax, cls_id] refers to XYXY_LABEL
    :param min_bbox_edge_size: bboxes with edge size lower then this values will be removed.
    """

    @resolve_param("input_format", ConcatenatedTensorFormatFactory())
    @resolve_param("output_format", ConcatenatedTensorFormatFactory())
    def __init__(
        self,
        input_dim: Union[int, Tuple[int, int], None] = None,
        input_format: ConcatenatedTensorFormat = XYXY_LABEL,
        output_format: ConcatenatedTensorFormat = LABEL_CXCYWH,
        min_bbox_edge_size: float = 1,
        max_targets: Optional[int] = None,
    ):
        super(DetectionTargetsFormatTransform, self).__init__()
        _max_targets_deprication(max_targets)
        if isinstance(input_format, DetectionTargetsFormat) or isinstance(output_format, DetectionTargetsFormat):
            raise TypeError(
                "DetectionTargetsFormat is not supported for input_format and output_format starting from super_gradients==3.0.7.\n"
                "You can either:\n"
                "\t - use builtin format among super_gradients.training.datasets.data_formats.default_formats.<FORMAT_NAME> (e.g. XYXY_LABEL, CXCY_LABEL, ..)\n"
                "\t - define your custom format using super_gradients.training.datasets.data_formats.formats.ConcatenatedTensorFormat\n"
            )
        self.input_format = input_format
        self.output_format = output_format
        self.min_bbox_edge_size = min_bbox_edge_size
        self.input_dim = None

        if input_dim is not None:
            input_dim = ensure_is_tuple_of_two(input_dim)
            self._setup_input_dim_related_params(input_dim)

    def _setup_input_dim_related_params(self, input_dim: tuple):
        """Setup all the parameters that are related to input_dim."""
        self.input_dim = input_dim
        self.min_bbox_edge_size = self.min_bbox_edge_size / max(input_dim) if self.output_format.bboxes_format.format.normalized else self.min_bbox_edge_size
        self.targets_format_converter = ConcatenatedTensorFormatConverter(
            input_format=self.input_format, output_format=self.output_format, image_shape=input_dim
        )

    def __call__(self, sample: dict) -> dict:

        # if self.input_dim not set yet, it will be set with first batch
        if self.input_dim is None:
            self._setup_input_dim_related_params(input_dim=sample["image"].shape[1:])

        sample["target"] = self.apply_on_targets(sample["target"])
        if "crowd_target" in sample.keys():
            sample["crowd_target"] = self.apply_on_targets(sample["crowd_target"])
        return sample

    def apply_on_targets(self, targets: np.ndarray) -> np.ndarray:
        """Convert targets in input_format to output_format, filter small bboxes and pad targets"""
        targets = self.targets_format_converter(targets)
        targets = self.filter_small_bboxes(targets)
        return np.ascontiguousarray(targets, dtype=np.float32)

    def filter_small_bboxes(self, targets: np.ndarray) -> np.ndarray:
        """Filter bboxes smaller than specified threshold."""

        def _is_big_enough(bboxes: np.ndarray) -> np.ndarray:
            return np.minimum(bboxes[:, 2], bboxes[:, 3]) > self.min_bbox_edge_size

        targets = filter_on_bboxes(fn=_is_big_enough, tensor=targets, tensor_format=self.output_format)
        return targets

    def get_equivalent_preprocessing(self) -> List:
        return []


def get_aug_params(value: Union[tuple, float], center: float = 0) -> float:
    """
    Generates a random value for augmentations as described below

    :param value:       Range of values for generation. Wen tuple-drawn uniformly between (value[0], value[1]), and (center - value, center + value) when float.
    :param center:      Center to subtract when value is float.
    :return:            Generated value
    """
    if isinstance(value, Number):
        return random.uniform(center - float(value), center + float(value))
    elif len(value) == 2:
        return random.uniform(value[0], value[1])
    else:
        raise ValueError(
            "Affine params should be either a sequence containing two values\
                          or single float values. Got {}".format(
                value
            )
        )


def get_affine_matrix(
    input_size: Tuple[int, int],
    target_size: Tuple[int, int],
    degrees: Union[tuple, float] = 10,
    translate: Union[tuple, float] = 0.1,
    scales: Union[tuple, float] = 0.1,
    shear: Union[tuple, float] = 10,
) -> np.ndarray:
    """
    Return a random affine transform matrix.

    :param input_size:      Input shape.
    :param target_size:     Desired output shape.
    :param degrees:         Degrees for random rotation, when float the random values are drawn uniformly from (-degrees, degrees)
    :param translate:       Translate size (in pixels) for random translation, when float the random values are drawn uniformly from (-translate, translate)
    :param scales:          Values for random rescale, when float the random values are drawn uniformly from (1-scales, 1+scales)
    :param shear:           Degrees for random shear, when float the random values are drawn uniformly from (-shear, shear)

    :return: affine_transform_matrix, drawn_scale
    """

    # Center in pixels
    center_m = np.eye(3)
    center = (input_size[0] // 2, input_size[1] // 2)
    center_m[0, 2] = -center[1]
    center_m[1, 2] = -center[0]

    # Rotation and scale
    rotation_m = np.eye(3)
    rotation_m[:2] = cv2.getRotationMatrix2D(angle=get_aug_params(degrees), center=(0, 0), scale=get_aug_params(scales, center=1.0))

    # Shear in degrees
    shear_m = np.eye(3)
    shear_m[0, 1] = math.tan(get_aug_params(shear) * math.pi / 180)
    shear_m[1, 0] = math.tan(get_aug_params(shear) * math.pi / 180)

    # Translation in pixels
    translation_m = np.eye(3)
    translation_m[0, 2] = get_aug_params(translate, center=0.5) * target_size[1]
    translation_m[1, 2] = get_aug_params(translate, center=0.5) * target_size[0]

    return (translation_m @ shear_m @ rotation_m @ center_m)[:2]


def apply_affine_to_bboxes(targets, targets_seg, target_size, M):
    num_gts = len(targets)
    twidth, theight = target_size
    # targets_seg = [B x w x h]
    # if any is_not_nan in axis = 1
    seg_is_present_mask = np.logical_or.reduce(~np.isnan(targets_seg), axis=1)
    num_gts_masks = seg_is_present_mask.sum()
    num_gts_boxes = num_gts - num_gts_masks

    if num_gts_boxes:
        # warp corner points
        corner_points = np.ones((num_gts_boxes * 4, 3))
        # x1y1, x2y2, x1y2, x2y1
        corner_points[:, :2] = targets[~seg_is_present_mask][:, [0, 1, 2, 3, 0, 3, 2, 1]].reshape(num_gts_boxes * 4, 2)
        corner_points = corner_points @ M.T  # apply affine transform
        corner_points = corner_points.reshape(num_gts_boxes, 8)

        # create new boxes
        corner_xs = corner_points[:, 0::2]
        corner_ys = corner_points[:, 1::2]
        new_bboxes = np.concatenate((np.min(corner_xs, 1), np.min(corner_ys, 1), np.max(corner_xs, 1), np.max(corner_ys, 1))).reshape(4, -1).T
    else:
        new_bboxes = np.ones((0, 4), dtype=np.float32)

    if num_gts_masks:
        # warp segmentation points
        num_seg_points = targets_seg.shape[1] // 2
        corner_points_seg = np.ones((num_gts_masks * num_seg_points, 3))
        corner_points_seg[:, :2] = targets_seg[seg_is_present_mask].reshape(num_gts_masks * num_seg_points, 2)
        corner_points_seg = corner_points_seg @ M.T
        corner_points_seg = corner_points_seg.reshape(num_gts_masks, num_seg_points * 2)

        # create new boxes
        seg_points_xs = corner_points_seg[:, 0::2]
        seg_points_ys = corner_points_seg[:, 1::2]
        new_tight_bboxes = (
            np.concatenate((np.nanmin(seg_points_xs, 1), np.nanmin(seg_points_ys, 1), np.nanmax(seg_points_xs, 1), np.nanmax(seg_points_ys, 1)))
            .reshape(4, -1)
            .T
        )
    else:
        new_tight_bboxes = np.ones((0, 4), dtype=np.float32)

    targets[~seg_is_present_mask, :4] = new_bboxes
    targets[seg_is_present_mask, :4] = new_tight_bboxes

    # clip boxes
    targets[:, [0, 2]] = targets[:, [0, 2]].clip(0, twidth)
    targets[:, [1, 3]] = targets[:, [1, 3]].clip(0, theight)

    return targets


def random_affine(
    img: np.ndarray,
    targets: np.ndarray = (),
    targets_seg: np.ndarray = None,
    target_size: tuple = (640, 640),
    degrees: Union[float, tuple] = 10,
    translate: Union[float, tuple] = 0.1,
    scales: Union[float, tuple] = 0.1,
    shear: Union[float, tuple] = 10,
    filter_box_candidates: bool = False,
    wh_thr=2,
    ar_thr=20,
    area_thr=0.1,
    border_value=114,
):
    """
    Performs random affine transform to img, targets
    :param img:         Input image of shape [h, w, c]
    :param targets:     Input target
    :param targets_seg: Targets derived from segmentation masks
    :param target_size: Desired output shape
    :param degrees:     Degrees for random rotation, when float the random values are drawn uniformly
                            from (-degrees, degrees).
    :param translate:   Translate size (in pixels) for random translation, when float the random values
                            are drawn uniformly from (-translate, translate)
    :param scales:      Values for random rescale, when float the random values are drawn uniformly
                            from (0.1-scales, 0.1+scales)
    :param shear:       Degrees for random shear, when float the random values are drawn uniformly
                                from (shear, shear)

    :param filter_box_candidates:    whether to filter out transformed bboxes by edge size, area ratio, and aspect ratio.
    :param wh_thr: (float) edge size threshold when filter_box_candidates = True. Bounding oxes with edges smaller
      then this values will be filtered out. (default=2)

    :param ar_thr: (float) aspect ratio threshold filter_box_candidates = True. Bounding boxes with aspect ratio larger
      then this values will be filtered out. (default=20)

    :param area_thr:(float) threshold for area ratio between original image and the transformed one, when when filter_box_candidates = True.
      Bounding boxes with such ratio smaller then this value will be filtered out. (default=0.1)

    :param border_value: value for filling borders after applying transforms (default=114).

    :return:            Image and Target with applied random affine
    """

    targets_seg = np.zeros((targets.shape[0], 0)) if targets_seg is None else targets_seg
    M = get_affine_matrix(img.shape[:2], target_size, degrees, translate, scales, shear)

    img = cv2.warpAffine(img, M, dsize=target_size, borderValue=(border_value, border_value, border_value))

    # Transform label coordinates
    if len(targets) > 0:
        targets_orig = targets.copy()
        targets = apply_affine_to_bboxes(targets, targets_seg, target_size, M)
        if filter_box_candidates:
            box_candidates_ids = _filter_box_candidates(targets_orig[:, :4], targets[:, :4], wh_thr=wh_thr, ar_thr=ar_thr, area_thr=area_thr)
            targets = targets[box_candidates_ids]
    return img, targets


def _filter_box_candidates(box1, box2, wh_thr=2, ar_thr=20, area_thr=0.1):
    """
    compute candidate boxes
        :param box1:        before augment
        :param box2:        after augment
        :param wh_thr:      wh_thr (pixels)
        :param ar_thr:      aspect_ratio_thr
        :param area_thr:    area_ratio
    :return:
    """
    box1 = box1.T
    box2 = box2.T
    w1, h1 = box1[2] - box1[0], box1[3] - box1[1]
    w2, h2 = box2[2] - box2[0], box2[3] - box2[1]
    ar = np.maximum(w2 / (h2 + 1e-16), h2 / (w2 + 1e-16))  # aspect ratio
    return (w2 > wh_thr) & (h2 > wh_thr) & (w2 * h2 / (w1 * h1 + 1e-16) > area_thr) & (ar < ar_thr)  # candidates


def _mirror(image, boxes, prob=0.5):
    """
    Horizontal flips image and bboxes with probability prob.

    :param image: (np.array) image to be flipped.
    :param boxes: (np.array) bboxes to be modified.
    :param prob: probability to perform flipping.
    :return: flipped_image, flipped_bboxes
    """
    flipped_boxes = boxes.copy()
    _, width, _ = image.shape
    if random.random() < prob:
        image = image[:, ::-1]
        flipped_boxes[:, 0::2] = width - boxes[:, 2::-2]
    return image, flipped_boxes


def augment_hsv(img: np.array, hgain: float, sgain: float, vgain: float, bgr_channels=(0, 1, 2)):
    hsv_augs = np.random.uniform(-1, 1, 3) * [hgain, sgain, vgain]  # random gains
    hsv_augs *= np.random.randint(0, 2, 3)  # random selection of h, s, v
    hsv_augs = hsv_augs.astype(np.int16)
    img_hsv = cv2.cvtColor(img[..., bgr_channels], cv2.COLOR_BGR2HSV).astype(np.int16)

    img_hsv[..., 0] = (img_hsv[..., 0] + hsv_augs[0]) % 180
    img_hsv[..., 1] = np.clip(img_hsv[..., 1] + hsv_augs[1], 0, 255)
    img_hsv[..., 2] = np.clip(img_hsv[..., 2] + hsv_augs[2], 0, 255)

    img[..., bgr_channels] = cv2.cvtColor(img_hsv.astype(img.dtype), cv2.COLOR_HSV2BGR)  # no return needed


@register_transform(Transforms.Standardize)
class Standardize(torch.nn.Module):
    """
    Standardize image pixel values.
    :return img/max_val

    attributes:
        max_val: float, value to as described above (default=255)
    """

    def __init__(self, max_val=255.0):
        super(Standardize, self).__init__()
        self.max_val = max_val

    def forward(self, img):
        return img / self.max_val


def _max_targets_deprication(max_targets: Optional[int] = None):
    if max_targets is not None:
        warnings.warn(
            "max_targets is deprecated and will be removed in the future, targets are not padded to the max length anymore. "
            "If you are using collate_fn provided by SG, it is safe to simply drop this argument.",
            DeprecationWarning,
        )<|MERGE_RESOLUTION|>--- conflicted
+++ resolved
@@ -784,18 +784,13 @@
     :param pad_value:   Padding value for image.
     """
 
-<<<<<<< HEAD
-    def __init__(self, input_dim: Tuple, swap: Tuple[int, ...] = (2, 0, 1), max_targets: Optional[int] = None, pad_value: int = 114):
+    def __init__(
+        self, input_dim: Union[int, Tuple[int, int], None], swap: Tuple[int, ...] = (2, 0, 1), max_targets: Optional[int] = None, pad_value: int = 114
+    ):
         super().__init__()
         _max_targets_deprication(max_targets)
         self.swap = swap
-        self.input_dim = input_dim
-=======
-    def __init__(self, input_dim: Union[int, Tuple[int, int], None], swap: Tuple[int, ...] = (2, 0, 1), max_targets: int = 50, pad_value: int = 114):
-        self.swap = swap
         self.input_dim = ensure_is_tuple_of_two(input_dim)
-        self.max_targets = max_targets
->>>>>>> 7907c486
         self.pad_value = pad_value
 
     def __call__(self, sample: dict) -> dict:

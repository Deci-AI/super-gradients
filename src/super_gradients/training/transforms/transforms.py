import collections
import math
import random
from numbers import Number
from typing import Optional, Union, Tuple, List, Sequence, Dict

import cv2
import numpy as np
import torch.nn
from PIL import Image, ImageFilter, ImageOps
from torchvision import transforms as transforms

from super_gradients.common.abstractions.abstract_logger import get_logger
from super_gradients.common.object_names import Transforms
from super_gradients.common.registry.registry import register_transform
from super_gradients.common.decorators.factory_decorator import resolve_param
from super_gradients.common.factories.data_formats_factory import ConcatenatedTensorFormatFactory
from super_gradients.training.utils.detection_utils import get_mosaic_coordinate, adjust_box_anns, DetectionTargetsFormat
from super_gradients.training.datasets.data_formats import ConcatenatedTensorFormatConverter
from super_gradients.training.datasets.data_formats.formats import filter_on_bboxes, ConcatenatedTensorFormat
from super_gradients.training.datasets.data_formats.default_formats import XYXY_LABEL, LABEL_CXCYWH
from super_gradients.training.transforms.utils import (
<<<<<<< HEAD
    _rescale_and_pad_to_size,
    _rescale_image,
    _rescale_bboxes,
    _shift_image,
    _shift_bboxes,
    _rescale_xyxy_bboxes,
=======
    rescale_and_pad_to_size,
    rescale_image,
    rescale_bboxes,
    get_center_padding_params,
    shift_image,
    shift_bboxes,
    rescale_xyxy_bboxes,
>>>>>>> efd58d42
)

IMAGE_RESAMPLE_MODE = Image.BILINEAR
MASK_RESAMPLE_MODE = Image.NEAREST

logger = get_logger(__name__)


class SegmentationTransform:
    def __call__(self, *args, **kwargs):
        raise NotImplementedError

    def __repr__(self):
        return self.__class__.__name__ + str(self.__dict__).replace("{", "(").replace("}", ")")


@register_transform(Transforms.SegResize)
class SegResize(SegmentationTransform):
    def __init__(self, h, w):
        self.h = h
        self.w = w

    def __call__(self, sample):
        image = sample["image"]
        mask = sample["mask"]
        sample["image"] = image.resize((self.w, self.h), IMAGE_RESAMPLE_MODE)
        sample["mask"] = mask.resize((self.w, self.h), MASK_RESAMPLE_MODE)
        return sample


@register_transform(Transforms.SegRandomFlip)
class SegRandomFlip(SegmentationTransform):
    """
    Randomly flips the image and mask (synchronously) with probability 'prob'.
    """

    def __init__(self, prob: float = 0.5):
        assert 0.0 <= prob <= 1.0, f"Probability value must be between 0 and 1, found {prob}"
        self.prob = prob

    def __call__(self, sample: dict) -> dict:
        image = sample["image"]
        mask = sample["mask"]
        if random.random() < self.prob:
            image = image.transpose(Image.FLIP_LEFT_RIGHT)
            mask = mask.transpose(Image.FLIP_LEFT_RIGHT)
            sample["image"] = image
            sample["mask"] = mask

        return sample


@register_transform(Transforms.SegRescale)
class SegRescale(SegmentationTransform):
    """
    Rescales the image and mask (synchronously) while preserving aspect ratio.
    The rescaling can be done according to scale_factor, short_size or long_size.
    If more than one argument is given, the rescaling mode is determined by this order: scale_factor, then short_size,
    then long_size.

    :param scale_factor: Rescaling is done by multiplying input size by scale_factor:
            out_size = (scale_factor * w, scale_factor * h)
    :param short_size:  Rescaling is done by determining the scale factor by the ratio short_size / min(h, w).
    :param long_size:   Rescaling is done by determining the scale factor by the ratio long_size / max(h, w).
    """

    def __init__(self, scale_factor: Optional[float] = None, short_size: Optional[int] = None, long_size: Optional[int] = None):
        self.scale_factor = scale_factor
        self.short_size = short_size
        self.long_size = long_size

        self.check_valid_arguments()

    def __call__(self, sample: dict) -> dict:
        image = sample["image"]
        mask = sample["mask"]
        w, h = image.size
        if self.scale_factor is not None:
            scale = self.scale_factor
        elif self.short_size is not None:
            short_size = min(w, h)
            scale = self.short_size / short_size
        else:
            long_size = max(w, h)
            scale = self.long_size / long_size

        out_size = int(scale * w), int(scale * h)

        image = image.resize(out_size, IMAGE_RESAMPLE_MODE)
        mask = mask.resize(out_size, MASK_RESAMPLE_MODE)

        sample["image"] = image
        sample["mask"] = mask

        return sample

    def check_valid_arguments(self):
        if self.scale_factor is None and self.short_size is None and self.long_size is None:
            raise ValueError("Must assign one rescale argument: scale_factor, short_size or long_size")

        if self.scale_factor is not None and self.scale_factor <= 0:
            raise ValueError(f"Scale factor must be a positive number, found: {self.scale_factor}")
        if self.short_size is not None and self.short_size <= 0:
            raise ValueError(f"Short size must be a positive number, found: {self.short_size}")
        if self.long_size is not None and self.long_size <= 0:
            raise ValueError(f"Long size must be a positive number, found: {self.long_size}")


@register_transform(Transforms.SegRandomRescale)
class SegRandomRescale:
    """
    Random rescale the image and mask (synchronously) while preserving aspect ratio.
    Scale factor is randomly picked between scales [min, max]

    :param scales: Scale range tuple (min, max), if scales is a float range will be defined as (1, scales) if scales > 1,
            otherwise (scales, 1). must be a positive number.
    """

    def __init__(self, scales: Union[float, Tuple, List] = (0.5, 2.0)):
        self.scales = scales

        self.check_valid_arguments()

    def __call__(self, sample: dict) -> dict:
        image = sample["image"]
        mask = sample["mask"]
        w, h = image.size

        scale = random.uniform(self.scales[0], self.scales[1])
        out_size = int(scale * w), int(scale * h)

        image = image.resize(out_size, IMAGE_RESAMPLE_MODE)
        mask = mask.resize(out_size, MASK_RESAMPLE_MODE)

        sample["image"] = image
        sample["mask"] = mask

        return sample

    def check_valid_arguments(self):
        """
        Check the scale values are valid. if order is wrong, flip the order and return the right scale values.
        """
        if not isinstance(self.scales, collections.abc.Iterable):
            if self.scales <= 1:
                self.scales = (self.scales, 1)
            else:
                self.scales = (1, self.scales)

        if self.scales[0] < 0 or self.scales[1] < 0:
            raise ValueError(f"SegRandomRescale scale values must be positive numbers, found: {self.scales}")
        if self.scales[0] > self.scales[1]:
            self.scales = (self.scales[1], self.scales[0])
        return self.scales


@register_transform(Transforms.SegRandomRotate)
class SegRandomRotate(SegmentationTransform):
    """
    Randomly rotates image and mask (synchronously) between 'min_deg' and 'max_deg'.
    """

    def __init__(self, min_deg: float = -10, max_deg: float = 10, fill_mask: int = 0, fill_image: Union[int, Tuple, List] = 0):
        self.min_deg = min_deg
        self.max_deg = max_deg
        self.fill_mask = fill_mask
        # grey color in RGB mode
        self.fill_image = (fill_image, fill_image, fill_image)

        self.check_valid_arguments()

    def __call__(self, sample: dict) -> dict:
        image = sample["image"]
        mask = sample["mask"]

        deg = random.uniform(self.min_deg, self.max_deg)
        image = image.rotate(deg, resample=IMAGE_RESAMPLE_MODE, fillcolor=self.fill_image)
        mask = mask.rotate(deg, resample=MASK_RESAMPLE_MODE, fillcolor=self.fill_mask)

        sample["image"] = image
        sample["mask"] = mask

        return sample

    def check_valid_arguments(self):
        self.fill_mask, self.fill_image = _validate_fill_values_arguments(self.fill_mask, self.fill_image)


@register_transform(Transforms.SegCropImageAndMask)
class SegCropImageAndMask(SegmentationTransform):
    """
    Crops image and mask (synchronously).
    In "center" mode a center crop is performed while, in "random" mode the drop will be positioned around
     random coordinates.
    """

    def __init__(self, crop_size: Union[float, Tuple, List], mode: str):
        """

        :param crop_size: tuple of (width, height) for the final crop size, if is scalar size is a
            square (crop_size, crop_size)
        :param mode: how to choose the center of the crop, 'center' for the center of the input image,
            'random' center the point is chosen randomally
        """

        self.crop_size = crop_size
        self.mode = mode

        self.check_valid_arguments()

    def __call__(self, sample: dict) -> dict:
        image = sample["image"]
        mask = sample["mask"]

        w, h = image.size
        if self.mode == "random":
            x1 = random.randint(0, w - self.crop_size[0])
            y1 = random.randint(0, h - self.crop_size[1])
        else:
            x1 = int(round((w - self.crop_size[0]) / 2.0))
            y1 = int(round((h - self.crop_size[1]) / 2.0))

        image = image.crop((x1, y1, x1 + self.crop_size[0], y1 + self.crop_size[1]))
        mask = mask.crop((x1, y1, x1 + self.crop_size[0], y1 + self.crop_size[1]))

        sample["image"] = image
        sample["mask"] = mask

        return sample

    def check_valid_arguments(self):
        if self.mode not in ["center", "random"]:
            raise ValueError(f"Unsupported mode: found: {self.mode}, expected: 'center' or 'random'")

        if not isinstance(self.crop_size, collections.abc.Iterable):
            self.crop_size = (self.crop_size, self.crop_size)
        if self.crop_size[0] <= 0 or self.crop_size[1] <= 0:
            raise ValueError(f"Crop size must be positive numbers, found: {self.crop_size}")


@register_transform(Transforms.SegRandomGaussianBlur)
class SegRandomGaussianBlur(SegmentationTransform):
    """
    Adds random Gaussian Blur to image with probability 'prob'.
    """

    def __init__(self, prob: float = 0.5):
        assert 0.0 <= prob <= 1.0, "Probability value must be between 0 and 1"
        self.prob = prob

    def __call__(self, sample: dict) -> dict:
        image = sample["image"]
        mask = sample["mask"]

        if random.random() < self.prob:
            image = image.filter(ImageFilter.GaussianBlur(radius=random.random()))

        sample["image"] = image
        sample["mask"] = mask

        return sample


@register_transform(Transforms.SegPadShortToCropSize)
class SegPadShortToCropSize(SegmentationTransform):
    """
    Pads image to 'crop_size'.
    Should be called only after "SegRescale" or "SegRandomRescale" in augmentations pipeline.
    """

    def __init__(self, crop_size: Union[float, Tuple, List], fill_mask: int = 0, fill_image: Union[int, Tuple, List] = 0):
        """
        :param crop_size:   Tuple of (width, height) for the final crop size, if is scalar size is a square (crop_size, crop_size)
        :param fill_mask:   Value to fill mask labels background.
        :param fill_image:  Grey value to fill image padded background.
        """
        # CHECK IF CROP SIZE IS A ITERABLE OR SCALAR
        self.crop_size = crop_size
        self.fill_mask = fill_mask
        self.fill_image = tuple(fill_image) if isinstance(fill_image, Sequence) else fill_image

        self.check_valid_arguments()

    def __call__(self, sample: dict) -> dict:
        image = sample["image"]
        mask = sample["mask"]
        w, h = image.size

        # pad images from center symmetrically
        if w < self.crop_size[0] or h < self.crop_size[1]:
            padh = (self.crop_size[1] - h) / 2 if h < self.crop_size[1] else 0
            pad_top, pad_bottom = math.ceil(padh), math.floor(padh)
            padw = (self.crop_size[0] - w) / 2 if w < self.crop_size[0] else 0
            pad_left, pad_right = math.ceil(padw), math.floor(padw)

            image = ImageOps.expand(image, border=(pad_left, pad_top, pad_right, pad_bottom), fill=self.fill_image)
            mask = ImageOps.expand(mask, border=(pad_left, pad_top, pad_right, pad_bottom), fill=self.fill_mask)

        sample["image"] = image
        sample["mask"] = mask

        return sample

    def check_valid_arguments(self):
        if not isinstance(self.crop_size, collections.abc.Iterable):
            self.crop_size = (self.crop_size, self.crop_size)
        if self.crop_size[0] <= 0 or self.crop_size[1] <= 0:
            raise ValueError(f"Crop size must be positive numbers, found: {self.crop_size}")

        self.fill_mask, self.fill_image = _validate_fill_values_arguments(self.fill_mask, self.fill_image)


@register_transform(Transforms.SegPadToDivisible)
class SegPadToDivisible(SegmentationTransform):
    def __init__(self, divisible_value: int, fill_mask: int = 0, fill_image: Union[int, Tuple, List] = 0) -> None:
        super().__init__()
        self.divisible_value = divisible_value
        self.fill_mask = fill_mask
        self.fill_image = fill_image
        self.fill_image = tuple(fill_image) if isinstance(fill_image, Sequence) else fill_image

        self.check_valid_arguments()

    def __call__(self, sample: dict) -> dict:
        image = sample["image"]
        mask = sample["mask"]
        w, h = image.size

        padded_w = int(math.ceil(w / self.divisible_value) * self.divisible_value)
        padded_h = int(math.ceil(h / self.divisible_value) * self.divisible_value)

        if w != padded_w or h != padded_h:
            padh = padded_h - h
            padw = padded_w - w

            image = ImageOps.expand(image, border=(0, 0, padw, padh), fill=self.fill_image)
            mask = ImageOps.expand(mask, border=(0, 0, padw, padh), fill=self.fill_mask)

        sample["image"] = image
        sample["mask"] = mask

        return sample

    def check_valid_arguments(self):
        self.fill_mask, self.fill_image = _validate_fill_values_arguments(self.fill_mask, self.fill_image)


@register_transform(Transforms.SegColorJitter)
class SegColorJitter(transforms.ColorJitter):
    def __call__(self, sample):
        sample["image"] = super(SegColorJitter, self).__call__(sample["image"])
        return sample


def _validate_fill_values_arguments(fill_mask: int, fill_image: Union[int, Tuple, List]):
    if not isinstance(fill_image, collections.abc.Iterable):
        # If fill_image is single value, turn to grey color in RGB mode.
        fill_image = (fill_image, fill_image, fill_image)
    elif len(fill_image) != 3:
        raise ValueError(f"fill_image must be an RGB tuple of size equal to 3, found: {fill_image}")
    # assert values are integers
    if not isinstance(fill_mask, int) or not all(isinstance(x, int) for x in fill_image):
        raise ValueError(f"Fill value must be integers," f" found: fill_image = {fill_image}, fill_mask = {fill_mask}")
    # assert values in range 0-255
    if min(fill_image) < 0 or max(fill_image) > 255 or fill_mask < 0 or fill_mask > 255:
        raise ValueError(f"Fill value must be a value from 0 to 255," f" found: fill_image = {fill_image}, fill_mask = {fill_mask}")
    return fill_mask, fill_image


class DetectionTransform:
    """
    Detection transform base class.

    Complex transforms that require extra data loading can use the the additional_samples_count attribute in a
     similar fashion to what's been done in COCODetectionDataset:

    self._load_additional_inputs_for_transform(sample, transform)

    # after the above call, sample["additional_samples"] holds a list of additional inputs and targets.

    sample = transform(sample)


    :param additional_samples_count:    Additional samples to be loaded.
    :param non_empty_targets:           Whether the additional targets can have empty targets or not.
    """

    def __init__(self, additional_samples_count: int = 0, non_empty_targets: bool = False):
        self.additional_samples_count = additional_samples_count
        self.non_empty_targets = non_empty_targets

    def __call__(self, sample: Union[dict, list]):
        raise NotImplementedError

    def __repr__(self):
        return self.__class__.__name__ + str(self.__dict__).replace("{", "(").replace("}", ")")


@register_transform(Transforms.DetectionStandardize)
class DetectionStandardize(DetectionTransform):
    """
    Standardize image pixel values with img/max_val

    :param max_val: Current maximum value of the image pixels. (usually 255)
    """

    def __init__(self, max_value: float = 255.0):
        super().__init__()
        self.max_value = max_value

    def __call__(self, sample: dict) -> dict:
        sample["image"] = (sample["image"] / self.max_value).astype(np.float32)
        return sample


@register_transform(Transforms.DetectionMosaic)
class DetectionMosaic(DetectionTransform):
    """
    DetectionMosaic detection transform

    :param input_dim:       Input dimension.
    :param prob:            Probability of applying mosaic.
    :param enable_mosaic:   Whether to apply mosaic at all (regardless of prob).
    :param border_value:    Value for filling borders after applying transforms.
    """

    def __init__(self, input_dim: tuple, prob: float = 1.0, enable_mosaic: bool = True, border_value=114):
        super(DetectionMosaic, self).__init__(additional_samples_count=3)
        self.prob = prob
        self.input_dim = input_dim
        self.enable_mosaic = enable_mosaic
        self.border_value = border_value

    def close(self):
        self.additional_samples_count = 0
        self.enable_mosaic = False

    def __call__(self, sample: Union[dict, list]):
        if self.enable_mosaic and random.random() < self.prob:
            mosaic_labels = []
            mosaic_labels_seg = []
            input_h, input_w = self.input_dim[0], self.input_dim[1]

            # yc, xc = s, s  # mosaic center x, y
            yc = int(random.uniform(0.5 * input_h, 1.5 * input_h))
            xc = int(random.uniform(0.5 * input_w, 1.5 * input_w))

            # 3 additional samples, total of 4
            all_samples = [sample] + sample["additional_samples"]

            for i_mosaic, mosaic_sample in enumerate(all_samples):
                img, _labels = mosaic_sample["image"], mosaic_sample["target"]
                _labels_seg = mosaic_sample.get("target_seg")

                h0, w0 = img.shape[:2]  # orig hw
                scale = min(1.0 * input_h / h0, 1.0 * input_w / w0)
                img = cv2.resize(img, (int(w0 * scale), int(h0 * scale)), interpolation=cv2.INTER_LINEAR)
                # generate output mosaic image
                (h, w, c) = img.shape[:3]
                if i_mosaic == 0:
                    mosaic_img = np.full((input_h * 2, input_w * 2, c), self.border_value, dtype=np.uint8)

                # suffix l means large image, while s means small image in mosaic aug.
                (l_x1, l_y1, l_x2, l_y2), (s_x1, s_y1, s_x2, s_y2) = get_mosaic_coordinate(i_mosaic, xc, yc, w, h, input_h, input_w)

                mosaic_img[l_y1:l_y2, l_x1:l_x2] = img[s_y1:s_y2, s_x1:s_x2]
                padw, padh = l_x1 - s_x1, l_y1 - s_y1

                labels = _labels.copy()

                # Normalized xywh to pixel xyxy format
                if _labels.size > 0:
                    labels[:, 0] = scale * _labels[:, 0] + padw
                    labels[:, 1] = scale * _labels[:, 1] + padh
                    labels[:, 2] = scale * _labels[:, 2] + padw
                    labels[:, 3] = scale * _labels[:, 3] + padh
                mosaic_labels.append(labels)

                if _labels_seg is not None:
                    labels_seg = _labels_seg.copy()
                    if _labels.size > 0:
                        labels_seg[:, ::2] = scale * labels_seg[:, ::2] + padw
                        labels_seg[:, 1::2] = scale * labels_seg[:, 1::2] + padh
                    mosaic_labels_seg.append(labels_seg)

            if len(mosaic_labels):
                mosaic_labels = np.concatenate(mosaic_labels, 0)
                np.clip(mosaic_labels[:, 0], 0, 2 * input_w, out=mosaic_labels[:, 0])
                np.clip(mosaic_labels[:, 1], 0, 2 * input_h, out=mosaic_labels[:, 1])
                np.clip(mosaic_labels[:, 2], 0, 2 * input_w, out=mosaic_labels[:, 2])
                np.clip(mosaic_labels[:, 3], 0, 2 * input_h, out=mosaic_labels[:, 3])

            if len(mosaic_labels_seg):
                mosaic_labels_seg = np.concatenate(mosaic_labels_seg, 0)
                np.clip(mosaic_labels_seg[:, ::2], 0, 2 * input_w, out=mosaic_labels_seg[:, ::2])
                np.clip(mosaic_labels_seg[:, 1::2], 0, 2 * input_h, out=mosaic_labels_seg[:, 1::2])

            sample["image"] = mosaic_img
            sample["target"] = mosaic_labels
            sample["info"] = (mosaic_img.shape[1], mosaic_img.shape[0])
            if len(mosaic_labels_seg):
                sample["target_seg"] = mosaic_labels_seg

        return sample


@register_transform(Transforms.DetectionRandomAffine)
class DetectionRandomAffine(DetectionTransform):
    """
    DetectionRandomAffine detection transform

     :param degrees:                Degrees for random rotation, when float the random values are drawn uniformly from (-degrees, degrees)
     :param translate:              Translate size (in pixels) for random translation, when float the random values are drawn uniformly from
                                    (center-translate, center+translate)
     :param scales:                 Values for random rescale, when float the random values are drawn uniformly from (1-scales, 1+scales)
     :param shear:                  Degrees for random shear, when float the random values are drawn uniformly from (-shear, shear)
     :param target_size:            Desired output shape.
     :param filter_box_candidates:  Whether to filter out transformed bboxes by edge size, area ratio, and aspect ratio (default=False).
     :param wh_thr:                 Edge size threshold when filter_box_candidates = True.
                                    Bounding oxes with edges smaller than this values will be filtered out.
     :param ar_thr:                 Aspect ratio threshold filter_box_candidates = True.
                                    Bounding boxes with aspect ratio larger than this values will be filtered out.
     :param area_thr:               Threshold for area ratio between original image and the transformed one, when filter_box_candidates = True.
                                    Bounding boxes with such ratio smaller than this value will be filtered out.
     :param border_value:           Value for filling borders after applying transforms.
    """

    def __init__(
        self,
        degrees: Union[tuple, float] = 10,
        translate: Union[tuple, float] = 0.1,
        scales: Union[tuple, float] = 0.1,
        shear: Union[tuple, float] = 10,
        target_size: Optional[Tuple[int, int]] = (640, 640),
        filter_box_candidates: bool = False,
        wh_thr: float = 2,
        ar_thr: float = 20,
        area_thr: float = 0.1,
        border_value: int = 114,
    ):
        super(DetectionRandomAffine, self).__init__()
        self.degrees = degrees
        self.translate = translate
        self.scale = scales
        self.shear = shear
        self.target_size = target_size
        self.enable = True
        self.filter_box_candidates = filter_box_candidates
        self.wh_thr = wh_thr
        self.ar_thr = ar_thr
        self.area_thr = area_thr
        self.border_value = border_value

    def close(self):
        self.enable = False

    def __call__(self, sample: dict) -> dict:
        if self.enable:
            img, target = random_affine(
                sample["image"],
                sample["target"],
                sample.get("target_seg"),
                target_size=self.target_size or tuple(reversed(sample["image"].shape[:2])),
                degrees=self.degrees,
                translate=self.translate,
                scales=self.scale,
                shear=self.shear,
                filter_box_candidates=self.filter_box_candidates,
                wh_thr=self.wh_thr,
                area_thr=self.area_thr,
                ar_thr=self.ar_thr,
                border_value=self.border_value,
            )
            sample["image"] = img
            sample["target"] = target
        return sample


@register_transform(Transforms.DetectionMixup)
class DetectionMixup(DetectionTransform):
    """
    Mixup detection transform

    :param input_dim:        Input dimension.
    :param mixup_scale:      Scale range for the additional loaded image for mixup.
    :param prob:             Probability of applying mixup.
    :param enable_mixup:     Whether to apply mixup at all (regardless of prob).
    :param flip_prob:        Probability to apply horizontal flip to the additional sample.
    :param border_value:     Value for filling borders after applying transform.
    """

    def __init__(self, input_dim: tuple, mixup_scale: tuple, prob: float = 1.0, enable_mixup: bool = True, flip_prob: float = 0.5, border_value: int = 114):
        super(DetectionMixup, self).__init__(additional_samples_count=1, non_empty_targets=True)
        self.input_dim = input_dim
        self.mixup_scale = mixup_scale
        self.prob = prob
        self.enable_mixup = enable_mixup
        self.flip_prob = flip_prob
        self.border_value = border_value

    def close(self):
        self.additional_samples_count = 0
        self.enable_mixup = False

    def __call__(self, sample: dict) -> dict:
        if self.enable_mixup and random.random() < self.prob:
            origin_img, origin_labels = sample["image"], sample["target"]
            target_dim = self.input_dim if self.input_dim is not None else sample["image"].shape[:2]

            cp_sample = sample["additional_samples"][0]
            img, cp_labels = cp_sample["image"], cp_sample["target"]
            cp_boxes = cp_labels[:, :4]

            img, cp_boxes = _mirror(img, cp_boxes, self.flip_prob)
            # PLUG IN TARGET THE FLIPPED BOXES
            cp_labels[:, :4] = cp_boxes

            jit_factor = random.uniform(*self.mixup_scale)

            if len(img.shape) == 3:
                cp_img = np.ones((target_dim[0], target_dim[1], 3), dtype=np.uint8) * self.border_value
            else:
                cp_img = np.ones(target_dim, dtype=np.uint8) * self.border_value

            cp_scale_ratio = min(target_dim[0] / img.shape[0], target_dim[1] / img.shape[1])
            resized_img = cv2.resize(
                img,
                (int(img.shape[1] * cp_scale_ratio), int(img.shape[0] * cp_scale_ratio)),
                interpolation=cv2.INTER_LINEAR,
            )

            cp_img[: int(img.shape[0] * cp_scale_ratio), : int(img.shape[1] * cp_scale_ratio)] = resized_img

            cp_img = cv2.resize(
                cp_img,
                (int(cp_img.shape[1] * jit_factor), int(cp_img.shape[0] * jit_factor)),
            )
            cp_scale_ratio *= jit_factor

            origin_h, origin_w = cp_img.shape[:2]
            target_h, target_w = origin_img.shape[:2]

            if len(img.shape) == 3:
                padded_img = np.zeros((max(origin_h, target_h), max(origin_w, target_w), img.shape[2]), dtype=np.uint8)
            else:
                padded_img = np.zeros((max(origin_h, target_h), max(origin_w, target_w)), dtype=np.uint8)

            padded_img[:origin_h, :origin_w] = cp_img

            x_offset, y_offset = 0, 0
            if padded_img.shape[0] > target_h:
                y_offset = random.randint(0, padded_img.shape[0] - target_h - 1)
            if padded_img.shape[1] > target_w:
                x_offset = random.randint(0, padded_img.shape[1] - target_w - 1)
            padded_cropped_img = padded_img[y_offset : y_offset + target_h, x_offset : x_offset + target_w]

            cp_bboxes_origin_np = adjust_box_anns(cp_labels[:, :4].copy(), cp_scale_ratio, 0, 0, origin_w, origin_h)
            cp_bboxes_transformed_np = cp_bboxes_origin_np.copy()
            cp_bboxes_transformed_np[:, 0::2] = np.clip(cp_bboxes_transformed_np[:, 0::2] - x_offset, 0, target_w)
            cp_bboxes_transformed_np[:, 1::2] = np.clip(cp_bboxes_transformed_np[:, 1::2] - y_offset, 0, target_h)

            cls_labels = cp_labels[:, 4:5].copy()
            box_labels = cp_bboxes_transformed_np
            labels = np.hstack((box_labels, cls_labels))
            origin_labels = np.vstack((origin_labels, labels))
            origin_img = origin_img.astype(np.float32)
            origin_img = 0.5 * origin_img + 0.5 * padded_cropped_img.astype(np.float32)

            sample["image"], sample["target"] = origin_img.astype(np.uint8), origin_labels
        return sample


@register_transform(Transforms.DetectionImagePermute)
class DetectionImagePermute(DetectionTransform):
    """
    Permute image dims. Useful for converting image from HWC to CHW format.
    """

    def __init__(self, dims: Tuple[int, int, int] = (2, 0, 1)):
        """

        :param dims: Specify new order of dims. Default value (2, 0, 1) suitable for converting from HWC to CHW format.
        """
        super().__init__()
        self.dims = tuple(dims)

    def __call__(self, sample: Dict[str, np.array]) -> dict:
        sample["image"] = np.ascontiguousarray(sample["image"].transpose(*self.dims))
        return sample


@register_transform(Transforms.DetectionPadToSize)
class DetectionPadToSize(DetectionTransform):
    """
    Preprocessing transform to pad image and bboxes to `input_dim` shape (rows, cols).
    Transform does center padding, so that input image with bboxes located in the center of the produced image.

    Note: This transformation assume that dimensions of input image is equal or less than `output_size`.
    """

    def __init__(self, output_size: Tuple[int, int], pad_value: int):
        """
        Constructor for DetectionPadToSize transform.

        :param output_size: Output image size (rows, cols)
        :param pad_value: Padding value for image
        """
        super().__init__()
        self.output_size = output_size
        self.pad_value = pad_value

    def __call__(self, sample: dict) -> dict:
<<<<<<< HEAD
        img, targets, crowd_targets = sample["image"], sample["target"], sample.get("crowd_target")
        img, shift_w, shift_h = self._apply_to_image(img, final_shape=self.output_size, pad_value=self.pad_value)
        sample["image"] = img
        sample["target"] = _shift_bboxes(targets=targets, shift_w=shift_w, shift_h=shift_h)
        if crowd_targets is not None:
            sample["crowd_target"] = _shift_bboxes(targets=crowd_targets, shift_w=shift_w, shift_h=shift_h)
        return sample

    def _apply_to_image(self, image, final_shape: Tuple[int, int], pad_value: int):
        """
        Pad image to final_shape.
        :param image:
        :param final_shape: Output image size (rows, cols).
        :param pad_value:
        :return:
        """
        pad_h, pad_w = final_shape[0] - image.shape[0], final_shape[1] - image.shape[1]
        shift_h, shift_w = pad_h // 2, pad_w // 2
        pad_h = (shift_h, pad_h - shift_h)
        pad_w = (shift_w, pad_w - shift_w)

        _shift_image(image, pad_h, pad_w, pad_value)
        return image, shift_w, shift_h

=======
        image, targets, crowd_targets = sample["image"], sample["target"], sample.get("crowd_target")
        shift_h, shift_w, pad_h, pad_w = get_center_padding_params(input_size=image.shape, output_size=self.output_size)

        sample["image"] = shift_image(image=image, pad_h=pad_h, pad_w=pad_w, pad_value=self.pad_value)
        sample["target"] = shift_bboxes(targets=targets, shift_w=shift_w, shift_h=shift_h)
        if crowd_targets is not None:
            sample["crowd_target"] = shift_bboxes(targets=crowd_targets, shift_w=shift_w, shift_h=shift_h)
        return sample

>>>>>>> efd58d42

@register_transform(Transforms.DetectionPaddedRescale)
class DetectionPaddedRescale(DetectionTransform):
    """
    Preprocessing transform to be applied last of all transforms for validation.

    Image- Rescales and pads to self.input_dim.
    Targets- pads targets to max_targets, moves the class label to first index, converts boxes format- xyxy -> cxcywh.

    :param input_dim:   Final input dimension (default=(640,640))
    :param swap:        Image axis's to be rearranged.
    :param max_targets:
    :param pad_value:   Padding value for image.
    """

    def __init__(self, input_dim: Tuple, swap: Tuple[int, ...] = (2, 0, 1), max_targets: int = 50, pad_value: int = 114):
        self.swap = swap
        self.input_dim = input_dim
        self.max_targets = max_targets
        self.pad_value = pad_value

    def __call__(self, sample: dict) -> dict:
        img, targets, crowd_targets = sample["image"], sample["target"], sample.get("crowd_target")
        img, r = rescale_and_pad_to_size(img, self.input_dim, self.swap, self.pad_value)

        sample["image"] = img
<<<<<<< HEAD
        sample["target"] = _rescale_xyxy_bboxes(targets, r)
        if crowd_targets is not None:
            sample["crowd_target"] = _rescale_xyxy_bboxes(crowd_targets, r)
=======
        sample["target"] = rescale_xyxy_bboxes(targets, r)
        if crowd_targets is not None:
            sample["crowd_target"] = rescale_xyxy_bboxes(crowd_targets, r)
>>>>>>> efd58d42
        return sample


@register_transform(Transforms.DetectionHorizontalFlip)
class DetectionHorizontalFlip(DetectionTransform):
    """
    Horizontal Flip for Detection

    :param prob:        Probability of applying horizontal flip
    :param max_targets: Max objects in single image, padding target to this size in case of empty image.
    """

    def __init__(self, prob: float, max_targets: int = 120):
        super(DetectionHorizontalFlip, self).__init__()
        self.prob = prob
        self.max_targets = max_targets

    def __call__(self, sample):
        image, targets = sample["image"], sample["target"]
        boxes = targets[:, :4]
        if len(boxes) == 0:
            targets = np.zeros((self.max_targets, 5), dtype=np.float32)
            boxes = targets[:, :4]
        image, boxes = _mirror(image, boxes, self.prob)
        targets[:, :4] = boxes
        sample["target"] = targets
        sample["image"] = image
        return sample


@register_transform(Transforms.DetectionRescale)
class DetectionRescale(DetectionTransform):
    """
    Resize image and bounding boxes to given image dimensions without preserving aspect ratio

    :param output_shape: (rows, cols)
    """

    def __init__(self, output_shape: Tuple[int, int]):
        super().__init__()
        self.output_shape = output_shape

    def __call__(self, sample: dict) -> dict:
        image, targets, crowd_targets = sample["image"], sample["target"], sample.get("crowd_target")

        sy, sx = (self.output_shape[0] / image.shape[0], self.output_shape[1] / image.shape[1])

<<<<<<< HEAD
        sample["image"] = _rescale_image(image=image, target_shape=self.output_shape)
        sample["target"] = _rescale_bboxes(targets, scale_factors=(sy, sx))
        if crowd_targets is not None:
            sample["crowd_target"] = _rescale_bboxes(crowd_targets, scale_factors=(sy, sx))
=======
        sample["image"] = rescale_image(image=image, target_shape=self.output_shape)
        sample["target"] = rescale_bboxes(targets, scale_factors=(sy, sx))
        if crowd_targets is not None:
            sample["crowd_target"] = rescale_bboxes(crowd_targets, scale_factors=(sy, sx))
>>>>>>> efd58d42
        return sample


@register_transform(Transforms.DetectionRandomRotate90)
class DetectionRandomRotate90(DetectionTransform):
    def __init__(self, prob: float = 0.5):
        super().__init__()
        self.prob = prob

    def __call__(self, sample: dict) -> dict:
        if random.random() < self.prob:
            k = random.randrange(0, 4)

            img, targets, crowd_targets = sample["image"], sample["target"], sample.get("crowd_target")

            sample["image"] = np.ascontiguousarray(np.rot90(img, k))
            sample["target"] = self.rotate_bboxes(targets, k, img.shape[:2])
            if crowd_targets is not None:
                sample["crowd_target"] = self.rotate_bboxes(crowd_targets, k, img.shape[:2])

        return sample

    @classmethod
    def rotate_bboxes(cls, targets, k: int, image_shape):
        if k == 0:
            return targets
        rows, cols = image_shape
        targets = targets.copy()
        targets[:, 0:4] = cls.xyxy_bbox_rot90(targets[:, 0:4], k, rows, cols)
        return targets

    @classmethod
    def xyxy_bbox_rot90(cls, bboxes: np.ndarray, factor: int, rows: int, cols: int):
        """
        Rotates a bounding box by 90 degrees CCW (see np.rot90)

        :param bboxes:  Tensor made of bounding box tuples (x_min, y_min, x_max, y_max).
        :param factor:  Number of CCW rotations. Must be in set {0, 1, 2, 3} See np.rot90.
        :param rows:    Image rows.
        :param cols:    Image cols.

        :return: A bounding box tuple (x_min, y_min, x_max, y_max).

        """
        x_min, y_min, x_max, y_max = bboxes[:, 0], bboxes[:, 1], bboxes[:, 2], bboxes[:, 3]

        if factor == 0:
            bbox = x_min, y_min, x_max, y_max
        elif factor == 1:
            bbox = y_min, cols - x_max, y_max, cols - x_min
        elif factor == 2:
            bbox = cols - x_max, rows - y_max, cols - x_min, rows - y_min
        elif factor == 3:
            bbox = rows - y_max, x_min, rows - y_min, x_max
        else:
            raise ValueError("Parameter n must be in set {0, 1, 2, 3}")
        return np.stack(bbox, axis=1)


@register_transform(Transforms.DetectionRGB2BGR)
class DetectionRGB2BGR(DetectionTransform):
    """
    Detection change Red & Blue channel of the image

    :param prob: Probability to apply the transform.
    """

    def __init__(self, prob: float = 0.5):
        super().__init__()
        self.prob = prob

    def __call__(self, sample: dict) -> dict:
        if sample["image"].shape[2] < 3:
            raise ValueError("DetectionRGB2BGR transform expects at least 3 channels, got: " + str(sample["image"].shape[2]))

        if random.random() < self.prob:
            sample["image"] = sample["image"][..., ::-1]
        return sample


@register_transform(Transforms.DetectionHSV)
class DetectionHSV(DetectionTransform):
    """
    Detection HSV transform.

    :param prob:            Probability to apply the transform.
    :param hgain:           Hue gain.
    :param sgain:           Saturation gain.
    :param vgain:           Value gain.
    :param bgr_channels:    Channel indices of the BGR channels- useful for images with >3 channels, or when BGR channels are in different order.
    """

    def __init__(self, prob: float, hgain: float = 0.5, sgain: float = 0.5, vgain: float = 0.5, bgr_channels=(0, 1, 2)):
        super(DetectionHSV, self).__init__()
        self.prob = prob
        self.hgain = hgain
        self.sgain = sgain
        self.vgain = vgain
        self.bgr_channels = bgr_channels
        self._additional_channels_warned = False

    def __call__(self, sample: dict) -> dict:
        if sample["image"].shape[2] < 3:
            raise ValueError("HSV transform expects at least 3 channels, got: " + str(sample["image"].shape[2]))
        if sample["image"].shape[2] > 3 and not self._additional_channels_warned:
            logger.warning(
                "HSV transform received image with "
                + str(sample["image"].shape[2])
                + " channels. HSV transform will only be applied on channels: "
                + str(self.bgr_channels)
                + "."
            )
            self._additional_channels_warned = True
        if random.random() < self.prob:
            augment_hsv(sample["image"], self.hgain, self.sgain, self.vgain, self.bgr_channels)
        return sample


@register_transform(Transforms.DetectionNormalize)
class DetectionNormalize(DetectionTransform):
    """
    Normalize image by subtracting mean and dividing by std.
    """

    def __init__(self, mean, std):
        super().__init__()
        self.mean = np.array(list(mean)).reshape((1, 1, -1)).astype(np.float32)
        self.std = np.array(list(std)).reshape((1, 1, -1)).astype(np.float32)

    def __call__(self, sample: dict) -> dict:
        sample["image"] = (sample["image"] - self.mean) / self.std
        return sample


@register_transform(Transforms.DetectionTargetsFormatTransform)
class DetectionTargetsFormatTransform(DetectionTransform):
    """
    Detection targets format transform

    Convert targets in input_format to output_format, filter small bboxes and pad targets.

    :param input_dim:          Shape of the images to transform.
    :param input_format:       Format of the input targets. For instance [xmin, ymin, xmax, ymax, cls_id] refers to XYXY_LABEL.
    :param output_format:      Format of the output targets. For instance [xmin, ymin, xmax, ymax, cls_id] refers to XYXY_LABEL
    :param min_bbox_edge_size: bboxes with edge size lower then this values will be removed.
    :param max_targets:        Max objects in single image, padding target to this size.
    """

    @resolve_param("input_format", ConcatenatedTensorFormatFactory())
    @resolve_param("output_format", ConcatenatedTensorFormatFactory())
    def __init__(
        self,
        input_dim: Optional[tuple] = None,
        input_format: ConcatenatedTensorFormat = XYXY_LABEL,
        output_format: ConcatenatedTensorFormat = LABEL_CXCYWH,
        min_bbox_edge_size: float = 1,
        max_targets: int = 120,
    ):
        super(DetectionTargetsFormatTransform, self).__init__()
        if isinstance(input_format, DetectionTargetsFormat) or isinstance(output_format, DetectionTargetsFormat):
            raise TypeError(
                "DetectionTargetsFormat is not supported for input_format and output_format starting from super_gradients==3.0.7.\n"
                "You can either:\n"
                "\t - use builtin format among super_gradients.training.datasets.data_formats.default_formats.<FORMAT_NAME> (e.g. XYXY_LABEL, CXCY_LABEL, ..)\n"
                "\t - define your custom format using super_gradients.training.datasets.data_formats.formats.ConcatenatedTensorFormat\n"
            )
        self.input_format = input_format
        self.output_format = output_format
        self.max_targets = max_targets
        self.min_bbox_edge_size = min_bbox_edge_size
        self.input_dim = None

        if input_dim is not None:
            self._setup_input_dim_related_params(input_dim)

    def _setup_input_dim_related_params(self, input_dim: tuple):
        """Setup all the parameters that are related to input_dim."""
        self.input_dim = input_dim
        self.min_bbox_edge_size = self.min_bbox_edge_size / max(input_dim) if self.output_format.bboxes_format.format.normalized else self.min_bbox_edge_size
        self.targets_format_converter = ConcatenatedTensorFormatConverter(
            input_format=self.input_format, output_format=self.output_format, image_shape=input_dim
        )

    def __call__(self, sample: dict) -> dict:

        # if self.input_dim not set yet, it will be set with first batch
        if self.input_dim is None:
            self._setup_input_dim_related_params(input_dim=sample["image"].shape[1:])

        sample["target"] = self.apply_on_targets(sample["target"])
        if "crowd_target" in sample.keys():
            sample["crowd_target"] = self.apply_on_targets(sample["crowd_target"])
        return sample

    def apply_on_targets(self, targets: np.ndarray) -> np.ndarray:
        """Convert targets in input_format to output_format, filter small bboxes and pad targets"""
        targets = self.targets_format_converter(targets)
        targets = self.filter_small_bboxes(targets)
        targets = self.pad_targets(targets)
        return targets

    def filter_small_bboxes(self, targets: np.ndarray) -> np.ndarray:
        """Filter bboxes smaller than specified threshold."""

        def _is_big_enough(bboxes: np.ndarray) -> np.ndarray:
            return np.minimum(bboxes[:, 2], bboxes[:, 3]) > self.min_bbox_edge_size

        targets = filter_on_bboxes(fn=_is_big_enough, tensor=targets, tensor_format=self.output_format)
        return targets

    def pad_targets(self, targets: np.ndarray) -> np.ndarray:
        """Pad targets."""
        padded_targets = np.zeros((self.max_targets, targets.shape[-1]))
        padded_targets[range(len(targets))[: self.max_targets]] = targets[: self.max_targets]
        padded_targets = np.ascontiguousarray(padded_targets, dtype=np.float32)
        return padded_targets


def get_aug_params(value: Union[tuple, float], center: float = 0) -> float:
    """
    Generates a random value for augmentations as described below

    :param value:       Range of values for generation. Wen tuple-drawn uniformly between (value[0], value[1]), and (center - value, center + value) when float.
    :param center:      Center to subtract when value is float.
    :return:            Generated value
    """
    if isinstance(value, Number):
        return random.uniform(center - float(value), center + float(value))
    elif len(value) == 2:
        return random.uniform(value[0], value[1])
    else:
        raise ValueError(
            "Affine params should be either a sequence containing two values\
                          or single float values. Got {}".format(
                value
            )
        )


def get_affine_matrix(
    input_size: Tuple[int, int],
    target_size: Tuple[int, int],
    degrees: Union[tuple, float] = 10,
    translate: Union[tuple, float] = 0.1,
    scales: Union[tuple, float] = 0.1,
    shear: Union[tuple, float] = 10,
) -> np.ndarray:
    """
    Return a random affine transform matrix.

    :param input_size:      Input shape.
    :param target_size:     Desired output shape.
    :param degrees:         Degrees for random rotation, when float the random values are drawn uniformly from (-degrees, degrees)
    :param translate:       Translate size (in pixels) for random translation, when float the random values are drawn uniformly from (-translate, translate)
    :param scales:          Values for random rescale, when float the random values are drawn uniformly from (1-scales, 1+scales)
    :param shear:           Degrees for random shear, when float the random values are drawn uniformly from (-shear, shear)

    :return: affine_transform_matrix, drawn_scale
    """

    # Center in pixels
    center_m = np.eye(3)
    center = (input_size[0] // 2, input_size[1] // 2)
    center_m[0, 2] = -center[1]
    center_m[1, 2] = -center[0]

    # Rotation and scale
    rotation_m = np.eye(3)
    rotation_m[:2] = cv2.getRotationMatrix2D(angle=get_aug_params(degrees), center=(0, 0), scale=get_aug_params(scales, center=1.0))

    # Shear in degrees
    shear_m = np.eye(3)
    shear_m[0, 1] = math.tan(get_aug_params(shear) * math.pi / 180)
    shear_m[1, 0] = math.tan(get_aug_params(shear) * math.pi / 180)

    # Translation in pixels
    translation_m = np.eye(3)
    translation_m[0, 2] = get_aug_params(translate, center=0.5) * target_size[1]
    translation_m[1, 2] = get_aug_params(translate, center=0.5) * target_size[0]

    return (translation_m @ shear_m @ rotation_m @ center_m)[:2]


def apply_affine_to_bboxes(targets, targets_seg, target_size, M):
    num_gts = len(targets)
    twidth, theight = target_size
    # targets_seg = [B x w x h]
    # if any is_not_nan in axis = 1
    seg_is_present_mask = np.logical_or.reduce(~np.isnan(targets_seg), axis=1)
    num_gts_masks = seg_is_present_mask.sum()
    num_gts_boxes = num_gts - num_gts_masks

    if num_gts_boxes:
        # warp corner points
        corner_points = np.ones((num_gts_boxes * 4, 3))
        # x1y1, x2y2, x1y2, x2y1
        corner_points[:, :2] = targets[~seg_is_present_mask][:, [0, 1, 2, 3, 0, 3, 2, 1]].reshape(num_gts_boxes * 4, 2)
        corner_points = corner_points @ M.T  # apply affine transform
        corner_points = corner_points.reshape(num_gts_boxes, 8)

        # create new boxes
        corner_xs = corner_points[:, 0::2]
        corner_ys = corner_points[:, 1::2]
        new_bboxes = np.concatenate((np.min(corner_xs, 1), np.min(corner_ys, 1), np.max(corner_xs, 1), np.max(corner_ys, 1))).reshape(4, -1).T
    else:
        new_bboxes = np.ones((0, 4), dtype=np.float)

    if num_gts_masks:
        # warp segmentation points
        num_seg_points = targets_seg.shape[1] // 2
        corner_points_seg = np.ones((num_gts_masks * num_seg_points, 3))
        corner_points_seg[:, :2] = targets_seg[seg_is_present_mask].reshape(num_gts_masks * num_seg_points, 2)
        corner_points_seg = corner_points_seg @ M.T
        corner_points_seg = corner_points_seg.reshape(num_gts_masks, num_seg_points * 2)

        # create new boxes
        seg_points_xs = corner_points_seg[:, 0::2]
        seg_points_ys = corner_points_seg[:, 1::2]
        new_tight_bboxes = (
            np.concatenate((np.nanmin(seg_points_xs, 1), np.nanmin(seg_points_ys, 1), np.nanmax(seg_points_xs, 1), np.nanmax(seg_points_ys, 1)))
            .reshape(4, -1)
            .T
        )
    else:
        new_tight_bboxes = np.ones((0, 4), dtype=np.float)

    targets[~seg_is_present_mask, :4] = new_bboxes
    targets[seg_is_present_mask, :4] = new_tight_bboxes

    # clip boxes
    targets[:, [0, 2]] = targets[:, [0, 2]].clip(0, twidth)
    targets[:, [1, 3]] = targets[:, [1, 3]].clip(0, theight)

    return targets


def random_affine(
    img: np.ndarray,
    targets: np.ndarray = (),
    targets_seg: np.ndarray = None,
    target_size: tuple = (640, 640),
    degrees: Union[float, tuple] = 10,
    translate: Union[float, tuple] = 0.1,
    scales: Union[float, tuple] = 0.1,
    shear: Union[float, tuple] = 10,
    filter_box_candidates: bool = False,
    wh_thr=2,
    ar_thr=20,
    area_thr=0.1,
    border_value=114,
):
    """
    Performs random affine transform to img, targets
    :param img:         Input image of shape [h, w, c]
    :param targets:     Input target
    :param targets_seg: Targets derived from segmentation masks
    :param target_size: Desired output shape
    :param degrees:     Degrees for random rotation, when float the random values are drawn uniformly
                            from (-degrees, degrees).
    :param translate:   Translate size (in pixels) for random translation, when float the random values
                            are drawn uniformly from (-translate, translate)
    :param scales:      Values for random rescale, when float the random values are drawn uniformly
                            from (0.1-scales, 0.1+scales)
    :param shear:       Degrees for random shear, when float the random values are drawn uniformly
                                from (shear, shear)

    :param filter_box_candidates:    whether to filter out transformed bboxes by edge size, area ratio, and aspect ratio.
    :param wh_thr: (float) edge size threshold when filter_box_candidates = True. Bounding oxes with edges smaller
      then this values will be filtered out. (default=2)

    :param ar_thr: (float) aspect ratio threshold filter_box_candidates = True. Bounding boxes with aspect ratio larger
      then this values will be filtered out. (default=20)

    :param area_thr:(float) threshold for area ratio between original image and the transformed one, when when filter_box_candidates = True.
      Bounding boxes with such ratio smaller then this value will be filtered out. (default=0.1)

    :param border_value: value for filling borders after applying transforms (default=114).

    :return:            Image and Target with applied random affine
    """

    targets_seg = np.zeros((targets.shape[0], 0)) if targets_seg is None else targets_seg
    M = get_affine_matrix(img.shape[:2], target_size, degrees, translate, scales, shear)

    img = cv2.warpAffine(img, M, dsize=target_size, borderValue=(border_value, border_value, border_value))

    # Transform label coordinates
    if len(targets) > 0:
        targets_orig = targets.copy()
        targets = apply_affine_to_bboxes(targets, targets_seg, target_size, M)
        if filter_box_candidates:
            box_candidates_ids = _filter_box_candidates(targets_orig[:, :4], targets[:, :4], wh_thr=wh_thr, ar_thr=ar_thr, area_thr=area_thr)
            targets = targets[box_candidates_ids]
    return img, targets


def _filter_box_candidates(box1, box2, wh_thr=2, ar_thr=20, area_thr=0.1):
    """
    compute candidate boxes
        :param box1:        before augment
        :param box2:        after augment
        :param wh_thr:      wh_thr (pixels)
        :param ar_thr:      aspect_ratio_thr
        :param area_thr:    area_ratio
    :return:
    """
    box1 = box1.T
    box2 = box2.T
    w1, h1 = box1[2] - box1[0], box1[3] - box1[1]
    w2, h2 = box2[2] - box2[0], box2[3] - box2[1]
    ar = np.maximum(w2 / (h2 + 1e-16), h2 / (w2 + 1e-16))  # aspect ratio
    return (w2 > wh_thr) & (h2 > wh_thr) & (w2 * h2 / (w1 * h1 + 1e-16) > area_thr) & (ar < ar_thr)  # candidates


def _mirror(image, boxes, prob=0.5):
    """
    Horizontal flips image and bboxes with probability prob.

    :param image: (np.array) image to be flipped.
    :param boxes: (np.array) bboxes to be modified.
    :param prob: probability to perform flipping.
    :return: flipped_image, flipped_bboxes
    """
    flipped_boxes = boxes.copy()
    _, width, _ = image.shape
    if random.random() < prob:
        image = image[:, ::-1]
        flipped_boxes[:, 0::2] = width - boxes[:, 2::-2]
    return image, flipped_boxes


def augment_hsv(img: np.array, hgain: float, sgain: float, vgain: float, bgr_channels=(0, 1, 2)):
    hsv_augs = np.random.uniform(-1, 1, 3) * [hgain, sgain, vgain]  # random gains
    hsv_augs *= np.random.randint(0, 2, 3)  # random selection of h, s, v
    hsv_augs = hsv_augs.astype(np.int16)
    img_hsv = cv2.cvtColor(img[..., bgr_channels], cv2.COLOR_BGR2HSV).astype(np.int16)

    img_hsv[..., 0] = (img_hsv[..., 0] + hsv_augs[0]) % 180
    img_hsv[..., 1] = np.clip(img_hsv[..., 1] + hsv_augs[1], 0, 255)
    img_hsv[..., 2] = np.clip(img_hsv[..., 2] + hsv_augs[2], 0, 255)

    img[..., bgr_channels] = cv2.cvtColor(img_hsv.astype(img.dtype), cv2.COLOR_HSV2BGR)  # no return needed


@register_transform(Transforms.Standardize)
class Standardize(torch.nn.Module):
    """
    Standardize image pixel values.
    :return img/max_val

    attributes:
        max_val: float, value to as described above (default=255)
    """

    def __init__(self, max_val=255.0):
        super(Standardize, self).__init__()
        self.max_val = max_val

    def forward(self, img):
        return img / self.max_val<|MERGE_RESOLUTION|>--- conflicted
+++ resolved
@@ -20,14 +20,6 @@
 from super_gradients.training.datasets.data_formats.formats import filter_on_bboxes, ConcatenatedTensorFormat
 from super_gradients.training.datasets.data_formats.default_formats import XYXY_LABEL, LABEL_CXCYWH
 from super_gradients.training.transforms.utils import (
-<<<<<<< HEAD
-    _rescale_and_pad_to_size,
-    _rescale_image,
-    _rescale_bboxes,
-    _shift_image,
-    _shift_bboxes,
-    _rescale_xyxy_bboxes,
-=======
     rescale_and_pad_to_size,
     rescale_image,
     rescale_bboxes,
@@ -35,7 +27,6 @@
     shift_image,
     shift_bboxes,
     rescale_xyxy_bboxes,
->>>>>>> efd58d42
 )
 
 IMAGE_RESAMPLE_MODE = Image.BILINEAR
@@ -748,32 +739,6 @@
         self.pad_value = pad_value
 
     def __call__(self, sample: dict) -> dict:
-<<<<<<< HEAD
-        img, targets, crowd_targets = sample["image"], sample["target"], sample.get("crowd_target")
-        img, shift_w, shift_h = self._apply_to_image(img, final_shape=self.output_size, pad_value=self.pad_value)
-        sample["image"] = img
-        sample["target"] = _shift_bboxes(targets=targets, shift_w=shift_w, shift_h=shift_h)
-        if crowd_targets is not None:
-            sample["crowd_target"] = _shift_bboxes(targets=crowd_targets, shift_w=shift_w, shift_h=shift_h)
-        return sample
-
-    def _apply_to_image(self, image, final_shape: Tuple[int, int], pad_value: int):
-        """
-        Pad image to final_shape.
-        :param image:
-        :param final_shape: Output image size (rows, cols).
-        :param pad_value:
-        :return:
-        """
-        pad_h, pad_w = final_shape[0] - image.shape[0], final_shape[1] - image.shape[1]
-        shift_h, shift_w = pad_h // 2, pad_w // 2
-        pad_h = (shift_h, pad_h - shift_h)
-        pad_w = (shift_w, pad_w - shift_w)
-
-        _shift_image(image, pad_h, pad_w, pad_value)
-        return image, shift_w, shift_h
-
-=======
         image, targets, crowd_targets = sample["image"], sample["target"], sample.get("crowd_target")
         shift_h, shift_w, pad_h, pad_w = get_center_padding_params(input_size=image.shape, output_size=self.output_size)
 
@@ -783,7 +748,6 @@
             sample["crowd_target"] = shift_bboxes(targets=crowd_targets, shift_w=shift_w, shift_h=shift_h)
         return sample
 
->>>>>>> efd58d42
 
 @register_transform(Transforms.DetectionPaddedRescale)
 class DetectionPaddedRescale(DetectionTransform):
@@ -810,15 +774,9 @@
         img, r = rescale_and_pad_to_size(img, self.input_dim, self.swap, self.pad_value)
 
         sample["image"] = img
-<<<<<<< HEAD
-        sample["target"] = _rescale_xyxy_bboxes(targets, r)
-        if crowd_targets is not None:
-            sample["crowd_target"] = _rescale_xyxy_bboxes(crowd_targets, r)
-=======
         sample["target"] = rescale_xyxy_bboxes(targets, r)
         if crowd_targets is not None:
             sample["crowd_target"] = rescale_xyxy_bboxes(crowd_targets, r)
->>>>>>> efd58d42
         return sample
 
 
@@ -866,17 +824,10 @@
 
         sy, sx = (self.output_shape[0] / image.shape[0], self.output_shape[1] / image.shape[1])
 
-<<<<<<< HEAD
-        sample["image"] = _rescale_image(image=image, target_shape=self.output_shape)
-        sample["target"] = _rescale_bboxes(targets, scale_factors=(sy, sx))
-        if crowd_targets is not None:
-            sample["crowd_target"] = _rescale_bboxes(crowd_targets, scale_factors=(sy, sx))
-=======
         sample["image"] = rescale_image(image=image, target_shape=self.output_shape)
         sample["target"] = rescale_bboxes(targets, scale_factors=(sy, sx))
         if crowd_targets is not None:
             sample["crowd_target"] = rescale_bboxes(crowd_targets, scale_factors=(sy, sx))
->>>>>>> efd58d42
         return sample
 
 

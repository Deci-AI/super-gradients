import collections
import math
import random
from typing import Optional, Union, Tuple, List, Sequence, Dict

from PIL import Image, ImageFilter, ImageOps
from torchvision import transforms as transforms
import numpy as np
import cv2
from super_gradients.common.abstractions.abstract_logger import get_logger
from super_gradients.training.utils.detection_utils import get_mosaic_coordinate, \
    adjust_box_anns, xyxy2cxcywh, cxcywh2xyxy, DetectionTargetsFormat

image_resample = Image.BILINEAR
mask_resample = Image.NEAREST

logger = get_logger(__name__)


class SegmentationTransform:
    def __call__(self, *args, **kwargs):
        raise NotImplementedError

    def __repr__(self):
        return self.__class__.__name__ + str(self.__dict__).replace('{', '(').replace('}', ')')


class ResizeSeg(SegmentationTransform):
    def __init__(self, h, w):
        self.h = h
        self.w = w

    def __call__(self, sample):
        image = sample["image"]
        mask = sample["mask"]
        sample["image"] = image.resize((self.w, self.h), image_resample)
        sample["mask"] = mask.resize((self.w, self.h), mask_resample)
        return sample


class RandomFlip(SegmentationTransform):
    """
    Randomly flips the image and mask (synchronously) with probability 'prob'.
    """

    def __init__(self, prob: float = 0.5):
        assert 0. <= prob <= 1., f"Probability value must be between 0 and 1, found {prob}"
        self.prob = prob

    def __call__(self, sample: dict):
        image = sample["image"]
        mask = sample["mask"]
        if random.random() < self.prob:
            image = image.transpose(Image.FLIP_LEFT_RIGHT)
            mask = mask.transpose(Image.FLIP_LEFT_RIGHT)
            sample["image"] = image
            sample["mask"] = mask

        return sample


class Rescale(SegmentationTransform):
    """
    Rescales the image and mask (synchronously) while preserving aspect ratio.
    The rescaling can be done according to scale_factor, short_size or long_size.
    If more than one argument is given, the rescaling mode is determined by this order: scale_factor, then short_size,
    then long_size.

    Args:
        scale_factor: rescaling is done by multiplying input size by scale_factor:
            out_size = (scale_factor * w, scale_factor * h)
        short_size: rescaling is done by determining the scale factor by the ratio short_size / min(h, w).
        long_size: rescaling is done by determining the scale factor by the ratio long_size / max(h, w).
    """

    def __init__(self,
                 scale_factor: Optional[float] = None,
                 short_size: Optional[int] = None,
                 long_size: Optional[int] = None):
        self.scale_factor = scale_factor
        self.short_size = short_size
        self.long_size = long_size

        self.check_valid_arguments()

    def __call__(self, sample: dict):
        image = sample["image"]
        mask = sample["mask"]
        w, h = image.size
        if self.scale_factor is not None:
            scale = self.scale_factor
        elif self.short_size is not None:
            short_size = min(w, h)
            scale = self.short_size / short_size
        else:
            long_size = max(w, h)
            scale = self.long_size / long_size

        out_size = int(scale * w), int(scale * h)

        image = image.resize(out_size, image_resample)
        mask = mask.resize(out_size, mask_resample)

        sample["image"] = image
        sample["mask"] = mask

        return sample

    def check_valid_arguments(self):
        if self.scale_factor is None and self.short_size is None and self.long_size is None:
            raise ValueError("Must assign one rescale argument: scale_factor, short_size or long_size")

        if self.scale_factor is not None and self.scale_factor <= 0:
            raise ValueError(f"Scale factor must be a positive number, found: {self.scale_factor}")
        if self.short_size is not None and self.short_size <= 0:
            raise ValueError(f"Short size must be a positive number, found: {self.short_size}")
        if self.long_size is not None and self.long_size <= 0:
            raise ValueError(f"Long size must be a positive number, found: {self.long_size}")


class RandomRescale:
    """
    Random rescale the image and mask (synchronously) while preserving aspect ratio.
    Scale factor is randomly picked between scales [min, max]
    Args:
        scales: scale range tuple (min, max), if scales is a float range will be defined as (1, scales) if scales > 1,
            otherwise (scales, 1). must be a positive number.
    """

    def __init__(self, scales: Union[float, Tuple, List] = (0.5, 2.0)):
        self.scales = scales

        self.check_valid_arguments()

    def __call__(self, sample: dict):
        image = sample["image"]
        mask = sample["mask"]
        w, h = image.size

        scale = random.uniform(self.scales[0], self.scales[1])
        out_size = int(scale * w), int(scale * h)

        image = image.resize(out_size, image_resample)
        mask = mask.resize(out_size, mask_resample)

        sample["image"] = image
        sample["mask"] = mask

        return sample

    def check_valid_arguments(self):
        """
        Check the scale values are valid. if order is wrong, flip the order and return the right scale values.
        """
        if not isinstance(self.scales, collections.abc.Iterable):
            if self.scales <= 1:
                self.scales = (self.scales, 1)
            else:
                self.scales = (1, self.scales)

        if self.scales[0] < 0 or self.scales[1] < 0:
            raise ValueError(f"RandomRescale scale values must be positive numbers, found: {self.scales}")
        if self.scales[0] > self.scales[1]:
            self.scales = (self.scales[1], self.scales[0])
        return self.scales


class RandomRotate(SegmentationTransform):
    """
    Randomly rotates image and mask (synchronously) between 'min_deg' and 'max_deg'.
    """

    def __init__(self, min_deg: float = -10, max_deg: float = 10, fill_mask: int = 0,
                 fill_image: Union[int, Tuple, List] = 0):
        self.min_deg = min_deg
        self.max_deg = max_deg
        self.fill_mask = fill_mask
        # grey color in RGB mode
        self.fill_image = (fill_image, fill_image, fill_image)

        self.check_valid_arguments()

    def __call__(self, sample: dict):
        image = sample["image"]
        mask = sample["mask"]

        deg = random.uniform(self.min_deg, self.max_deg)
        image = image.rotate(deg, resample=image_resample, fillcolor=self.fill_image)
        mask = mask.rotate(deg, resample=mask_resample, fillcolor=self.fill_mask)

        sample["image"] = image
        sample["mask"] = mask

        return sample

    def check_valid_arguments(self):
        self.fill_mask, self.fill_image = _validate_fill_values_arguments(self.fill_mask, self.fill_image)


class CropImageAndMask(SegmentationTransform):
    """
    Crops image and mask (synchronously).
    In "center" mode a center crop is performed while, in "random" mode the drop will be positioned around
     random coordinates.
    """

    def __init__(self, crop_size: Union[float, Tuple, List], mode: str):
        """

        :param crop_size: tuple of (width, height) for the final crop size, if is scalar size is a
            square (crop_size, crop_size)
        :param mode: how to choose the center of the crop, 'center' for the center of the input image,
            'random' center the point is chosen randomally
        """

        self.crop_size = crop_size
        self.mode = mode

        self.check_valid_arguments()

    def __call__(self, sample: dict):
        image = sample["image"]
        mask = sample["mask"]

        w, h = image.size
        if self.mode == "random":
            x1 = random.randint(0, w - self.crop_size[0])
            y1 = random.randint(0, h - self.crop_size[1])
        else:
            x1 = int(round((w - self.crop_size[0]) / 2.))
            y1 = int(round((h - self.crop_size[1]) / 2.))

        image = image.crop((x1, y1, x1 + self.crop_size[0], y1 + self.crop_size[1]))
        mask = mask.crop((x1, y1, x1 + self.crop_size[0], y1 + self.crop_size[1]))

        sample["image"] = image
        sample["mask"] = mask

        return sample

    def check_valid_arguments(self):
        if self.mode not in ["center", "random"]:
            raise ValueError(f"Unsupported mode: found: {self.mode}, expected: 'center' or 'random'")

        if not isinstance(self.crop_size, collections.abc.Iterable):
            self.crop_size = (self.crop_size, self.crop_size)
        if self.crop_size[0] <= 0 or self.crop_size[1] <= 0:
            raise ValueError(f"Crop size must be positive numbers, found: {self.crop_size}")


class RandomGaussianBlur(SegmentationTransform):
    """
    Adds random Gaussian Blur to image with probability 'prob'.
    """

    def __init__(self, prob: float = 0.5):
        assert 0. <= prob <= 1., "Probability value must be between 0 and 1"
        self.prob = prob

    def __call__(self, sample: dict):
        image = sample["image"]
        mask = sample["mask"]

        if random.random() < self.prob:
            image = image.filter(ImageFilter.GaussianBlur(
                radius=random.random()))

        sample["image"] = image
        sample["mask"] = mask

        return sample


class PadShortToCropSize(SegmentationTransform):
    """
    Pads image to 'crop_size'.
    Should be called only after "Rescale" or "RandomRescale" in augmentations pipeline.
    """

    def __init__(self, crop_size: Union[float, Tuple, List], fill_mask: int = 0,
                 fill_image: Union[int, Tuple, List] = 0):
        """
        :param crop_size: tuple of (width, height) for the final crop size, if is scalar size is a
            square (crop_size, crop_size)
        :param fill_mask: value to fill mask labels background.
        :param fill_image: grey value to fill image padded background.
        """
        # CHECK IF CROP SIZE IS A ITERABLE OR SCALAR
        self.crop_size = crop_size
        self.fill_mask = fill_mask
        self.fill_image = tuple(fill_image) if isinstance(fill_image, Sequence) else fill_image

        self.check_valid_arguments()

    def __call__(self, sample: dict):
        image = sample["image"]
        mask = sample["mask"]
        w, h = image.size

        # pad images from center symmetrically
        if w < self.crop_size[0] or h < self.crop_size[1]:
            padh = (self.crop_size[1] - h) / 2 if h < self.crop_size[1] else 0
            pad_top, pad_bottom = math.ceil(padh), math.floor(padh)
            padw = (self.crop_size[0] - w) / 2 if w < self.crop_size[0] else 0
            pad_left, pad_right = math.ceil(padw), math.floor(padw)

            image = ImageOps.expand(image, border=(pad_left, pad_top, pad_right, pad_bottom), fill=self.fill_image)
            mask = ImageOps.expand(mask, border=(pad_left, pad_top, pad_right, pad_bottom), fill=self.fill_mask)

        sample["image"] = image
        sample["mask"] = mask

        return sample

    def check_valid_arguments(self):
        if not isinstance(self.crop_size, collections.abc.Iterable):
            self.crop_size = (self.crop_size, self.crop_size)
        if self.crop_size[0] <= 0 or self.crop_size[1] <= 0:
            raise ValueError(f"Crop size must be positive numbers, found: {self.crop_size}")

        self.fill_mask, self.fill_image = _validate_fill_values_arguments(self.fill_mask, self.fill_image)


class ColorJitterSeg(transforms.ColorJitter):
    def __call__(self, sample):
        sample["image"] = super(ColorJitterSeg, self).__call__(sample["image"])
        return sample


def _validate_fill_values_arguments(fill_mask: int, fill_image: Union[int, Tuple, List]):
    if not isinstance(fill_image, collections.abc.Iterable):
        # If fill_image is single value, turn to grey color in RGB mode.
        fill_image = (fill_image, fill_image, fill_image)
    elif len(fill_image) != 3:
        raise ValueError(f"fill_image must be an RGB tuple of size equal to 3, found: {fill_image}")
    # assert values are integers
    if not isinstance(fill_mask, int) or not all(isinstance(x, int) for x in fill_image):
        raise ValueError(f"Fill value must be integers,"
                         f" found: fill_image = {fill_image}, fill_mask = {fill_mask}")
    # assert values in range 0-255
    if min(fill_image) < 0 or max(fill_image) > 255 or fill_mask < 0 or fill_mask > 255:
        raise ValueError(f"Fill value must be a value from 0 to 255,"
                         f" found: fill_image = {fill_image}, fill_mask = {fill_mask}")
    return fill_mask, fill_image


class DetectionTransform:
    """
    Detection transform base class.

    Complex transforms that require extra data loading can use the the additional_samples_count attribute in a
     similar fashion to what's been done in COCODetectionDatasetV2:

    self._load_additional_inputs_for_transform(sample, transform)

    # after the above call, sample["additional_samples"] holds a list of additional inputs and targets.

    sample = transform(sample)



    Attributes:
        additional_samples_count: (int) additional samples to be loaded.
        non_empty_targets: (bool) whether the additianl targets can have empty targets or not.
    """

    def __init__(self, additional_samples_count: int = 0, non_empty_targets: bool = False):
        self.additional_samples_count = additional_samples_count
        self.non_empty_targets = non_empty_targets

    def __call__(self, sample: Union[dict, list]):
        raise NotImplementedError

    def __repr__(self):
        return self.__class__.__name__ + str(self.__dict__).replace('{', '(').replace('}', ')')


class DetectionMosaic(DetectionTransform):
    """
    DetectionMosaic detection transform

    Attributes:
        input_dim: (tuple) input dimension.
        prob: (float) probability of applying mosaic.
        enable_mosaic: (bool) whether to apply mosaic at all (regardless of prob) (default=True).

    """

    def __init__(self, input_dim: tuple, prob: float = 1., enable_mosaic: bool = True):
        super(DetectionMosaic, self).__init__(additional_samples_count=3)
        self.prob = prob
        self.input_dim = input_dim
        self.enable_mosaic = enable_mosaic
        if self.prob == 0:
            self.close()

    def close(self):
        self.additional_samples_count = 0
        self.enable_mosaic = False

    def __call__(self, sample: Union[dict, list]):
        if self.enable_mosaic and random.random() < self.prob:
            mosaic_labels = []
            mosaic_labels_seg = []
            input_h, input_w = self.input_dim[0], self.input_dim[1]

            # yc, xc = s, s  # mosaic center x, y
            yc = int(random.uniform(0.5 * input_h, 1.5 * input_h))
            xc = int(random.uniform(0.5 * input_w, 1.5 * input_w))

            # 3 additional samples, total of 4
            all_samples = [sample] + sample["additional_samples"]

            for i_mosaic, mosaic_sample in enumerate(all_samples):
                img, _labels, _labels_seg, _ = mosaic_sample["image"], mosaic_sample["target"], mosaic_sample[
                    "target_seg"], mosaic_sample["id"]
                h0, w0 = img.shape[:2]  # orig hw
                scale = min(1. * input_h / h0, 1. * input_w / w0)
                img = cv2.resize(
                    img, (int(w0 * scale), int(h0 * scale)), interpolation=cv2.INTER_LINEAR
                )
                # generate output mosaic image
                (h, w, c) = img.shape[:3]
                if i_mosaic == 0:
                    mosaic_img = np.full((input_h * 2, input_w * 2, c), 114, dtype=np.uint8)

                # suffix l means large image, while s means small image in mosaic aug.
                (l_x1, l_y1, l_x2, l_y2), (s_x1, s_y1, s_x2, s_y2) = get_mosaic_coordinate(i_mosaic, xc, yc, w, h,
                                                                                           input_h, input_w)

                mosaic_img[l_y1:l_y2, l_x1:l_x2] = img[s_y1:s_y2, s_x1:s_x2]
                padw, padh = l_x1 - s_x1, l_y1 - s_y1

                labels = _labels.copy()
                labels_seg = _labels_seg.copy()

                # Normalized xywh to pixel xyxy format
                if _labels.size > 0:
                    labels[:, 0] = scale * _labels[:, 0] + padw
                    labels[:, 1] = scale * _labels[:, 1] + padh
                    labels[:, 2] = scale * _labels[:, 2] + padw
                    labels[:, 3] = scale * _labels[:, 3] + padh

                    labels_seg[:, ::2] = scale * labels_seg[:, ::2] + padw
                    labels_seg[:, 1::2] = scale * labels_seg[:, 1::2] + padh
                mosaic_labels_seg.append(labels_seg)
                mosaic_labels.append(labels)

            if len(mosaic_labels):
                mosaic_labels = np.concatenate(mosaic_labels, 0)
                np.clip(mosaic_labels[:, 0], 0, 2 * input_w, out=mosaic_labels[:, 0])
                np.clip(mosaic_labels[:, 1], 0, 2 * input_h, out=mosaic_labels[:, 1])
                np.clip(mosaic_labels[:, 2], 0, 2 * input_w, out=mosaic_labels[:, 2])
                np.clip(mosaic_labels[:, 3], 0, 2 * input_h, out=mosaic_labels[:, 3])
                mosaic_labels_seg = np.concatenate(mosaic_labels_seg, 0)
                np.clip(mosaic_labels_seg[:, ::2], 0, 2 * input_w, out=mosaic_labels_seg[:, ::2])
                np.clip(mosaic_labels_seg[:, 1::2], 0, 2 * input_h, out=mosaic_labels_seg[:, 1::2])

            sample = {"image": mosaic_img, "target": mosaic_labels, "target_seg": mosaic_labels_seg,
                      "info": (mosaic_img.shape[1], mosaic_img.shape[0]), "id": sample["id"]}
        return sample


class DetectionRandomAffine(DetectionTransform):
    """
    DetectionRandomAffine detection transform

    Attributes:
     target_size: (tuple) desired output shape.

     degrees:  (Union[tuple, float]) degrees for random rotation, when float the random values are drawn uniformly
        from (-degrees, degrees)

     translate:  (Union[tuple, float]) translate size (in pixels) for random translation, when float the random values
        are drawn uniformly from (-translate, translate)

     scales: (Union[tuple, float]) values for random rescale, when float the random values are drawn uniformly
        from (0.1-scales, 0.1+scales)

     shear: (Union[tuple, float]) degrees for random shear, when float the random values are drawn uniformly
        from (shear, shear)

    enable: (bool) whether to apply the below transform at all.

    """

    def __init__(self, degrees=10, translate=0.1, scales=0.1, shear=10, target_size=(640, 640)):
        super(DetectionRandomAffine, self).__init__()
        self.degrees = degrees
        self.translate = translate
        self.scale = scales
        self.shear = shear
        self.target_size = target_size
        self.enable = True

    def close(self):
        self.enable = False

    def __call__(self, sample: dict):
        if self.enable:
            img, target = random_affine(
                sample["image"],
                sample["target"],
                sample["target_seg"],
                target_size=self.target_size,
                degrees=self.degrees,
                translate=self.translate,
                scales=self.scale,
                shear=self.shear,
            )
            sample["image"] = img
            sample["target"] = target
        return sample


class DetectionMixup(DetectionTransform):
    """
    Mixup detection transform

    Attributes:
        input_dim: (tuple) input dimension.
        mixup_scale: (tuple) scale range for the additional loaded image for mixup.
        prob: (float) probability of applying mixup.
        enable_mixup: (bool) whether to apply mixup at all (regardless of prob) (default=True).
    """

    def __init__(self, input_dim, mixup_scale, prob=1., enable_mixup=True):
        super(DetectionMixup, self).__init__(additional_samples_count=1, non_empty_targets=True)
        self.input_dim = input_dim
        self.mixup_scale = mixup_scale
        self.prob = prob
        self.enable_mixup = enable_mixup
        if self.prob == 0:
            self.close()

    def close(self):
        self.additional_samples_count = 0
        self.enable_mixup = False

    def __call__(self, sample: dict):
        if self.enable_mixup and random.random() < self.prob:
            origin_img, origin_labels = sample["image"], sample["target"]
            cp_sample = sample["additional_samples"][0]
            img, cp_labels = cp_sample["image"], cp_sample["target"]
            cp_boxes = cp_labels[:, :4]
            img, cp_boxes = _mirror(img, cp_boxes, 0.5)
            jit_factor = random.uniform(*self.mixup_scale)

            if len(img.shape) == 3:
                cp_img = np.ones((self.input_dim[0], self.input_dim[1], 3), dtype=np.uint8) * 114
            else:
                cp_img = np.ones(self.input_dim, dtype=np.uint8) * 114

            cp_scale_ratio = min(self.input_dim[0] / img.shape[0], self.input_dim[1] / img.shape[1])
            resized_img = cv2.resize(
                img,
                (int(img.shape[1] * cp_scale_ratio), int(img.shape[0] * cp_scale_ratio)),
                interpolation=cv2.INTER_LINEAR,
            )

            cp_img[: int(img.shape[0] * cp_scale_ratio), : int(img.shape[1] * cp_scale_ratio)] = resized_img

            cp_img = cv2.resize(
                cp_img,
                (int(cp_img.shape[1] * jit_factor), int(cp_img.shape[0] * jit_factor)),
            )
            cp_scale_ratio *= jit_factor


            origin_h, origin_w = cp_img.shape[:2]
            target_h, target_w = origin_img.shape[:2]
            padded_img = np.zeros(
                (max(origin_h, target_h), max(origin_w, target_w), 3), dtype=np.uint8
            )
            padded_img[:origin_h, :origin_w] = cp_img

            x_offset, y_offset = 0, 0
            if padded_img.shape[0] > target_h:
                y_offset = random.randint(0, padded_img.shape[0] - target_h - 1)
            if padded_img.shape[1] > target_w:
                x_offset = random.randint(0, padded_img.shape[1] - target_w - 1)
            padded_cropped_img = padded_img[y_offset: y_offset + target_h, x_offset: x_offset + target_w]

            cp_bboxes_origin_np = adjust_box_anns(
                cp_labels[:, :4].copy(), cp_scale_ratio, 0, 0, origin_w, origin_h
            )
            cp_bboxes_transformed_np = cp_bboxes_origin_np.copy()
            cp_bboxes_transformed_np[:, 0::2] = np.clip(
                cp_bboxes_transformed_np[:, 0::2] - x_offset, 0, target_w
            )
            cp_bboxes_transformed_np[:, 1::2] = np.clip(
                cp_bboxes_transformed_np[:, 1::2] - y_offset, 0, target_h
            )

            cls_labels = cp_labels[:, 4:5].copy()
            box_labels = cp_bboxes_transformed_np
            labels = np.hstack((box_labels, cls_labels))
            origin_labels = np.vstack((origin_labels, labels))
            origin_img = origin_img.astype(np.float32)
            origin_img = 0.5 * origin_img + 0.5 * padded_cropped_img.astype(np.float32)

            sample["image"], sample["target"] = origin_img.astype(np.uint8), origin_labels
        return sample


class DetectionPaddedRescale(DetectionTransform):
    """
    Preprocessing transform to be applied last of all transforms for validation.

    Image- Rescales and pads to self.input_dim.
    Targets- pads targets to max_targets, moves the class label to first index, converts boxes format- xyxy -> cxcywh.

    Attributes:
        input_dim: (tuple) final input dimension (default=(640,640))
        swap: image axis's to be rearranged.

    """

    def __init__(self, input_dim, swap=(2, 0, 1), max_targets=50):
        self.swap = swap
        self.input_dim = input_dim
        self.max_targets = max_targets

    def __call__(self, sample: Dict[str, np.array]):
        img, targets, crowd_targets = sample["image"], sample["target"], sample.get("crowd_target", [])
        new_targets = np.zeros((self.max_targets, 5), dtype=np.float32) if len(targets) == 0 else targets.copy()
        new_crowd_targets = np.zeros((self.max_targets, 5), dtype=np.float32) if len(crowd_targets) == 0 else crowd_targets.copy()

        img, r = rescale_and_pad_to_size(img, self.input_dim, self.swap)

        sample["image"] = img
        sample["target"] = self._pad_rescale_target(new_targets, r)
        if crowd_targets is not None:
            sample["crowd_target"] = self._pad_rescale_target(new_crowd_targets, r)
        return sample

    def _rescale_target(self, targets: np.array, r: float) -> np.array:
        """Rescale the target according to a coefficient used to rescale the image.
        This is done to have images and targets at the same scale.

        :param targets:  Targets to rescale, shape (batch_size, 6)
        :param r:        Rescale coefficient that was applied to the image

        :return:         Rescaled targets, shape (batch_size, 6)
        """
        boxes, labels = targets[:, :4], targets[:, 4]
        boxes = xyxy2cxcywh(boxes)
        boxes *= r
        boxes = cxcywh2xyxy(boxes)
        return np.concatenate((boxes, labels[:, np.newaxis]), 1)


class DetectionHorizontalFlip(DetectionTransform):
    """
    Horizontal Flip for Detection

    Attributes:
        prob: float: probability of applying HSV transform
        max_targets: int: max objects in single image, padding target to this size in case of empty image.
    """

    def __init__(self, prob, max_targets: int = 120):
        super(DetectionHorizontalFlip, self).__init__()
        self.prob = prob
        self.max_targets = max_targets

    def __call__(self, sample):
        image, targets = sample["image"], sample["target"]
        boxes = targets[:, :4]
        if len(boxes) == 0:
            targets = np.zeros((self.max_targets, 5), dtype=np.float32)
            boxes = targets[:, :4]
        image, boxes = _mirror(image, boxes, self.prob)
        sample["image"] = image
        return sample


class DetectionHSV(DetectionTransform):
    """
    Detection HSV transform.
    """

    def __init__(self, prob, hgain=5, sgain=30, vgain=30):
        super(DetectionHSV, self).__init__()
        self.prob = prob
        self.hgain = hgain
        self.sgain = sgain
        self.vgain = vgain

    def __call__(self, sample):
        if random.random() < self.prob:
            augment_hsv(sample["image"], self.hgain, self.sgain, self.vgain)
        return sample


class DetectionTargetsFormatTransform(DetectionTransform):
    """
    Detection targets format transform

    Converts targets in input_format to output_format.
    Attributes:
        input_format: DetectionTargetsFormat: input target format
        output_format: DetectionTargetsFormat: output target format
        min_bbox_edge_size: int: bboxes with edge size lower then this values will be removed.
        max_targets: int: max objects in single image, padding target to this size.
    """

    def __init__(self, input_format: DetectionTargetsFormat = DetectionTargetsFormat.XYXY_LABEL,
                 output_format: DetectionTargetsFormat = DetectionTargetsFormat.LABEL_CXCYWH,
                 min_bbox_edge_size: float = 1, max_targets: int = 120):
        super(DetectionTargetsFormatTransform, self).__init__()
        self.input_format = input_format
        self.output_format = output_format
        self.min_bbox_edge_size = min_bbox_edge_size
        self.max_targets = max_targets

    def __call__(self, sample):
        normalized_input = "NORMALIZED" in self.input_format.value
        normalized_output = "NORMALIZED" in self.output_format.value
        normalize = not normalized_input and normalized_output
        denormalize = normalized_input and not normalized_output

        label_first_in_input = self.input_format.value.split("_")[0] == "LABEL"
        label_first_in_output = self.output_format.value.split("_")[0] == "LABEL"

        input_xyxy_format = "XYXY" in self.input_format.value
        output_xyxy_format = "XYXY" in self.output_format.value
        convert2xyxy = not input_xyxy_format and output_xyxy_format
        convert2cxcy = input_xyxy_format and not output_xyxy_format

        image, targets, crowd_targets = sample["image"], sample["target"], sample.get("crowd_target", [])

        _, h, w = image.shape

        def _format_target(targets_in):
            if label_first_in_input:
                labels, boxes = targets_in[:, 0], targets_in[:, 1:]
            else:
                boxes, labels = targets_in[:, :4], targets_in[:, 4]

            if convert2cxcy:
                boxes = xyxy2cxcywh(boxes)
            elif convert2xyxy:
                boxes = cxcywh2xyxy(boxes)

            if normalize:
                boxes[:, 0] = boxes[:, 0] / w
                boxes[:, 1] = boxes[:, 1] / h
                boxes[:, 2] = boxes[:, 2] / w
                boxes[:, 3] = boxes[:, 3] / h

<<<<<<< HEAD
        if normalize:
            boxes[:, 0] = boxes[:, 0] / h
            boxes[:, 1] = boxes[:, 1] / w
            boxes[:, 2] = boxes[:, 2] / h
            boxes[:, 3] = boxes[:, 3] / w

        elif denormalize:
            boxes[:, 0] = boxes[:, 0] * h
            boxes[:, 1] = boxes[:, 1] * w
            boxes[:, 2] = boxes[:, 2] * h
            boxes[:, 3] = boxes[:, 3] * w
=======
            elif denormalize:
                boxes[:, 0] = boxes[:, 0] * w
                boxes[:, 1] = boxes[:, 1] * h
                boxes[:, 2] = boxes[:, 2] * w
                boxes[:, 3] = boxes[:, 3] * h

            min_bbox_edge_size = self.min_bbox_edge_size / max(w, h) if normalized_output else self.min_bbox_edge_size
>>>>>>> 70fc0ae8

            cxcywh_boxes = boxes if not output_xyxy_format else xyxy2cxcywh(boxes.copy())

            mask_b = np.minimum(cxcywh_boxes[:, 2], cxcywh_boxes[:, 3]) > min_bbox_edge_size
            boxes_t = boxes[mask_b]
            labels_t = labels[mask_b]

            labels_t = np.expand_dims(labels_t, 1)
            targets_t = np.hstack((labels_t, boxes_t)) if label_first_in_output else np.hstack((boxes_t, labels_t))
            padded_targets = np.zeros((self.max_targets, 5))
            padded_targets[range(len(targets_t))[: self.max_targets]] = targets_t[: self.max_targets]
            padded_targets = np.ascontiguousarray(padded_targets, dtype=np.float32)

            return padded_targets

        sample["target"] = _format_target(targets)
        if crowd_targets != []:
            sample["crowd_target"] = _format_target(crowd_targets)
        return sample


def get_aug_params(value: Union[tuple, float], center: float = 0):
    """
    Generates a random value for augmentations as described below

    :param value: Union[tuple, float] defines the range of values for generation. Wen tuple-
     drawn uniformly between (value[0], value[1]), and (center - value, center + value) when float
    :param center: float, defines center to subtract when value is float.
    :return: generated value
    """
    if isinstance(value, float):
        return random.uniform(center - value, center + value)
    elif len(value) == 2:
        return random.uniform(value[0], value[1])
    else:
        raise ValueError(
            "Affine params should be either a sequence containing two values\
                          or single float values. Got {}".format(
                value
            )
        )


def get_affine_matrix(
        target_size,
        degrees=10,
        translate=0.1,
        scales=0.1,
        shear=10,
):
    """
    Returns a random affine transform matrix.

    :param target_size: (tuple) desired output shape.

    :param degrees:  (Union[tuple, float]) degrees for random rotation, when float the random values are drawn uniformly
     from (-degrees, degrees)

    :param translate:  (Union[tuple, float]) translate size (in pixels) for random translation, when float the random values
     are drawn uniformly from (-translate, translate)

    :param scales: (Union[tuple, float]) values for random rescale, when float the random values are drawn uniformly
     from (0.1-scales, 0.1+scales)

    :param shear: (Union[tuple, float]) degrees for random shear, when float the random values are drawn uniformly
     from (shear, shear)

    :return: affine_transform_matrix, drawn_scale
    """
    twidth, theight = target_size

    # Rotation and Scale
    angle = get_aug_params(degrees)
    scale = get_aug_params(scales, center=1.0)

    if scale <= 0.0:
        raise ValueError("Argument scale should be positive")

    R = cv2.getRotationMatrix2D(angle=angle, center=(0, 0), scale=scale)

    M = np.ones([2, 3])
    # Shear
    shear_x = math.tan(get_aug_params(shear) * math.pi / 180)
    shear_y = math.tan(get_aug_params(shear) * math.pi / 180)

    M[0] = R[0] + shear_y * R[1]
    M[1] = R[1] + shear_x * R[0]

    # Translation
    translation_x = get_aug_params(translate) * twidth  # x translation (pixels)
    translation_y = get_aug_params(translate) * theight  # y translation (pixels)

    M[0, 2] = translation_x
    M[1, 2] = translation_y

    return M, scale


def apply_affine_to_bboxes(targets, targets_seg, target_size, M):
    num_gts = len(targets)
    twidth, theight = target_size
    seg_is_present_mask = np.logical_or.reduce(~np.isnan(targets_seg), axis=1)
    num_gts_masks = seg_is_present_mask.sum()
    num_gts_boxes = num_gts - num_gts_masks

    if num_gts_boxes:
        # warp corner points
        corner_points = np.ones((num_gts_boxes * 4, 3))
        # x1y1, x2y2, x1y2, x2y1
        corner_points[:, :2] = targets[~seg_is_present_mask][:, [0, 1, 2, 3, 0, 3, 2, 1]].reshape(num_gts_boxes * 4, 2)
        corner_points = corner_points @ M.T  # apply affine transform
        corner_points = corner_points.reshape(num_gts_boxes, 8)

        # create new boxes
        corner_xs = corner_points[:, 0::2]
        corner_ys = corner_points[:, 1::2]
        new_bboxes = (np.concatenate(
            (np.min(corner_xs, 1), np.min(corner_ys, 1),
             np.max(corner_xs, 1), np.max(corner_ys, 1))
        ).reshape(4, -1).T)
    else:
        new_bboxes = np.ones((0, 4), dtype=np.float)

    if num_gts_masks:
        # warp segmentation points
        num_seg_points = targets_seg.shape[1] // 2
        corner_points_seg = np.ones((num_gts_masks * num_seg_points, 3))
        corner_points_seg[:, :2] = targets_seg[seg_is_present_mask].reshape(num_gts_masks * num_seg_points, 2)
        corner_points_seg = corner_points_seg @ M.T
        corner_points_seg = corner_points_seg.reshape(num_gts_masks, num_seg_points * 2)

        # create new boxes
        seg_points_xs = corner_points_seg[:, 0::2]
        seg_points_ys = corner_points_seg[:, 1::2]
        new_tight_bboxes = (np.concatenate(
            (np.nanmin(seg_points_xs, 1), np.nanmin(seg_points_ys, 1),
             np.nanmax(seg_points_xs, 1), np.nanmax(seg_points_ys, 1))
        ).reshape(4, -1).T)
    else:
        new_tight_bboxes = np.ones((0, 4), dtype=np.float)

    targets[~seg_is_present_mask, :4] = new_bboxes
    targets[seg_is_present_mask, :4] = new_tight_bboxes

    # clip boxes
    targets[:, [0, 2]] = targets[:, [0, 2]].clip(0, twidth)
    targets[:, [1, 3]] = targets[:, [1, 3]].clip(0, theight)

    return targets


def random_affine(
        img,
        targets=(),
        targets_seg=(),
        target_size=(640, 640),
        degrees=10,
        translate=0.1,
        scales=0.1,
        shear=10,
):
    """
    Performs random affine transform to img, targets

    :param img: (array) input image.

    :param targets: (array) input target.

    :param targets_seg: (array) targets derived from segmentation masks.

    :param target_size: (tuple) desired output shape.

    :param degrees:  (Union[tuple, float]) degrees for random rotation, when float the random values are drawn uniformly
     from (-degrees, degrees)

    :param translate:  (Union[tuple, float]) translate size (in pixels) for random translation, when float the random values
     are drawn uniformly from (-translate, translate)

    :param scales: (Union[tuple, float]) values for random rescale, when float the random values are drawn uniformly
     from (0.1-scales, 0.1+scales)

    :param shear: (Union[tuple, float]) degrees for random shear, when float the random values are drawn uniformly
     from (shear, shear)

    :return:
    """
    M, scale = get_affine_matrix(target_size, degrees, translate, scales, shear)

    img = cv2.warpAffine(img, M, dsize=target_size, borderValue=(114, 114, 114))

    # Transform label coordinates
    if len(targets) > 0:
        targets = apply_affine_to_bboxes(targets, targets_seg, target_size, M)

    return img, targets


def _mirror(image, boxes, prob=0.5):
    """
    Horizontal flips image and bboxes with probability prob.

    :param image: (np.array) image to be flipped.
    :param boxes: (np.array) bboxes to be modified.
    :param prob: probability to perform flipping.
    :return: flipped_image, flipped_bboxes
    """
    _, width, _ = image.shape
    if random.random() < prob:
        image = image[:, ::-1]
        boxes[:, 0::2] = width - boxes[:, 2::-2]
    return image, boxes


def augment_hsv(img, hgain=5, sgain=30, vgain=30):
    hsv_augs = np.random.uniform(-1, 1, 3) * [hgain, sgain, vgain]  # random gains
    hsv_augs *= np.random.randint(0, 2, 3)  # random selection of h, s, v
    hsv_augs = hsv_augs.astype(np.int16)
    img_hsv = cv2.cvtColor(img, cv2.COLOR_BGR2HSV).astype(np.int16)

    img_hsv[..., 0] = (img_hsv[..., 0] + hsv_augs[0]) % 180
    img_hsv[..., 1] = np.clip(img_hsv[..., 1] + hsv_augs[1], 0, 255)
    img_hsv[..., 2] = np.clip(img_hsv[..., 2] + hsv_augs[2], 0, 255)

    cv2.cvtColor(img_hsv.astype(img.dtype), cv2.COLOR_HSV2BGR, dst=img)  # no return needed


def rescale_and_pad_to_size(img, input_size, swap=(2, 0, 1), pad_val=114):
    """
    Rescales image according to minimum ratio between the target height /image height, target width / image width,
    and pads the image to the target size.

    :param img: Image to be rescaled
    :param input_size: Target size
    :param swap: Axis's to be rearranged.
    :return: rescaled image, ratio
    """
    if len(img.shape) == 3:
        padded_img = np.ones((input_size[0], input_size[1], 3), dtype=np.uint8) * pad_val
    else:
        padded_img = np.ones(input_size, dtype=np.uint8) * pad_val

    r = min(input_size[0] / img.shape[0], input_size[1] / img.shape[1])
    resized_img = cv2.resize(
        img,
        (int(img.shape[1] * r), int(img.shape[0] * r)),
        interpolation=cv2.INTER_LINEAR,
    ).astype(np.uint8)
    padded_img[: int(img.shape[0] * r), : int(img.shape[1] * r)] = resized_img

    padded_img = padded_img.transpose(swap)
    padded_img = np.ascontiguousarray(padded_img, dtype=np.float32)
    return padded_img, r<|MERGE_RESOLUTION|>--- conflicted
+++ resolved
@@ -391,8 +391,6 @@
         self.prob = prob
         self.input_dim = input_dim
         self.enable_mosaic = enable_mosaic
-        if self.prob == 0:
-            self.close()
 
     def close(self):
         self.additional_samples_count = 0
@@ -530,8 +528,6 @@
         self.mixup_scale = mixup_scale
         self.prob = prob
         self.enable_mixup = enable_mixup
-        if self.prob == 0:
-            self.close()
 
     def close(self):
         self.additional_samples_count = 0
@@ -542,8 +538,8 @@
             origin_img, origin_labels = sample["image"], sample["target"]
             cp_sample = sample["additional_samples"][0]
             img, cp_labels = cp_sample["image"], cp_sample["target"]
-            cp_boxes = cp_labels[:, :4]
-            img, cp_boxes = _mirror(img, cp_boxes, 0.5)
+
+            img, cp_labels = _mirror(img, cp_labels, 0.5)
             jit_factor = random.uniform(*self.mixup_scale)
 
             if len(img.shape) == 3:
@@ -680,16 +676,13 @@
     Detection HSV transform.
     """
 
-    def __init__(self, prob, hgain=5, sgain=30, vgain=30):
+    def __init__(self, prob):
         super(DetectionHSV, self).__init__()
         self.prob = prob
-        self.hgain = hgain
-        self.sgain = sgain
-        self.vgain = vgain
 
     def __call__(self, sample):
         if random.random() < self.prob:
-            augment_hsv(sample["image"], self.hgain, self.sgain, self.vgain)
+            augment_hsv(sample["image"])
         return sample
 
 
@@ -744,32 +737,18 @@
                 boxes = cxcywh2xyxy(boxes)
 
             if normalize:
-                boxes[:, 0] = boxes[:, 0] / w
-                boxes[:, 1] = boxes[:, 1] / h
-                boxes[:, 2] = boxes[:, 2] / w
-                boxes[:, 3] = boxes[:, 3] / h
-
-<<<<<<< HEAD
-        if normalize:
-            boxes[:, 0] = boxes[:, 0] / h
-            boxes[:, 1] = boxes[:, 1] / w
-            boxes[:, 2] = boxes[:, 2] / h
-            boxes[:, 3] = boxes[:, 3] / w
-
-        elif denormalize:
-            boxes[:, 0] = boxes[:, 0] * h
-            boxes[:, 1] = boxes[:, 1] * w
-            boxes[:, 2] = boxes[:, 2] * h
-            boxes[:, 3] = boxes[:, 3] * w
-=======
+                boxes[:, 0] = boxes[:, 0] / h
+                boxes[:, 1] = boxes[:, 1] / w
+                boxes[:, 2] = boxes[:, 2] / h
+                boxes[:, 3] = boxes[:, 3] / w
+
             elif denormalize:
-                boxes[:, 0] = boxes[:, 0] * w
-                boxes[:, 1] = boxes[:, 1] * h
-                boxes[:, 2] = boxes[:, 2] * w
-                boxes[:, 3] = boxes[:, 3] * h
+                boxes[:, 0] = boxes[:, 0] * h
+                boxes[:, 1] = boxes[:, 1] * w
+                boxes[:, 2] = boxes[:, 2] * h
+                boxes[:, 3] = boxes[:, 3] * w
 
             min_bbox_edge_size = self.min_bbox_edge_size / max(w, h) if normalized_output else self.min_bbox_edge_size
->>>>>>> 70fc0ae8
 
             cxcywh_boxes = boxes if not output_xyxy_format else xyxy2cxcywh(boxes.copy())
 

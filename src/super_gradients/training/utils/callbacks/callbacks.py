import copy
import csv
import math
import os
import signal
import time
from abc import ABC, abstractmethod
from typing import List, Union, Optional, Sequence, Mapping

import cv2
import numpy as np
import onnx
import onnxruntime
import torch
from torch.utils.data import DataLoader
from torchmetrics import MetricCollection, Metric
from torchvision.utils import draw_segmentation_masks

from super_gradients.common.abstractions.abstract_logger import get_logger
from super_gradients.common.decorators.factory_decorator import resolve_param
<<<<<<< HEAD
=======
from super_gradients.common.deprecate import deprecated
>>>>>>> 53ecb3ec
from super_gradients.common.environment.checkpoints_dir_utils import get_project_checkpoints_dir_path
from super_gradients.common.environment.ddp_utils import multi_process_safe
from super_gradients.common.environment.device_utils import device_config
from super_gradients.common.factories.metrics_factory import MetricsFactory
from super_gradients.common.object_names import LRSchedulers, LRWarmups, Callbacks
from super_gradients.common.plugins.deci_client import DeciClient
from super_gradients.common.registry.registry import register_lr_scheduler, register_lr_warmup, register_callback, LR_SCHEDULERS_CLS_DICT, TORCH_LR_SCHEDULERS
from super_gradients.common.sg_loggers.time_units import GlobalBatchStepNumber, EpochNumber
from super_gradients.training.utils import get_param
from super_gradients.training.utils.callbacks.base_callbacks import PhaseCallback, PhaseContext, Phase, Callback
from super_gradients.training.utils.detection_utils import DetectionVisualization, DetectionPostPredictionCallback, cxcywh2xyxy, xyxy2cxcywh
from super_gradients.training.utils.distributed_training_utils import maybe_all_reduce_tensor_average, maybe_all_gather_np_images
from super_gradients.training.utils.segmentation_utils import BinarySegmentationVisualization
<<<<<<< HEAD
from super_gradients.training.utils.utils import unwrap_model, any2device_no_grad, infer_model_device
=======
from super_gradients.training.utils.utils import unwrap_model, infer_model_device, tensor_container_to_device
>>>>>>> 53ecb3ec

logger = get_logger(__name__)


@register_callback(Callbacks.MODEL_CONVERSION_CHECK)
class ModelConversionCheckCallback(PhaseCallback):
    """
    Pre-training callback that verifies model conversion to onnx given specified conversion parameters.

    The model is converted, then inference is applied with onnx runtime.

    Use this callback with the same args as DeciPlatformCallback to prevent conversion fails at the end of training.

    :param model_name:              Model's name
    :param input_dimensions:        Model's input dimensions
    :param primary_batch_size:      Model's primary batch size
    :param opset_version:           (default=11)
    :param do_constant_folding:     (default=True)
    :param dynamic_axes:            (default={'input': {0: 'batch_size'}, 'output': {0: 'batch_size'}})
    :param input_names:             (default=["input"])
    :param output_names:            (default=["output"])
    :param rtol:                    (default=1e-03)
    :param atol:                    (default=1e-05)
    """

    def __init__(self, model_name: str, input_dimensions: Sequence[int], primary_batch_size: int, **kwargs):
        super(ModelConversionCheckCallback, self).__init__(phase=Phase.PRE_TRAINING)
        self.model_name = model_name
        self.input_dimensions = input_dimensions
        self.primary_batch_size = primary_batch_size

        self.opset_version = kwargs.get("opset_version", 10)
        self.do_constant_folding = kwargs.get("do_constant_folding", None) if kwargs.get("do_constant_folding", None) else True
        self.input_names = kwargs.get("input_names") or ["input"]
        self.output_names = kwargs.get("output_names") or ["output"]
        self.dynamic_axes = kwargs.get("dynamic_axes") or {"input": {0: "batch_size"}, "output": {0: "batch_size"}}

        self.rtol = kwargs.get("rtol", 1e-03)
        self.atol = kwargs.get("atol", 1e-05)

    def __call__(self, context: PhaseContext):
        model = copy.deepcopy(unwrap_model(context.net))
        model = model.cpu()
        model.eval()  # Put model into eval mode

        if hasattr(model, "prep_model_for_conversion"):
            model.prep_model_for_conversion(input_size=self.input_dimensions)

        x = torch.randn(self.primary_batch_size, *self.input_dimensions, requires_grad=False)

        tmp_model_path = os.path.join(context.ckpt_dir, self.model_name + "_tmp.onnx")

        with torch.no_grad():
            torch_out = model(x)

        torch.onnx.export(
            model,  # Model being run
            x,  # Model input (or a tuple for multiple inputs)
            tmp_model_path,  # Where to save the model (can be a file or file-like object)
            export_params=True,  # Store the trained parameter weights inside the model file
            opset_version=self.opset_version,
            do_constant_folding=self.do_constant_folding,
            input_names=self.input_names,
            output_names=self.output_names,
            dynamic_axes=self.dynamic_axes,
        )

        onnx_model = onnx.load(tmp_model_path)
        onnx.checker.check_model(onnx_model)

        ort_session = onnxruntime.InferenceSession(tmp_model_path, providers=["CUDAExecutionProvider", "CPUExecutionProvider"])

        # compute ONNX Runtime output prediction
        ort_inputs = {ort_session.get_inputs()[0].name: x.cpu().numpy()}
        ort_outs = ort_session.run(None, ort_inputs)

        # TODO: Ideally we don't want to check this but have the certainty of just calling torch_out.cpu()
        if isinstance(torch_out, List) or isinstance(torch_out, tuple):
            torch_out = torch_out[0]
        # compare ONNX Runtime and PyTorch results
        np.testing.assert_allclose(torch_out.cpu().numpy(), ort_outs[0], rtol=self.rtol, atol=self.atol)

        os.remove(tmp_model_path)

        logger.info("Exported model has been tested with ONNXRuntime, and the result looks good!")


@register_callback(Callbacks.DECI_LAB_UPLOAD)
class DeciLabUploadCallback(PhaseCallback):
    """
    Post-training callback for uploading and optimizing a model.

    :param model_meta_data:             Model's meta-data object. Type: ModelMetadata
    :param optimization_request_form:   Optimization request form object. Type: OptimizationRequestForm
    :param ckpt_name:                   Checkpoint filename, inside the checkpoint directory.
    """

    def __init__(
        self,
        model_name: str,
        input_dimensions: Sequence[int],
        target_hardware_types: "Optional[List[str]]" = None,
        target_batch_size: "Optional[int]" = None,
        target_quantization_level: "Optional[str]" = None,
        ckpt_name: str = "ckpt_best.pth",
        **kwargs,
    ):
        super().__init__(phase=Phase.POST_TRAINING)
        self.input_dimensions = input_dimensions
        self.model_name = model_name
        self.target_hardware_types = target_hardware_types
        self.target_batch_size = target_batch_size
        self.target_quantization_level = target_quantization_level
        self.ckpt_name = ckpt_name
        self.platform_client = DeciClient()

    @staticmethod
    def log_optimization_failed():
        logger.info("We couldn't finish your model optimization. Visit https://console.deci.ai for details")

    def upload_model(self, model):
        """
        This function will upload the trained model to the Deci Lab

        :param model: The resulting model from the training process
        """
        self.platform_client.upload_model(
            model=model,
            name=self.model_name,
            input_dimensions=self.input_dimensions,
            target_hardware_types=self.target_hardware_types,
            target_batch_size=self.target_batch_size,
            target_quantization_level=self.target_quantization_level,
        )

    def get_optimization_status(self, optimized_model_name: str):
        """
        This function will do fetch the optimized version of the trained model and check on its benchmark status.
        The status will be checked against the server every 30 seconds and the process will timeout after 30 minutes
        or log about the successful optimization - whichever happens first.

        :param optimized_model_name: Optimized model name

        :return: Whether or not the optimized model has been benchmarked
        """

        def handler(_signum, _frame):
            logger.error("Process timed out. Visit https://console.deci.ai for details")
            return False

        signal.signal(signal.SIGALRM, handler)
        signal.alarm(1800)

        finished = False
        while not finished:
            if self.platform_client.is_model_benchmarking(name=optimized_model_name):
                time.sleep(30)
            else:
                finished = True

        signal.alarm(0)
        return True

    def __call__(self, context: PhaseContext) -> None:
        """
        This function will attempt to upload the trained model and schedule an optimization for it.

        :param context: Training phase context
        """
        try:
            model = copy.deepcopy(unwrap_model(context.net))
            model_state_dict_path = os.path.join(context.ckpt_dir, self.ckpt_name)
            model_state_dict = torch.load(model_state_dict_path)["net"]
            model.load_state_dict(state_dict=model_state_dict)

            model = model.cpu()
            if hasattr(model, "prep_model_for_conversion"):
                model.prep_model_for_conversion(input_size=self.input_dimensions)

            self.upload_model(model=model)
            model_name = self.model_name
            logger.info(f"Successfully added {model_name} to the model repository")

            optimized_model_name = f"{model_name}_1_1"
            logger.info("We'll wait for the scheduled optimization to finish. Please don't close this window")
            success = self.get_optimization_status(optimized_model_name=optimized_model_name)
            if success:
                logger.info("Successfully finished your model optimization. Visit https://console.deci.ai for details")
            else:
                DeciLabUploadCallback.log_optimization_failed()
        except Exception as ex:
            DeciLabUploadCallback.log_optimization_failed()
            logger.error(ex)


@register_callback(Callbacks.LR_CALLBACK_BASE)
class LRCallbackBase(PhaseCallback):
    """
    Base class for hard coded learning rate scheduling regimes, implemented as callbacks.
    """

    def __init__(self, phase, initial_lr, update_param_groups, train_loader_len, net, training_params, **kwargs):
        super(LRCallbackBase, self).__init__(phase)
        self.initial_lr = initial_lr
        self.lr = initial_lr
        self.update_param_groups = update_param_groups
        self.train_loader_len = train_loader_len
        self.net = net
        self.training_params = training_params

    def __call__(self, context: PhaseContext, **kwargs):
        if self.is_lr_scheduling_enabled(context):
            self.perform_scheduling(context)

    def is_lr_scheduling_enabled(self, context: PhaseContext):
        """
        Predicate that controls whether to perform lr scheduling based on values in context.

        :param context: PhaseContext: current phase's context.
        :return: bool, whether to apply lr scheduling or not.
        """
        raise NotImplementedError

    def perform_scheduling(self, context: PhaseContext):
        """
        Performs lr scheduling based on values in context.

        :param context: PhaseContext: current phase's context.
        """
        raise NotImplementedError

    def update_lr(self, optimizer, epoch, batch_idx=None):
        if self.update_param_groups:
            param_groups = unwrap_model(self.net).update_param_groups(
                optimizer.param_groups, self.lr, epoch, batch_idx, self.training_params, self.train_loader_len
            )
            optimizer.param_groups = param_groups
        else:
            # UPDATE THE OPTIMIZERS PARAMETER
            for param_group in optimizer.param_groups:
                param_group["lr"] = self.lr


@register_lr_warmup(LRWarmups.LINEAR_EPOCH_STEP, deprecated_name="linear_epoch_step")
class LinearEpochLRWarmup(LRCallbackBase):
    """
    LR scheduling callback for linear step warmup. This scheduler uses a whole epoch as single step.
    LR climbs from warmup_initial_lr with even steps to initial lr. When warmup_initial_lr is None - LR climb starts from
     initial_lr/(1+warmup_epochs).

    """

    def __init__(self, **kwargs):
        super().__init__(Phase.TRAIN_EPOCH_START, **kwargs)
        self.warmup_initial_lr = self.training_params.warmup_initial_lr or self.initial_lr / (self.training_params.lr_warmup_epochs + 1)
        self.warmup_step_size = (
            (self.initial_lr - self.warmup_initial_lr) / self.training_params.lr_warmup_epochs if self.training_params.lr_warmup_epochs > 0 else 0
        )

    def perform_scheduling(self, context):
        self.lr = self.warmup_initial_lr + context.epoch * self.warmup_step_size
        self.update_lr(context.optimizer, context.epoch, None)

    def is_lr_scheduling_enabled(self, context):
        return self.training_params.lr_warmup_epochs > 0 and self.training_params.lr_warmup_epochs >= context.epoch


@deprecated(deprecated_since="3.2.1", removed_from="3.5.0", target=LinearEpochLRWarmup)
class EpochStepWarmupLRCallback(LinearEpochLRWarmup):
    ...


@deprecated(deprecated_since="3.2.1", removed_from="3.5.0", target=LinearEpochLRWarmup)
class LinearLRWarmup(LinearEpochLRWarmup):
    ...


@deprecated(deprecated_since="3.2.1", removed_from="3.5.0", target=LinearEpochLRWarmup)
class LinearStepWarmupLRCallback(LinearEpochLRWarmup):
    ...


@register_lr_warmup(LRWarmups.LINEAR_BATCH_STEP, deprecated_name="linear_batch_step")
class LinearBatchLRWarmup(Callback):
    """
    LR scheduling callback for linear step warmup on each batch step.
    LR climbs from warmup_initial_lr with to initial lr.
    """

    def __init__(
        self,
        warmup_initial_lr: float,
        initial_lr: float,
        train_loader_len: int,
        update_param_groups: bool,
        lr_warmup_steps: int,
        training_params,
        net,
        **kwargs,
    ):
        """

        :param warmup_initial_lr: Starting learning rate
        :param initial_lr: Target learning rate after warmup
        :param train_loader_len: Length of train data loader
        :param lr_warmup_steps: Optional. If passed, will use fixed number of warmup steps to warmup LR. Default is None.
        :param kwargs:
        """

        super().__init__()

        if lr_warmup_steps > train_loader_len:
            logger.warning(
                f"Number of warmup steps ({lr_warmup_steps}) is greater than number of steps in epoch ({train_loader_len}). "
                f"Warmup steps will be capped to number of steps in epoch to avoid interfering with any pre-epoch LR schedulers."
            )

        lr_warmup_steps = min(lr_warmup_steps, train_loader_len)
        learning_rates = np.linspace(start=warmup_initial_lr, stop=initial_lr, num=lr_warmup_steps, endpoint=True)

        self.lr = initial_lr
        self.initial_lr = initial_lr
        self.update_param_groups = update_param_groups
        self.training_params = training_params
        self.net = net
        self.learning_rates = learning_rates
        self.train_loader_len = train_loader_len
        self.lr_warmup_steps = lr_warmup_steps

    def on_train_batch_start(self, context: PhaseContext) -> None:
        global_training_step = context.batch_idx + context.epoch * self.train_loader_len
        if global_training_step < self.lr_warmup_steps:
            self.lr = float(self.learning_rates[global_training_step])
            self.update_lr(context.optimizer, context.epoch, context.batch_idx)

    def update_lr(self, optimizer, epoch, batch_idx=None):
        """
        Same as in LRCallbackBase
        :param optimizer:
        :param epoch:
        :param batch_idx:
        :return:
        """
        if self.update_param_groups:
            param_groups = unwrap_model(self.net).update_param_groups(
                optimizer.param_groups, self.lr, epoch, batch_idx, self.training_params, self.train_loader_len
            )
            optimizer.param_groups = param_groups
        else:
            # UPDATE THE OPTIMIZERS PARAMETER
            for param_group in optimizer.param_groups:
                param_group["lr"] = self.lr


@deprecated(deprecated_since="3.2.1", removed_from="3.5.0", target=LinearBatchLRWarmup)
class BatchStepLinearWarmupLRCallback(LinearBatchLRWarmup):
    ...


@register_lr_scheduler(LRSchedulers.STEP, deprecated_name="step")
class StepLRScheduler(LRCallbackBase):
    """
    Hard coded step learning rate scheduling (i.e at specific milestones).
    """

    def __init__(self, lr_updates, lr_decay_factor, step_lr_update_freq=None, **kwargs):
        super().__init__(Phase.TRAIN_EPOCH_END, **kwargs)
        if step_lr_update_freq and len(lr_updates):
            raise ValueError("Only one of [lr_updates, step_lr_update_freq] should be passed to StepLRScheduler constructor")

        if step_lr_update_freq:
            max_epochs = self.training_params.max_epochs - self.training_params.lr_cooldown_epochs
            warmup_epochs = self.training_params.lr_warmup_epochs
            lr_updates = [
                int(np.ceil(step_lr_update_freq * x)) for x in range(1, max_epochs) if warmup_epochs <= int(np.ceil(step_lr_update_freq * x)) < max_epochs
            ]
        elif self.training_params.lr_cooldown_epochs > 0:
            logger.warning("Specific lr_updates were passed along with cooldown_epochs > 0," " cooldown will have no effect.")
        self.lr_updates = lr_updates
        self.lr_decay_factor = lr_decay_factor

    def perform_scheduling(self, context):
        num_updates_passed = [x for x in self.lr_updates if x <= context.epoch]
        self.lr = self.initial_lr * self.lr_decay_factor ** len(num_updates_passed)
        self.update_lr(context.optimizer, context.epoch, None)

    def is_lr_scheduling_enabled(self, context):
        return self.training_params.lr_warmup_epochs <= context.epoch


@deprecated(deprecated_since="3.2.1", removed_from="3.5.0", target=StepLRScheduler)
class StepLRCallback(StepLRScheduler):
    ...


@register_lr_scheduler(LRSchedulers.EXP, deprecated_name="exp")
class ExponentialLRScheduler(LRCallbackBase):
    """
    Exponential decay learning rate scheduling. Decays the learning rate by `lr_decay_factor` every epoch.
    """

    def __init__(self, lr_decay_factor: float, **kwargs):
        super().__init__(phase=Phase.TRAIN_BATCH_STEP, **kwargs)
        self.lr_decay_factor = lr_decay_factor

    def perform_scheduling(self, context):
        effective_epoch = context.epoch - self.training_params.lr_warmup_epochs
        current_iter = self.train_loader_len * effective_epoch + context.batch_idx
        self.lr = self.initial_lr * self.lr_decay_factor ** (current_iter / self.train_loader_len)
        self.update_lr(context.optimizer, context.epoch, context.batch_idx)

    def is_lr_scheduling_enabled(self, context):
        post_warmup_epochs = self.training_params.max_epochs - self.training_params.lr_cooldown_epochs
        return self.training_params.lr_warmup_epochs <= context.epoch < post_warmup_epochs


@deprecated(deprecated_since="3.2.1", removed_from="3.5.0", target=ExponentialLRScheduler)
class ExponentialLRCallback(ExponentialLRScheduler):
    ...


@register_lr_scheduler(LRSchedulers.POLY, deprecated_name="poly")
class PolyLRScheduler(LRCallbackBase):
    """
    Hard coded polynomial decay learning rate scheduling (i.e at specific milestones).
    """

    def __init__(self, max_epochs, **kwargs):
        super().__init__(Phase.TRAIN_BATCH_STEP, **kwargs)
        self.max_epochs = max_epochs

    def perform_scheduling(self, context):
        effective_epoch = context.epoch - self.training_params.lr_warmup_epochs
        effective_max_epochs = self.max_epochs - self.training_params.lr_warmup_epochs - self.training_params.lr_cooldown_epochs
        current_iter = (self.train_loader_len * effective_epoch + context.batch_idx) / self.training_params.batch_accumulate
        max_iter = self.train_loader_len * effective_max_epochs / self.training_params.batch_accumulate
        self.lr = self.initial_lr * pow((1.0 - (current_iter / max_iter)), 0.9)
        self.update_lr(context.optimizer, context.epoch, context.batch_idx)

    def is_lr_scheduling_enabled(self, context):
        post_warmup_epochs = self.training_params.max_epochs - self.training_params.lr_cooldown_epochs
        return self.training_params.lr_warmup_epochs <= context.epoch < post_warmup_epochs


@deprecated(deprecated_since="3.2.1", removed_from="3.5.0", target=PolyLRScheduler)
class PolyLRCallback(PolyLRScheduler):
    ...


@register_lr_scheduler(LRSchedulers.COSINE, deprecated_name="cosine")
class CosineLRScheduler(LRCallbackBase):
    """
    Hard coded step Cosine anealing learning rate scheduling.
    """

    def __init__(self, max_epochs, cosine_final_lr_ratio, **kwargs):
        super().__init__(Phase.TRAIN_BATCH_STEP, **kwargs)
        self.max_epochs = max_epochs
        self.cosine_final_lr_ratio = cosine_final_lr_ratio

    def perform_scheduling(self, context):
        effective_epoch = context.epoch - self.training_params.lr_warmup_epochs
        effective_max_epochs = self.max_epochs - self.training_params.lr_warmup_epochs - self.training_params.lr_cooldown_epochs
        current_iter = max(0, self.train_loader_len * effective_epoch + context.batch_idx - self.training_params.lr_warmup_steps)
        max_iter = self.train_loader_len * effective_max_epochs - self.training_params.lr_warmup_steps

        lr = self.compute_learning_rate(current_iter, max_iter, self.initial_lr, self.cosine_final_lr_ratio)
        self.lr = float(lr)
        self.update_lr(context.optimizer, context.epoch, context.batch_idx)

    def is_lr_scheduling_enabled(self, context):
        # Account of per-step warmup
        if self.training_params.lr_warmup_steps > 0:
            current_step = self.train_loader_len * context.epoch + context.batch_idx
            return current_step >= self.training_params.lr_warmup_steps

        post_warmup_epochs = self.training_params.max_epochs - self.training_params.lr_cooldown_epochs
        return self.training_params.lr_warmup_epochs <= context.epoch < post_warmup_epochs

    @classmethod
    def compute_learning_rate(cls, step: Union[float, np.ndarray], total_steps: float, initial_lr: float, final_lr_ratio: float):
        # the cosine starts from initial_lr and reaches initial_lr * cosine_final_lr_ratio in last epoch

        lr = 0.5 * initial_lr * (1.0 + np.cos(step / (total_steps + 1) * math.pi))
        return lr * (1 - final_lr_ratio) + (initial_lr * final_lr_ratio)


@deprecated(deprecated_since="3.2.1", removed_from="3.5.0", target=CosineLRScheduler)
class CosineLRCallback(CosineLRScheduler):
    ...


@register_lr_scheduler(LRSchedulers.FUNCTION, deprecated_name="function")
class FunctionLRScheduler(LRCallbackBase):
    """
    Hard coded rate scheduling for user defined lr scheduling function.
    """

    @deprecated(deprecated_since="3.2.0", removed_from="3.5.0", reason="This callback is deprecated and will be removed in future versions.")
    def __init__(self, max_epochs, lr_schedule_function, **kwargs):
        super().__init__(Phase.TRAIN_BATCH_STEP, **kwargs)
        assert callable(lr_schedule_function), "self.lr_function must be callable"
        self.lr_schedule_function = lr_schedule_function
        self.max_epochs = max_epochs

    def is_lr_scheduling_enabled(self, context):
        post_warmup_epochs = self.training_params.max_epochs - self.training_params.lr_cooldown_epochs
        return self.training_params.lr_warmup_epochs <= context.epoch < post_warmup_epochs

    def perform_scheduling(self, context):
        effective_epoch = context.epoch - self.training_params.lr_warmup_epochs
        effective_max_epochs = self.max_epochs - self.training_params.lr_warmup_epochs - self.training_params.lr_cooldown_epochs
        self.lr = self.lr_schedule_function(
            initial_lr=self.initial_lr,
            epoch=effective_epoch,
            iter=context.batch_idx,
            max_epoch=effective_max_epochs,
            iters_per_epoch=self.train_loader_len,
        )
        self.update_lr(context.optimizer, context.epoch, context.batch_idx)


@deprecated(deprecated_since="3.2.1", removed_from="3.5.0", target=FunctionLRScheduler)
class FunctionLRCallback(FunctionLRScheduler):
    ...


class IllegalLRSchedulerMetric(Exception):
    """Exception raised illegal combination of training parameters.

    :param metric_name: Name of the metric that is not supported.
    :param metrics_dict: Dictionary of metrics that are supported.
    """

    def __init__(self, metric_name: str, metrics_dict: dict):
        self.message = "Illegal metric name: " + metric_name + ". Expected one of metics_dics keys: " + str(metrics_dict.keys())
        super().__init__(self.message)


@register_callback(Callbacks.LR_SCHEDULER)
class LRSchedulerCallback(PhaseCallback):
    """
    Learning rate scheduler callback.

    When passing __call__ a metrics_dict, with a key=self.metric_name, the value of that metric will monitored
         for ReduceLROnPlateau (i.e step(metrics_dict[self.metric_name]).

    :param scheduler:       Learning rate scheduler to be called step() with.
    :param metric_name:     Metric name for ReduceLROnPlateau learning rate scheduler.
    :param phase:           Phase of when to trigger it.
    """

    def __init__(self, scheduler: torch.optim.lr_scheduler._LRScheduler, phase: Phase, metric_name: str = None):
        super(LRSchedulerCallback, self).__init__(phase)
        self.scheduler = scheduler
        self.metric_name = metric_name

    def __call__(self, context: PhaseContext):
        if context.lr_warmup_epochs <= context.epoch:
            if self.metric_name and self.metric_name in context.metrics_dict.keys():
                self.scheduler.step(context.metrics_dict[self.metric_name])
            elif self.metric_name is None:
                self.scheduler.step()
            else:
                raise IllegalLRSchedulerMetric(self.metric_name, context.metrics_dict)

    def __repr__(self):
        return "LRSchedulerCallback: " + repr(self.scheduler)


@register_callback(Callbacks.METRICS_UPDATE)
class MetricsUpdateCallback(PhaseCallback):
    def __init__(self, phase: Phase):
        super(MetricsUpdateCallback, self).__init__(phase)

    def __call__(self, context: PhaseContext):
        context.metrics_compute_fn.update(**context.__dict__)
        if context.criterion is not None:
            context.loss_avg_meter.update(context.loss_log_items, len(context.inputs))


class KDModelMetricsUpdateCallback(MetricsUpdateCallback):
    def __init__(self, phase: Phase):
        super().__init__(phase=phase)

    def __call__(self, context: PhaseContext):
        metrics_compute_fn_kwargs = {k: v.student_output if k == "preds" else v for k, v in context.__dict__.items()}
        context.metrics_compute_fn.update(**metrics_compute_fn_kwargs)
        if context.criterion is not None:
            context.loss_avg_meter.update(context.loss_log_items, len(context.inputs))


class PhaseContextTestCallback(PhaseCallback):
    """
    A callback that saves the phase context the for testing.
    """

    def __init__(self, phase: Phase):
        super(PhaseContextTestCallback, self).__init__(phase)
        self.context = None

    def __call__(self, context: PhaseContext):
        self.context = context


@register_callback(Callbacks.DETECTION_VISUALIZATION_CALLBACK)
class DetectionVisualizationCallback(PhaseCallback):
    """
    A callback that adds a visualization of a batch of detection predictions to context.sg_logger

    :param phase:                   When to trigger the callback.
    :param freq:                    Frequency (in epochs) to perform this callback.
    :param batch_idx:               Batch index to perform visualization for.
    :param classes:                 Class list of the dataset.
    :param last_img_idx_in_batch:   Last image index to add to log. (default=-1, will take entire batch).
    """

    def __init__(
        self,
        phase: Phase,
        freq: int,
        post_prediction_callback: DetectionPostPredictionCallback,
        classes: list,
        batch_idx: int = 0,
        last_img_idx_in_batch: int = -1,
    ):
        super(DetectionVisualizationCallback, self).__init__(phase)
        self.freq = freq
        self.post_prediction_callback = post_prediction_callback
        self.batch_idx = batch_idx
        self.classes = classes
        self.last_img_idx_in_batch = last_img_idx_in_batch

    def __call__(self, context: PhaseContext):
        if context.epoch % self.freq == 0 and context.batch_idx == self.batch_idx:
            # SOME CALCULATIONS ARE IN-PLACE IN NMS, SO CLONE THE PREDICTIONS
            preds = (context.preds[0].clone(), None)
            preds = self.post_prediction_callback(preds)
            batch_imgs = DetectionVisualization.visualize_batch(context.inputs, preds, context.target, self.batch_idx, self.classes)
            batch_imgs = [cv2.cvtColor(image, cv2.COLOR_BGR2RGB) for image in batch_imgs]
            batch_imgs = np.stack(batch_imgs)
            tag = "batch_" + str(self.batch_idx) + "_images"
            context.sg_logger.add_images(tag=tag, images=batch_imgs[: self.last_img_idx_in_batch], global_step=context.epoch, data_format="NHWC")


class BinarySegmentationVisualizationCallback(PhaseCallback):
    """
    A callback that adds a visualization of a batch of segmentation predictions to context.sg_logger

    :param phase:                   When to trigger the callback.
    :param freq:                    Frequency (in epochs) to perform this callback.
    :param batch_idx:               Batch index to perform visualization for.
    :param last_img_idx_in_batch:   Last image index to add to log. (default=-1, will take entire batch).
    """

    def __init__(self, phase: Phase, freq: int, batch_idx: int = 0, last_img_idx_in_batch: int = -1):
        super(BinarySegmentationVisualizationCallback, self).__init__(phase)
        self.freq = freq
        self.batch_idx = batch_idx
        self.last_img_idx_in_batch = last_img_idx_in_batch

    def __call__(self, context: PhaseContext):
        if context.epoch % self.freq == 0 and context.batch_idx == self.batch_idx:
            if isinstance(context.preds, tuple):
                preds = context.preds[0].clone()
            else:
                preds = context.preds.clone()
            batch_imgs = BinarySegmentationVisualization.visualize_batch(context.inputs, preds, context.target, self.batch_idx)
            batch_imgs = [cv2.cvtColor(image, cv2.COLOR_BGR2RGB) for image in batch_imgs]
            batch_imgs = np.stack(batch_imgs)
            tag = "batch_" + str(self.batch_idx) + "_images"
            context.sg_logger.add_images(tag=tag, images=batch_imgs[: self.last_img_idx_in_batch], global_step=context.epoch, data_format="NHWC")


class TrainingStageSwitchCallbackBase(PhaseCallback):
    """
    TrainingStageSwitchCallback

    A phase callback that is called at a specific epoch (epoch start) to support multi-stage training.
    It does so by manipulating the objects inside the context.

    :param next_stage_start_epoch: Epoch idx to apply the stage change.
    """

    def __init__(self, next_stage_start_epoch: int):
        super(TrainingStageSwitchCallbackBase, self).__init__(phase=Phase.TRAIN_EPOCH_START)
        self.next_stage_start_epoch = next_stage_start_epoch

    def __call__(self, context: PhaseContext):
        if context.epoch == self.next_stage_start_epoch:
            self.apply_stage_change(context)

    def apply_stage_change(self, context: PhaseContext):
        """
        This method is called when the callback is fired on the next_stage_start_epoch,
         and holds the stage change logic that should be applied to the context's objects.

        :param context: PhaseContext, context of current phase
        """
        raise NotImplementedError


@register_callback(Callbacks.YOLOX_TRAINING_STAGE_SWITCH)
class YoloXTrainingStageSwitchCallback(TrainingStageSwitchCallbackBase):
    """
    YoloXTrainingStageSwitchCallback

    Training stage switch for YoloX training.
    Disables mosaic, and manipulates YoloX loss to use L1.

    """

    def __init__(self, next_stage_start_epoch: int = 285):
        super(YoloXTrainingStageSwitchCallback, self).__init__(next_stage_start_epoch=next_stage_start_epoch)

    def apply_stage_change(self, context: PhaseContext):
        for transform in context.train_loader.dataset.transforms:
            if hasattr(transform, "close"):
                transform.close()
        iter(context.train_loader)
        context.criterion.use_l1 = True


@register_callback(Callbacks.ROBOFLOW_RESULT_CALLBACK)
class RoboflowResultCallback(Callback):
    """Append the training results to a csv file. Be aware that this does not fully overwrite the existing file, just appends."""

    def __init__(self, dataset_name: str, output_path: Optional[str] = None):
        """
        :param dataset_name:    Name of the dataset that was used to train the model.
        :param output_path:     Full path to the output csv file. By default, save at 'checkpoint_dir/results.csv'
        """
        self.dataset_name = dataset_name
        self.output_path = output_path or os.path.join(get_project_checkpoints_dir_path(), "results.csv")

        if self.output_path is None:
            raise ValueError("Output path must be specified")

        super(RoboflowResultCallback, self).__init__()

    @multi_process_safe
    def on_training_end(self, context: PhaseContext):
        with open(self.output_path, mode="a", newline="") as csv_file:
            writer = csv.writer(csv_file)

            mAP = context.metrics_dict["mAP@0.50:0.95"].item()
            writer.writerow([self.dataset_name, mAP])


class TestLRCallback(PhaseCallback):
    """
    Phase callback that collects the learning rates in lr_placeholder at the end of each epoch (used for testing). In
     the case of multiple parameter groups (i.e multiple learning rates) the learning rate is collected from the first
     one. The phase is VALIDATION_EPOCH_END to ensure all lr updates have been performed before calling this callback.
    """

    def __init__(self, lr_placeholder):
        super(TestLRCallback, self).__init__(Phase.VALIDATION_EPOCH_END)
        self.lr_placeholder = lr_placeholder

    def __call__(self, context: PhaseContext):
        self.lr_placeholder.append(context.optimizer.param_groups[0]["lr"])


@register_callback(Callbacks.TIMER)
class TimerCallback(Callback):
    def __init__(self):
        self.events = {}

    @multi_process_safe
    def on_train_loader_start(self, context: PhaseContext) -> None:
        self.events["on_train_loader_start"] = cv2.getTickCount()

    @multi_process_safe
    def on_train_batch_start(self, context: PhaseContext) -> None:
        self.events["on_train_batch_start"] = cv2.getTickCount()

    @multi_process_safe
    def on_train_batch_loss_end(self, context: PhaseContext) -> None:
        self.events["on_train_batch_loss_end"] = cv2.getTickCount()
        context.sg_logger.add_scalar(
            tag="timer/train_batch_forward_with_loss_ms",
            scalar_value=self._elapsed_time_between("on_train_batch_start", "on_train_batch_loss_end"),
            global_step=GlobalBatchStepNumber(self._infer_global_step(context, is_train_loader=True)),
        )

    @multi_process_safe
    def on_train_batch_gradient_step_start(self, context: PhaseContext) -> None:
        self.events["on_train_batch_gradient_step_start"] = cv2.getTickCount()

    @multi_process_safe
    def on_train_batch_gradient_step_end(self, context: PhaseContext) -> None:
        self.events["on_train_batch_gradient_step_end"] = cv2.getTickCount()
        context.sg_logger.add_scalar(
            tag="timer/train_batch_gradient_time",
            scalar_value=self._elapsed_time_between("on_train_batch_gradient_step_start", "on_train_batch_gradient_step_end"),
            global_step=GlobalBatchStepNumber(self._infer_global_step(context, is_train_loader=True)),
        )

    @multi_process_safe
    def on_train_batch_end(self, context: PhaseContext) -> None:
        self.events["on_train_batch_end"] = cv2.getTickCount()
        context.sg_logger.add_scalar(
            tag="timer/train_batch_total_time_ms",
            scalar_value=self._elapsed_time_between("on_train_batch_start", "on_train_batch_end"),
            global_step=GlobalBatchStepNumber(self._infer_global_step(context, is_train_loader=True)),
        )

    @multi_process_safe
    def on_train_loader_end(self, context: PhaseContext) -> None:
        self.events["on_train_loader_end"] = cv2.getTickCount()
        context.sg_logger.add_scalar(
            tag="timer/train_loader_total_time_ms",
            scalar_value=self._elapsed_time_between("on_train_loader_start", "on_train_loader_end"),
            global_step=EpochNumber(context.epoch),
        )

    @multi_process_safe
    def on_validation_loader_start(self, context: PhaseContext) -> None:
        self.events["on_validation_loader_start"] = cv2.getTickCount()

    @multi_process_safe
    def on_validation_batch_start(self, context: PhaseContext) -> None:
        self.events["on_validation_batch_start"] = cv2.getTickCount()

    @multi_process_safe
    def on_validation_batch_end(self, context: PhaseContext) -> None:
        self.events["on_validation_batch_end"] = cv2.getTickCount()
        context.sg_logger.add_scalar(
            tag="timer/validation_batch_total_time_ms",
            scalar_value=self._elapsed_time_between("on_validation_batch_start", "on_validation_batch_end"),
            global_step=GlobalBatchStepNumber(self._infer_global_step(context, is_train_loader=False)),
        )

    @multi_process_safe
    def on_validation_loader_end(self, context: PhaseContext) -> None:
        self.events["on_validation_loader_end"] = cv2.getTickCount()
        context.sg_logger.add_scalar(
            tag="timer/validation_loader_total_time_ms",
            scalar_value=self._elapsed_time_between("on_validation_loader_start", "on_validation_loader_end"),
            global_step=EpochNumber(context.epoch),
        )

        context.sg_logger.add_scalar(
            tag="timer/epoch_total_time_sec",
            scalar_value=self._elapsed_time_between("on_train_loader_start", "on_validation_loader_end") / 1000.0,
            global_step=EpochNumber(context.epoch),
        )

    def _elapsed_time_between(self, start_event, end_event):
        return 1000.0 * (self.events[end_event] - self.events[start_event]) / cv2.getTickFrequency()

    def _infer_global_step(self, context: PhaseContext, is_train_loader: bool):
        train_loader_length = len(context.train_loader) if context.train_loader is not None else 0
        valid_loader_length = len(context.valid_loader) if context.valid_loader is not None else 0
        total_steps_in_epoch = train_loader_length + valid_loader_length
        total_steps_in_done = context.epoch * total_steps_in_epoch
        if is_train_loader:
            return total_steps_in_done + context.batch_idx
        else:
            return total_steps_in_done + train_loader_length + context.batch_idx


@register_callback(Callbacks.SLIDING_WINDOW_VALIDATION)
class SlidingWindowValidationCallback(Callback):
    """
    Performing single-scale sliding window during inference at the last epoch on the validation set and on the average model.
    """

    def __init__(self, transforms_for_sliding_window) -> None:
        self.transforms_for_sliding_window = transforms_for_sliding_window
        self.valid_loader_transforms = []
        self.test_loader_transforms = []

    def on_validation_loader_start(self, context: PhaseContext) -> None:
        if context.training_params.max_epochs - 1 == context.epoch:
            unwrap_model(context.net).enable_sliding_window_validation()
            self.valid_loader_transforms = context.valid_loader.dataset.transforms.transforms
            context.valid_loader.dataset.transforms.transforms = self.transforms_for_sliding_window
            iter(context.valid_loader)

    def on_validation_loader_end(self, context: PhaseContext) -> None:
        if context.training_params.max_epochs - 1 == context.epoch:
            unwrap_model(context.net).disable_sliding_window_validation()

    def on_average_best_models_validation_start(self, context: PhaseContext) -> None:
        if context.training_params.max_epochs - 1 == context.epoch and context.training_params.average_best_models:
            unwrap_model(context.net).enable_sliding_window_validation()
            context.valid_loader.dataset.transforms.transforms = self.transforms_for_sliding_window
            iter(context.valid_loader)

    def on_average_best_models_validation_end(self, context: PhaseContext) -> None:
        if context.training_params.max_epochs == context.epoch and context.training_params.average_best_models:
            unwrap_model(context.net).disable_sliding_window_validation()
            context.valid_loader.dataset.transforms.transforms = self.valid_loader_transforms
            iter(context.valid_loader)

    def on_test_loader_start(self, context: PhaseContext) -> None:
        unwrap_model(context.net).enable_sliding_window_validation()
        self.test_loader_transforms = context.test_loader.dataset.transforms.transforms
        context.test_loader.dataset.transforms.transforms = self.transforms_for_sliding_window
        iter(context.test_loader)

    def on_test_loader_end(self, context: PhaseContext) -> None:
        unwrap_model(context.net).disable_sliding_window_validation()
        context.test_loader.dataset.transforms.transforms = self.test_loader_transforms
        iter(context.test_loader)


def create_lr_scheduler_callback(
    lr_mode: Union[str, Mapping],
    train_loader: DataLoader,
    net: torch.nn.Module,
    training_params: Mapping,
    update_param_groups: bool,
    optimizer: torch.optim.Optimizer,
) -> PhaseCallback:
    """
    Creates the phase callback in charge of LR scheduling, to be used by Trainer.

    :param lr_mode: Union[str, Mapping],

                    When str:

                    Learning rate scheduling policy, one of ['StepLRScheduler','PolyLRScheduler','CosineLRScheduler','FunctionLRScheduler'].

                    'StepLRScheduler' refers to constant updates at epoch numbers passed through `lr_updates`.
                        Each update decays the learning rate by `lr_decay_factor`.

                    'CosineLRScheduler' refers to the Cosine Anealing policy as mentioned in https://arxiv.org/abs/1608.03983.
                      The final learning rate ratio is controlled by `cosine_final_lr_ratio` training parameter.

                    'PolyLRScheduler' refers to the polynomial decrease:
                        in each epoch iteration `self.lr = self.initial_lr * pow((1.0 - (current_iter / max_iter)), 0.9)`

                    'FunctionLRScheduler' refers to a user-defined learning rate scheduling function, that is passed through `lr_schedule_function`.



                    When Mapping, refers to a torch.optim.lr_scheduler._LRScheduler, following the below API:

                        lr_mode = {LR_SCHEDULER_CLASS_NAME: {**LR_SCHEDULER_KWARGS, "phase": XXX, "metric_name": XXX)

                        Where "phase" (of Phase type) controls when to call torch.optim.lr_scheduler._LRScheduler.step().

                        For instance, in order to:
                        - Update LR on each batch: Use phase: Phase.TRAIN_BATCH_END
                        - Update LR after each epoch: Use phase: Phase.TRAIN_EPOCH_END

                        The "metric_name" refers to the metric to watch (See docs for "metric_to_watch" in train(...)
                         https://docs.deci.ai/super-gradients/docstring/training/sg_trainer.html) when using
                          ReduceLROnPlateau. In any other case this kwarg is ignored.

                        **LR_SCHEDULER_KWARGS are simply passed to the torch scheduler's __init__.




    :param train_loader: DataLoader, the Trainer.train_loader used for training.

    :param net: torch.nn.Module, the Trainer.net used for training.

    :param training_params: Mapping, Trainer.training_params.

    :param update_param_groups:bool,  Whether the Trainer.net has a specific way of updaitng its parameter group.

    :param optimizer: The optimizer used for training. Will be passed to the LR callback's __init__
     (or the torch scheduler's init, depending on the lr_mode value as described above).

    :return: a PhaseCallback instance to be used by Trainer for LR scheduling.
    """

    if isinstance(lr_mode, str) and lr_mode in LR_SCHEDULERS_CLS_DICT:
        sg_lr_callback_cls = LR_SCHEDULERS_CLS_DICT[lr_mode]
        sg_lr_callback = sg_lr_callback_cls(
            train_loader_len=len(train_loader),
            net=net,
            training_params=training_params,
            update_param_groups=update_param_groups,
            **training_params.to_dict(),
        )
    elif isinstance(lr_mode, Mapping) and list(lr_mode.keys())[0] in TORCH_LR_SCHEDULERS:
        if update_param_groups:
            logger.warning(
                "The network's way of updataing (i.e update_param_groups) is not supported with native " "torch lr schedulers and will have no effect."
            )
        lr_scheduler_name = list(lr_mode.keys())[0]
        torch_scheduler_params = {k: v for k, v in lr_mode[lr_scheduler_name].items() if k != "phase" and k != "metric_name"}
        torch_scheduler_params["optimizer"] = optimizer
        torch_scheduler = TORCH_LR_SCHEDULERS[lr_scheduler_name](**torch_scheduler_params)
        if get_param(lr_mode[lr_scheduler_name], "phase") is None:
            raise ValueError("Phase is required argument when working with torch schedulers.")

        if lr_scheduler_name == "ReduceLROnPlateau" and get_param(lr_mode[lr_scheduler_name], "metric_name") is None:
            raise ValueError("metric_name is required argument when working with ReduceLROnPlateau schedulers.")

        sg_lr_callback = LRSchedulerCallback(
            scheduler=torch_scheduler, phase=lr_mode[lr_scheduler_name]["phase"], metric_name=get_param(lr_mode[lr_scheduler_name], "metric_name")
        )
    else:
        raise ValueError(f"Unknown lr_mode: {lr_mode}")

    return sg_lr_callback


class ExtremeBatchCaseVisualizationCallback(Callback, ABC):
    """
    ExtremeBatchCaseVisualizationCallback

    A base class for visualizing worst/best validation batches in an epoch
     according to some metric or loss value, with Full DDP support.

    Images are saved with training_hyperparams.sg_logger.

    :param metric: Metric, will be the metric which is monitored.

    :param metric_component_name: In case metric returns multiple values (as Mapping),
     the value at metric.compute()[metric_component_name] will be the one monitored.

    :param loss_to_monitor: str, loss_to_monitor corresponfing to the 'criterion' passed through training_params in Trainer.train(...).
     Monitoring loss follows the same logic as metric_to_watch in Trainer.train(..), when watching the loss and should be:

        if hasattr(criterion, "component_names") and criterion.forward(..) returns a tuple:
            <LOSS_CLASS.__name__>"/"<COMPONENT_NAME>.

        If a single item is returned rather then a tuple:
            <LOSS_CLASS.__name__>.

        When there is no such attributesand criterion.forward(..) returns a tuple:
            <LOSS_CLASS.__name__>"/"Loss_"<IDX>

    :param max: bool, Whether to take the batch corresponding to the max value of the metric/loss or
     the minimum (default=False).

    :param freq: int, epoch frequency to perform all of the above (default=1).

     Inheritors should implement process_extreme_batch which returns an image, as np.ndarray (uint8) with shape BHWC.
    """

    @resolve_param("metric", MetricsFactory())
    def __init__(
        self,
        metric: Optional[Metric] = None,
        metric_component_name: Optional[str] = None,
        loss_to_monitor: Optional[str] = None,
        max: bool = False,
        freq: int = 1,
        enable_on_train_loader: bool = False,
        enable_on_valid_loader: bool = True,
<<<<<<< HEAD
=======
        max_images: int = -1,
>>>>>>> 53ecb3ec
    ):
        """
        :param metric: Metric, will be the metric which is monitored.

        :param metric_component_name: In case metric returns multiple values (as Mapping),
         the value at metric.compute()[metric_component_name] will be the one monitored.

        :param loss_to_monitor: str, loss_to_monitor corresponding to the 'criterion' passed through training_params in Trainer.train(...).
         Monitoring loss follows the same logic as metric_to_watch in Trainer.train(..), when watching the loss and should be:

        if hasattr(criterion, "component_names") and criterion.forward(..) returns a tuple:
            <LOSS_CLASS.__name__>"/"<COMPONENT_NAME>.

        If a single item is returned rather then a tuple:
            <LOSS_CLASS.__name__>.

        When there is no such attributes and criterion.forward(..) returns a tuple:
            <LOSS_CLASS.__name__>"/"Loss_"<IDX>

        :param max:                    bool, Whether to take the batch corresponding to the max value of the metric/loss or
        the minimum (default=False).

        :param freq:                   int, epoch frequency to perform all of the above (default=1).
        :param enable_on_train_loader: Controls whether to enable this callback on the train loader. Default is False.
        :param enable_on_valid_loader: Controls whether to enable this callback on the valid loader. Default is True.
        :param max_images:             Maximum images to save. If -1, save all images.
        """
        super(ExtremeBatchCaseVisualizationCallback, self).__init__()

        if (metric and loss_to_monitor) or (metric is None and loss_to_monitor is None):
            raise RuntimeError("Must pass exactly one of: loss, metric != None")

        self._set_tag_attr(loss_to_monitor, max, metric, metric_component_name)
        self.metric = metric
        if self.metric:
            self.metric = MetricCollection(self.metric)
            self.metric.to(device_config.device)

        self.metric_component_name = metric_component_name

        self.loss_to_monitor = loss_to_monitor
        self.max = max
        self.freq = freq

        self.extreme_score = None
        self.extreme_batch = None
        self.extreme_preds = None
        self.extreme_targets = None

        self._first_call = True
        self._idx_loss_tuple = None

        self.enable_on_train_loader = enable_on_train_loader
        self.enable_on_valid_loader = enable_on_valid_loader
<<<<<<< HEAD
=======
        self.max_images = max_images
>>>>>>> 53ecb3ec

    def _set_tag_attr(self, loss_to_monitor, max, metric, metric_component_name):
        if metric_component_name:
            monitored_val_name = metric_component_name
        elif metric:
            monitored_val_name = metric.__class__.__name__
        else:
            monitored_val_name = loss_to_monitor
        self._tag = f"max_{monitored_val_name}_batch" if max else f"min_{monitored_val_name}_batch"

    @abstractmethod
    def process_extreme_batch(self) -> np.ndarray:
        """
        This method is called right before adding the images to the in  SGLoggger (inside the on_validation_loader_end call).
         It should process self.extreme_batch, self.extreme_preds and self.extreme_targets and output the images, as np.ndarrray.
         Output should be of shape N,H,W,3 and uint8.
        :return: images to save, np.ndarray
        """
        raise NotImplementedError

    def on_train_loader_start(self, context: PhaseContext) -> None:
        self._reset()
<<<<<<< HEAD

    def on_train_batch_end(self, context: PhaseContext) -> None:
        if self.enable_on_train_loader and context.epoch % self.freq == 0:
            self._on_batch_end(context)

    def on_train_loader_end(self, context: PhaseContext) -> None:
        if self.enable_on_train_loader and context.epoch % self.freq == 0:
            images_to_save = self.process_extreme_batch()
            images_to_save = maybe_all_gather_np_images(images_to_save)
            if not context.ddp_silent_mode:
                context.sg_logger.add_images(tag="train/" + self._tag, images=images_to_save, global_step=context.epoch)

            self._reset()

    def on_validation_loader_start(self, context: PhaseContext) -> None:
        self._reset()
=======

    def on_train_batch_end(self, context: PhaseContext) -> None:
        if self.enable_on_train_loader and context.epoch % self.freq == 0:
            self._on_batch_end(context)

    def on_train_loader_end(self, context: PhaseContext) -> None:
        if self.enable_on_train_loader and context.epoch % self.freq == 0:
            self._gather_extreme_batch_images_and_log(context, "train")
            self._reset()

    def on_validation_loader_start(self, context: PhaseContext) -> None:
        self._reset()

    def on_validation_batch_end(self, context: PhaseContext) -> None:
        if self.enable_on_valid_loader and context.epoch % self.freq == 0:
            self._on_batch_end(context)

    def on_validation_loader_end(self, context: PhaseContext) -> None:
        if self.enable_on_valid_loader and context.epoch % self.freq == 0:
            self._gather_extreme_batch_images_and_log(context, "valid")
            self._reset()

    def _gather_extreme_batch_images_and_log(self, context, loader_name: str):
        images_to_save = self.process_extreme_batch()
        images_to_save = maybe_all_gather_np_images(images_to_save)
        if self.max_images > 0:
            images_to_save = images_to_save[: self.max_images]
        if not context.ddp_silent_mode:
            context.sg_logger.add_images(tag=f"{loader_name}/{self._tag}", images=images_to_save, global_step=context.epoch, data_format="NHWC")

    def _on_batch_end(self, context: PhaseContext) -> None:
        if self.metric is not None:
            self.metric.update(**context.__dict__)
            score = self.metric.compute()
            if self.metric_component_name is not None:
                if not isinstance(score, Mapping) or (isinstance(score, Mapping) and self.metric_component_name not in score.keys()):
                    raise RuntimeError(
                        f"metric_component_name: {self.metric_component_name} is not a component of the monitored metric: {self.metric.__class__.__name__}"
                    )
                score = score[self.metric_component_name]
            elif len(score) > 1:
                raise RuntimeError(f"returned multiple values from {self.metric} but no metric_component_name has been passed to __init__.")
            else:
                score = score.pop(list(score.keys())[0])
            self.metric.reset()

        else:

            # FOR LOSS VALUES, GET THE RIGHT COMPONENT, DERIVE IT ON THE FIRST PASS
            loss_tuple = context.loss_log_items
            if self._first_call:
                self._init_loss_attributes(context)
            score = loss_tuple[self._idx_loss_tuple].detach().cpu().item()

            # IN CONTRARY TO METRICS - LOSS VALUES NEED TO BE REDUCES IN DDP
            device = infer_model_device(context.net)
            score = torch.tensor(score, device=device)
            score = maybe_all_reduce_tensor_average(score)

        if self._is_more_extreme(score):
            self.extreme_score = tensor_container_to_device(score, device="cpu", detach=True, non_blocking=False)
            self.extreme_batch = tensor_container_to_device(context.inputs, device="cpu", detach=True, non_blocking=False)
            self.extreme_preds = tensor_container_to_device(context.preds, device="cpu", detach=True, non_blocking=False)
            self.extreme_targets = tensor_container_to_device(context.target, device="cpu", detach=True, non_blocking=False)
>>>>>>> 53ecb3ec

    def on_validation_batch_end(self, context: PhaseContext) -> None:
        if self.enable_on_valid_loader and context.epoch % self.freq == 0:
            self._on_batch_end(context)

<<<<<<< HEAD
    def on_validation_loader_end(self, context: PhaseContext) -> None:
        if self.enable_on_valid_loader and context.epoch % self.freq == 0:
            images_to_save = self.process_extreme_batch()
            images_to_save = maybe_all_gather_np_images(images_to_save)
            if not context.ddp_silent_mode:
                context.sg_logger.add_images(tag="valid/" + self._tag, images=images_to_save, global_step=context.epoch)

            self._reset()

=======
>>>>>>> 53ecb3ec
    def _reset(self):
        self.extreme_score = None
        self.extreme_batch = None
        self.extreme_preds = None
        self.extreme_targets = None
        if self.metric is not None:
            self.metric.reset()

    def _is_more_extreme(self, score: Union[float, torch.Tensor]) -> bool:
<<<<<<< HEAD
=======
        """
        Checks whether computed score is the more extreme than the current extreme score.
        If the current score is None (first call), returns True.
        :param score: A newly computed score.
        :return:      True if score is more extreme than the current extreme score, False otherwise.
        """
        # A score can be Nan/Inf (rare but possible event when training diverges).
        # In such case the both < and > operators would return False according to IEEE 754.
        # As a consequence, self.extreme_inputs / self.extreme_outputs would not be updated
        # and that would crash at the attempt to visualize batch.
>>>>>>> 53ecb3ec
        if self.extreme_score is None:
            return True

        if self.max:
            return self.extreme_score < score
        else:
            return self.extreme_score > score

    def _on_batch_end(self, context: PhaseContext) -> None:
        # FOR METRIC OBJECTS, RESET THEM AND COMPUTE SCORE ONLY ON BATCH.
        if self.metric is not None:
            self.metric.update(**context.__dict__)
            score = self.metric.compute()
            if self.metric_component_name is not None:
                if not isinstance(score, Mapping) or (isinstance(score, Mapping) and self.metric_component_name not in score.keys()):
                    raise RuntimeError(
                        f"metric_component_name: {self.metric_component_name} is not a component " f"of the monitored metric: {self.metric.__class__.__name__}"
                    )
                score = score[self.metric_component_name]
            elif len(score) > 1:
                raise RuntimeError(f"returned multiple values from {self.metric} but no metric_component_name has been passed to __init__.")
            else:
                score = score.pop(list(score.keys())[0])
            self.metric.reset()

        else:
            # FOR LOSS VALUES, GET THE RIGHT COMPONENT, DERIVE IT ON THE FIRST PASS
            loss_tuple = context.loss_log_items
            if self._first_call:
                self._init_loss_attributes(context)

            # By definition this must be a scalar since we have to be able to do the comparison
            score = loss_tuple[self._idx_loss_tuple].item()
            device = infer_model_device(context.net)
            score = torch.tensor(score, device=device)

            # IN CONTRARY TO METRICS - LOSS VALUES NEED TO BE REDUCES IN DDP
            score = maybe_all_reduce_tensor_average(score)

        if self._is_more_extreme(score):
            self.extreme_score = any2device_no_grad(score, device="cpu")
            self.extreme_batch = any2device_no_grad(context.inputs, device="cpu")
            self.extreme_preds = any2device_no_grad(context.preds, device="cpu")
            self.extreme_targets = any2device_no_grad(context.target, device="cpu")

    def _init_loss_attributes(self, context: PhaseContext):
        if self.loss_to_monitor not in context.loss_logging_items_names:
            raise ValueError(f"{self.loss_to_monitor} not a loss or loss component.")
        self._idx_loss_tuple = context.loss_logging_items_names.index(self.loss_to_monitor)
        self._first_call = False


@register_callback("ExtremeBatchDetectionVisualizationCallback")
class ExtremeBatchDetectionVisualizationCallback(ExtremeBatchCaseVisualizationCallback):
    """
    ExtremeBatchSegVisualizationCallback

    Visualizes worst/best batch in an epoch for Object detection.
    For clarity, the batch is saved twice in the SG Logger, once with the model's predictions and once with
     ground truth targets.

    Assumptions on bbox dormats:
     - After applying post_prediction_callback on context.preds, the predictions are a list/Tensor s.t:
        predictions[i] is a tensor of shape nx6 - (x1, y1, x2, y2, confidence, class) where x and y are in pixel units.

     - context.targets is a tensor of shape (total_num_targets, 6), in LABEL_CXCYWH format:  (index, label, cx, cy, w, h).



    Example usage in Yaml config:

        training_hyperparams:
          phase_callbacks:
            - ExtremeBatchDetectionVisualizationCallback:
                metric:
                  DetectionMetrics_050:
                    score_thres: 0.1
                    top_k_predictions: 300
                    num_cls: ${num_classes}
                    normalize_targets: True
                    post_prediction_callback:
                      _target_: super_gradients.training.models.detection_models.pp_yolo_e.PPYoloEPostPredictionCallback
                      score_threshold: 0.01
                      nms_top_k: 1000
                      max_predictions: 300
                      nms_threshold: 0.7
                metric_component_name: 'mAP@0.50'
                post_prediction_callback:
                  _target_: super_gradients.training.models.detection_models.pp_yolo_e.PPYoloEPostPredictionCallback
                  score_threshold: 0.25
                  nms_top_k: 1000
                  max_predictions: 300
                  nms_threshold: 0.7
                normalize_targets: True

    :param metric: Metric, will be the metric which is monitored.

    :param metric_component_name: In case metric returns multiple values (as Mapping),
     the value at metric.compute()[metric_component_name] will be the one monitored.

    :param loss_to_monitor: str, loss_to_monitor corresponding to the 'criterion' passed through training_params in Trainer.train(...).
     Monitoring loss follows the same logic as metric_to_watch in Trainer.train(..), when watching the loss and should be:

        if hasattr(criterion, "component_names") and criterion.forward(..) returns a tuple:
            <LOSS_CLASS.__name__>"/"<COMPONENT_NAME>.

        If a single item is returned rather then a tuple:
            <LOSS_CLASS.__name__>.

        When there is no such attributes and criterion.forward(..) returns a tuple:
            <LOSS_CLASS.__name__>"/"Loss_"<IDX>

    :param max:                    bool, Whether to take the batch corresponding to the max value of the metric/loss or
    the minimum (default=False).

    :param freq:                   int, epoch frequency to perform all of the above (default=1).

    :param classes:                List[str], a list of class names corresponding to the class indices for display.
    When None, will try to fetch this through a "classes" attribute of the valdiation dataset. If such attribute does
    not exist an error will be raised (default=None).

    :param normalize_targets:      bool, whether to scale the target bboxes. If the bboxes returned by the validation data loader
     are in pixel values range, this needs to be set to True (default=False)

    :param enable_on_train_loader: Controls whether to enable this callback on the train loader. Default is False.
    :param enable_on_valid_loader: Controls whether to enable this callback on the valid loader. Default is True.
    :param max_images:             Maximum images to save. If -1, save all images.
    """

    def __init__(
        self,
        post_prediction_callback: DetectionPostPredictionCallback,
        metric: Optional[Metric] = None,
        metric_component_name: Optional[str] = None,
        loss_to_monitor: Optional[str] = None,
        max: bool = False,
        freq: int = 1,
        classes: Optional[List[str]] = None,
        normalize_targets: bool = False,
        enable_on_train_loader: bool = False,
        enable_on_valid_loader: bool = True,
        max_images: int = -1,
    ):
        super(ExtremeBatchDetectionVisualizationCallback, self).__init__(
            metric=metric,
            metric_component_name=metric_component_name,
            loss_to_monitor=loss_to_monitor,
            max=max,
            freq=freq,
            enable_on_valid_loader=enable_on_valid_loader,
            enable_on_train_loader=enable_on_train_loader,
            max_images=max_images,
        )
        self.post_prediction_callback = post_prediction_callback
        if classes is None:
            logger.info(
                "No classes have been passed to ExtremeBatchDetectionVisualizationCallback. "
                "Will try to fetch them through context.valid_loader.dataset classes attribute if it exists."
            )
        self.classes = classes
        self.normalize_targets = normalize_targets

    @staticmethod
    def universal_undo_preprocessing_fn(inputs: torch.Tensor) -> np.ndarray:
        """
        A universal reversing of preprocessing to be passed to DetectionVisualization.visualize_batch's undo_preprocessing_func kwarg.
        This function scales input tensor to 0..255 range, and cast it to uint8 dtype.

        :param inputs: Input 4D tensor of images in BCHW format with unknown normalization.
        :return:       Numpy 4D tensor of images in BHWC format, normalized to 0..255 range (uint8).
        """
        inputs -= inputs.min()
        inputs /= inputs.max() + 1e-8
        inputs *= 255
        inputs = inputs.to(torch.uint8)
        inputs = inputs.cpu().numpy()
        inputs = inputs[:, ::-1, :, :].transpose(0, 2, 3, 1)
        inputs = np.ascontiguousarray(inputs, dtype=np.uint8)
        return inputs

    def process_extreme_batch(self) -> np.ndarray:
        """
        Processes the extreme batch, and returns list of images for visualization.
        Default implementations stacks GT and prediction overlays horisontally.

        :return: np.ndarray A 4D tensor of BHWC shape with visualizations of the extreme batch.
        """
        inputs = self.extreme_batch
        preds = self.post_prediction_callback(self.extreme_preds, self.extreme_batch.device)
        targets = self.extreme_targets.clone()
        if self.normalize_targets:
            target_bboxes = targets[:, 2:]
            target_bboxes = cxcywh2xyxy(target_bboxes)
            _, _, height, width = inputs.shape
            target_bboxes[:, [0, 2]] /= width
            target_bboxes[:, [1, 3]] /= height
            target_bboxes = xyxy2cxcywh(target_bboxes)
            targets[:, 2:] = target_bboxes

        images_to_save_preds = DetectionVisualization.visualize_batch(
            inputs, preds, targets, "extreme_batch_preds", self.classes, gt_alpha=0.0, undo_preprocessing_func=self.universal_undo_preprocessing_fn
        )
        images_to_save_preds = np.stack(images_to_save_preds)

        images_to_save_gt = DetectionVisualization.visualize_batch(
            inputs, None, targets, "extreme_batch_gt", self.classes, gt_alpha=1.0, undo_preprocessing_func=self.universal_undo_preprocessing_fn
        )
        images_to_save_gt = np.stack(images_to_save_gt)

        # Stack the predictions and GT images together
        return np.concatenate([images_to_save_gt, images_to_save_preds], axis=2)

    def on_validation_loader_start(self, context: PhaseContext) -> None:
        if self.classes is None:
            if hasattr(context.valid_loader.dataset, "classes"):
                self.classes = context.valid_loader.dataset.classes
            else:
                raise RuntimeError("Couldn't fetch classes from valid_loader, please pass classes explicitly")
        super().on_validation_loader_start(context)


@register_callback("ExtremeBatchSegVisualizationCallback")
class ExtremeBatchSegVisualizationCallback(ExtremeBatchCaseVisualizationCallback):
    """
    ExtremeBatchSegVisualizationCallback

    Visualizes worst/best batch in an epoch, for segmentation.
    Assumes context.preds in validation is a score tensor of shape BCHW, or a tuple whose first item is one.

    True predictions will be marked with green, false ones with red.

    Example usage in training_params definition:

        training_hyperparams ={
          ...
          "phase_callbacks":
            [ExtremeBatchSegVisualizationCallback(
                metric=IoU(20, ignore_idx=19)
                max=False
                ignore_idx=19),
            ExtremeBatchSegVisualizationCallback(
                loss_to_monitor="CrossEntropyLoss"
                max=True
                ignore_idx=19)]
                ...}

    Example usage in Yaml config:

        training_hyperparams:
          phase_callbacks:
            - ExtremeBatchSegVisualizationCallback:
                loss_to_monitor: DiceCEEdgeLoss/aux_loss0
                ignore_idx: 19

    :param metric: Metric, will be the metric which is monitored.

    :param metric_component_name: In case metric returns multiple values (as Mapping),
     the value at metric.compute()[metric_component_name] will be the one monitored.

    :param loss_to_monitor: str, loss_to_monitor corresponding to the 'criterion' passed through training_params in Trainer.train(...).
     Monitoring loss follows the same logic as metric_to_watch in Trainer.train(..), when watching the loss and should be:

        if hasattr(criterion, "component_names") and criterion.forward(..) returns a tuple:
            <LOSS_CLASS.__name__>"/"<COMPONENT_NAME>.

        If a single item is returned rather then a tuple:
            <LOSS_CLASS.__name__>.

        When there is no such attributes and criterion.forward(..) returns a tuple:
            <LOSS_CLASS.__name__>"/"Loss_"<IDX>

    :param max:                    bool, Whether to take the batch corresponding to the max value of the metric/loss or
    the minimum (default=False).

    :param freq:                   int, epoch frequency to perform all of the above (default=1).

    :param enable_on_train_loader: Controls whether to enable this callback on the train loader. Default is False.
    :param enable_on_valid_loader: Controls whether to enable this callback on the valid loader. Default is True.
    :param max_images:             Maximum images to save. If -1, save all images.
    """

    def __init__(
        self,
        metric: Optional[Metric] = None,
        metric_component_name: Optional[str] = None,
        loss_to_monitor: Optional[str] = None,
        max: bool = False,
        freq: int = 1,
        ignore_idx: int = -1,
        enable_on_train_loader: bool = False,
        enable_on_valid_loader: bool = True,
        max_images: int = -1,
    ):
        super(ExtremeBatchSegVisualizationCallback, self).__init__(
            metric=metric,
            metric_component_name=metric_component_name,
            loss_to_monitor=loss_to_monitor,
            max=max,
            freq=freq,
            enable_on_valid_loader=enable_on_valid_loader,
            enable_on_train_loader=enable_on_train_loader,
            max_images=max_images,
        )
        self.ignore_idx = ignore_idx

    @torch.no_grad()
    def process_extreme_batch(self) -> np.ndarray:
        inputs = self.extreme_batch
        inputs -= inputs.min()
        inputs /= inputs.max()
        inputs *= 255
        inputs = inputs.to(torch.uint8)
        preds = self.extreme_preds
        if isinstance(preds, tuple):
            preds = preds[0]
        preds = preds.argmax(1)
        p_mask = preds == self.extreme_targets
        n_mask = preds != self.extreme_targets
        p_mask[self.extreme_targets == self.ignore_idx] = False
        n_mask[self.extreme_targets == self.ignore_idx] = False
        overlay = torch.cat([p_mask.unsqueeze(1), n_mask.unsqueeze(1)], 1)
        colors = ["green", "red"]
        images_to_save = []
        for i in range(len(inputs)):
            image = draw_segmentation_masks(inputs[i].cpu(), overlay[i].cpu(), colors=colors, alpha=0.4).numpy()
            image = np.transpose(image, (1, 2, 0))
            images_to_save.append(image)
        images_to_save = np.stack(images_to_save)
        return images_to_save<|MERGE_RESOLUTION|>--- conflicted
+++ resolved
@@ -18,10 +18,7 @@
 
 from super_gradients.common.abstractions.abstract_logger import get_logger
 from super_gradients.common.decorators.factory_decorator import resolve_param
-<<<<<<< HEAD
-=======
 from super_gradients.common.deprecate import deprecated
->>>>>>> 53ecb3ec
 from super_gradients.common.environment.checkpoints_dir_utils import get_project_checkpoints_dir_path
 from super_gradients.common.environment.ddp_utils import multi_process_safe
 from super_gradients.common.environment.device_utils import device_config
@@ -35,11 +32,7 @@
 from super_gradients.training.utils.detection_utils import DetectionVisualization, DetectionPostPredictionCallback, cxcywh2xyxy, xyxy2cxcywh
 from super_gradients.training.utils.distributed_training_utils import maybe_all_reduce_tensor_average, maybe_all_gather_np_images
 from super_gradients.training.utils.segmentation_utils import BinarySegmentationVisualization
-<<<<<<< HEAD
-from super_gradients.training.utils.utils import unwrap_model, any2device_no_grad, infer_model_device
-=======
 from super_gradients.training.utils.utils import unwrap_model, infer_model_device, tensor_container_to_device
->>>>>>> 53ecb3ec
 
 logger = get_logger(__name__)
 
@@ -1089,10 +1082,7 @@
         freq: int = 1,
         enable_on_train_loader: bool = False,
         enable_on_valid_loader: bool = True,
-<<<<<<< HEAD
-=======
         max_images: int = -1,
->>>>>>> 53ecb3ec
     ):
         """
         :param metric: Metric, will be the metric which is monitored.
@@ -1147,10 +1137,7 @@
 
         self.enable_on_train_loader = enable_on_train_loader
         self.enable_on_valid_loader = enable_on_valid_loader
-<<<<<<< HEAD
-=======
         self.max_images = max_images
->>>>>>> 53ecb3ec
 
     def _set_tag_attr(self, loss_to_monitor, max, metric, metric_component_name):
         if metric_component_name:
@@ -1173,24 +1160,6 @@
 
     def on_train_loader_start(self, context: PhaseContext) -> None:
         self._reset()
-<<<<<<< HEAD
-
-    def on_train_batch_end(self, context: PhaseContext) -> None:
-        if self.enable_on_train_loader and context.epoch % self.freq == 0:
-            self._on_batch_end(context)
-
-    def on_train_loader_end(self, context: PhaseContext) -> None:
-        if self.enable_on_train_loader and context.epoch % self.freq == 0:
-            images_to_save = self.process_extreme_batch()
-            images_to_save = maybe_all_gather_np_images(images_to_save)
-            if not context.ddp_silent_mode:
-                context.sg_logger.add_images(tag="train/" + self._tag, images=images_to_save, global_step=context.epoch)
-
-            self._reset()
-
-    def on_validation_loader_start(self, context: PhaseContext) -> None:
-        self._reset()
-=======
 
     def on_train_batch_end(self, context: PhaseContext) -> None:
         if self.enable_on_train_loader and context.epoch % self.freq == 0:
@@ -1255,24 +1224,13 @@
             self.extreme_batch = tensor_container_to_device(context.inputs, device="cpu", detach=True, non_blocking=False)
             self.extreme_preds = tensor_container_to_device(context.preds, device="cpu", detach=True, non_blocking=False)
             self.extreme_targets = tensor_container_to_device(context.target, device="cpu", detach=True, non_blocking=False)
->>>>>>> 53ecb3ec
-
-    def on_validation_batch_end(self, context: PhaseContext) -> None:
-        if self.enable_on_valid_loader and context.epoch % self.freq == 0:
-            self._on_batch_end(context)
-
-<<<<<<< HEAD
-    def on_validation_loader_end(self, context: PhaseContext) -> None:
-        if self.enable_on_valid_loader and context.epoch % self.freq == 0:
-            images_to_save = self.process_extreme_batch()
-            images_to_save = maybe_all_gather_np_images(images_to_save)
-            if not context.ddp_silent_mode:
-                context.sg_logger.add_images(tag="valid/" + self._tag, images=images_to_save, global_step=context.epoch)
-
-            self._reset()
-
-=======
->>>>>>> 53ecb3ec
+
+    def _init_loss_attributes(self, context: PhaseContext):
+        if self.loss_to_monitor not in context.loss_logging_items_names:
+            raise ValueError(f"{self.loss_to_monitor} not a loss or loss component.")
+        self._idx_loss_tuple = context.loss_logging_items_names.index(self.loss_to_monitor)
+        self._first_call = False
+
     def _reset(self):
         self.extreme_score = None
         self.extreme_batch = None
@@ -1282,8 +1240,6 @@
             self.metric.reset()
 
     def _is_more_extreme(self, score: Union[float, torch.Tensor]) -> bool:
-<<<<<<< HEAD
-=======
         """
         Checks whether computed score is the more extreme than the current extreme score.
         If the current score is None (first call), returns True.
@@ -1294,7 +1250,6 @@
         # In such case the both < and > operators would return False according to IEEE 754.
         # As a consequence, self.extreme_inputs / self.extreme_outputs would not be updated
         # and that would crash at the attempt to visualize batch.
->>>>>>> 53ecb3ec
         if self.extreme_score is None:
             return True
 
@@ -1302,49 +1257,6 @@
             return self.extreme_score < score
         else:
             return self.extreme_score > score
-
-    def _on_batch_end(self, context: PhaseContext) -> None:
-        # FOR METRIC OBJECTS, RESET THEM AND COMPUTE SCORE ONLY ON BATCH.
-        if self.metric is not None:
-            self.metric.update(**context.__dict__)
-            score = self.metric.compute()
-            if self.metric_component_name is not None:
-                if not isinstance(score, Mapping) or (isinstance(score, Mapping) and self.metric_component_name not in score.keys()):
-                    raise RuntimeError(
-                        f"metric_component_name: {self.metric_component_name} is not a component " f"of the monitored metric: {self.metric.__class__.__name__}"
-                    )
-                score = score[self.metric_component_name]
-            elif len(score) > 1:
-                raise RuntimeError(f"returned multiple values from {self.metric} but no metric_component_name has been passed to __init__.")
-            else:
-                score = score.pop(list(score.keys())[0])
-            self.metric.reset()
-
-        else:
-            # FOR LOSS VALUES, GET THE RIGHT COMPONENT, DERIVE IT ON THE FIRST PASS
-            loss_tuple = context.loss_log_items
-            if self._first_call:
-                self._init_loss_attributes(context)
-
-            # By definition this must be a scalar since we have to be able to do the comparison
-            score = loss_tuple[self._idx_loss_tuple].item()
-            device = infer_model_device(context.net)
-            score = torch.tensor(score, device=device)
-
-            # IN CONTRARY TO METRICS - LOSS VALUES NEED TO BE REDUCES IN DDP
-            score = maybe_all_reduce_tensor_average(score)
-
-        if self._is_more_extreme(score):
-            self.extreme_score = any2device_no_grad(score, device="cpu")
-            self.extreme_batch = any2device_no_grad(context.inputs, device="cpu")
-            self.extreme_preds = any2device_no_grad(context.preds, device="cpu")
-            self.extreme_targets = any2device_no_grad(context.target, device="cpu")
-
-    def _init_loss_attributes(self, context: PhaseContext):
-        if self.loss_to_monitor not in context.loss_logging_items_names:
-            raise ValueError(f"{self.loss_to_monitor} not a loss or loss component.")
-        self._idx_loss_tuple = context.loss_logging_items_names.index(self.loss_to_monitor)
-        self._first_call = False
 
 
 @register_callback("ExtremeBatchDetectionVisualizationCallback")

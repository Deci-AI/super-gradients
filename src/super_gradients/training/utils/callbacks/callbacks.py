--- conflicted
+++ resolved
@@ -1423,13 +1423,7 @@
                 "No classes have been passed to ExtremeBatchDetectionVisualizationCallback. "
                 "Will try to fetch them through context.valid_loader.dataset classes attribute if it exists."
             )
-<<<<<<< HEAD
-        else:
-            classes = list(classes)
-        self.classes = classes
-=======
         self.classes = list(classes) if classes is not None else None
->>>>>>> 7fdc0c3f
         self.normalize_targets = normalize_targets
 
     @staticmethod

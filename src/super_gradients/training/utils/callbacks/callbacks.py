--- conflicted
+++ resolved
@@ -780,13 +780,8 @@
         self.events["on_train_batch_loss_end"] = cv2.getTickCount()
         context.sg_logger.add_scalar(
             tag="timer/train_batch_forward_with_loss_ms",
-<<<<<<< HEAD
-            scalar_value=self.elapsed_time_between("on_train_batch_start", "on_train_batch_loss_end"),
-            global_step=GlobalBatchStepNumber(self.infer_global_step(context, is_train_loader=True)),
-=======
             scalar_value=self._elapsed_time_between("on_train_batch_start", "on_train_batch_loss_end"),
             global_step=GlobalBatchStepNumber(self._infer_global_step(context, is_train_loader=True)),
->>>>>>> 42e3ecfd
         )
 
     @multi_process_safe
@@ -798,13 +793,8 @@
         self.events["on_train_batch_gradient_step_end"] = cv2.getTickCount()
         context.sg_logger.add_scalar(
             tag="timer/train_batch_gradient_time",
-<<<<<<< HEAD
-            scalar_value=self.elapsed_time_between("on_train_batch_gradient_step_start", "on_train_batch_gradient_step_end"),
-            global_step=GlobalBatchStepNumber(self.infer_global_step(context, is_train_loader=True)),
-=======
             scalar_value=self._elapsed_time_between("on_train_batch_gradient_step_start", "on_train_batch_gradient_step_end"),
             global_step=GlobalBatchStepNumber(self._infer_global_step(context, is_train_loader=True)),
->>>>>>> 42e3ecfd
         )
 
     @multi_process_safe
@@ -812,13 +802,8 @@
         self.events["on_train_batch_end"] = cv2.getTickCount()
         context.sg_logger.add_scalar(
             tag="timer/train_batch_total_time_ms",
-<<<<<<< HEAD
-            scalar_value=self.elapsed_time_between("on_train_batch_start", "on_train_batch_end"),
-            global_step=GlobalBatchStepNumber(self.infer_global_step(context, is_train_loader=True)),
-=======
             scalar_value=self._elapsed_time_between("on_train_batch_start", "on_train_batch_end"),
             global_step=GlobalBatchStepNumber(self._infer_global_step(context, is_train_loader=True)),
->>>>>>> 42e3ecfd
         )
 
     @multi_process_safe
@@ -826,11 +811,7 @@
         self.events["on_train_loader_end"] = cv2.getTickCount()
         context.sg_logger.add_scalar(
             tag="timer/train_loader_total_time_ms",
-<<<<<<< HEAD
-            scalar_value=self.elapsed_time_between("on_train_loader_start", "on_train_loader_end"),
-=======
             scalar_value=self._elapsed_time_between("on_train_loader_start", "on_train_loader_end"),
->>>>>>> 42e3ecfd
             global_step=EpochNumber(context.epoch),
         )
 
@@ -847,13 +828,8 @@
         self.events["on_validation_batch_end"] = cv2.getTickCount()
         context.sg_logger.add_scalar(
             tag="timer/validation_batch_total_time_ms",
-<<<<<<< HEAD
-            scalar_value=self.elapsed_time_between("on_validation_batch_start", "on_validation_batch_end"),
-            global_step=GlobalBatchStepNumber(self.infer_global_step(context, is_train_loader=False)),
-=======
             scalar_value=self._elapsed_time_between("on_validation_batch_start", "on_validation_batch_end"),
             global_step=GlobalBatchStepNumber(self._infer_global_step(context, is_train_loader=False)),
->>>>>>> 42e3ecfd
         )
 
     @multi_process_safe
@@ -861,27 +837,12 @@
         self.events["on_validation_loader_end"] = cv2.getTickCount()
         context.sg_logger.add_scalar(
             tag="timer/validation_loader_total_time_ms",
-<<<<<<< HEAD
-            scalar_value=self.elapsed_time_between("on_validation_loader_start", "on_validation_loader_end"),
-=======
             scalar_value=self._elapsed_time_between("on_validation_loader_start", "on_validation_loader_end"),
->>>>>>> 42e3ecfd
             global_step=EpochNumber(context.epoch),
         )
 
         context.sg_logger.add_scalar(
             tag="timer/epoch_total_time_sec",
-<<<<<<< HEAD
-            scalar_value=self.elapsed_time_between("on_train_loader_start", "on_validation_loader_end") / 1000.0,
-            global_step=EpochNumber(context.epoch),
-        )
-
-    def elapsed_time_between(self, start_event, end_event):
-        return 1000.0 * (self.events[end_event] - self.events[start_event]) / cv2.getTickFrequency()
-
-    def infer_global_step(self, context: PhaseContext, is_train_loader: bool):
-        total_steps_in_epoch = len(context.train_loader) + len(context.valid_loader)
-=======
             scalar_value=self._elapsed_time_between("on_train_loader_start", "on_validation_loader_end") / 1000.0,
             global_step=EpochNumber(context.epoch),
         )
@@ -893,13 +854,8 @@
         train_loader_length = len(context.train_loader) if context.train_loader is not None else 0
         valid_loader_length = len(context.valid_loader) if context.valid_loader is not None else 0
         total_steps_in_epoch = train_loader_length + valid_loader_length
->>>>>>> 42e3ecfd
         total_steps_in_done = context.epoch * total_steps_in_epoch
         if is_train_loader:
             return total_steps_in_done + context.batch_idx
         else:
-<<<<<<< HEAD
-            return total_steps_in_done + len(context.train_loader) + context.batch_idx
-=======
-            return total_steps_in_done + train_loader_length + context.batch_idx
->>>>>>> 42e3ecfd
+            return total_steps_in_done + train_loader_length + context.batch_idx
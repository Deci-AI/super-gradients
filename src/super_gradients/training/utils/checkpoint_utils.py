import os
import tempfile
import pkg_resources

import torch

from super_gradients.common.abstractions.abstract_logger import get_logger
from super_gradients.common import explicit_params_validation, ADNNModelRepositoryDataInterfaces
from super_gradients.training.pretrained_models import MODEL_URLS
from super_gradients.common.environment import environment_config
try:
    from torch.hub import download_url_to_file, load_state_dict_from_url
except (ModuleNotFoundError, ImportError, NameError):
    from torch.hub import _download_url_to_file as download_url_to_file


<<<<<<< HEAD
logger = get_logger(__name__)


def get_checkpoints_dir_path(experiment_name: str, ckpt_root_dir: str = None):
    """Creating the checkpoint directory of a given experiment.
    :param experiment_name:     Name of the experiment.
    :param ckpt_root_dir:       Local root directory path where all experiment logging directories will
                                reside. When none is give, it is assumed that pkg_resources.resource_filename('checkpoints', "")
                                exists and will be used.
    :return:                    checkpoints_dir_path
    """
    if ckpt_root_dir:
        return os.path.join(ckpt_root_dir, experiment_name)
    elif os.path.exists(environment_config.PKG_CHECKPOINTS_DIR):
        return os.path.join(environment_config.PKG_CHECKPOINTS_DIR, experiment_name)
    else:
        raise ValueError("Illegal checkpoints directory: pass ckpt_root_dir that exists, or add 'checkpoints' to resources.")


def get_ckpt_local_path(source_ckpt_folder_name: str, experiment_name: str, ckpt_name: str, model_checkpoints_location: str, external_checkpoint_path: str,
                        overwrite_local_checkpoint: bool, load_weights_only: bool):
=======
def get_ckpt_local_path(source_ckpt_folder_name: str, experiment_name: str, ckpt_name: str, external_checkpoint_path: str):
>>>>>>> 51f78b83
    """
    Gets the local path to the checkpoint file, which will be:
        - By default: YOUR_REPO_ROOT/super_gradients/checkpoints/experiment_name.
        - if the checkpoint file is remotely located:
            when overwrite_local_checkpoint=True then it will be saved in a temporary path which will be returned,
            otherwise it will be downloaded to YOUR_REPO_ROOT/super_gradients/checkpoints/experiment_name and overwrite
            YOUR_REPO_ROOT/super_gradients/checkpoints/experiment_name/ckpt_name if such file exists.
        - external_checkpoint_path when external_checkpoint_path != None

    @param source_ckpt_folder_name: The folder where the checkpoint is saved. When set to None- uses the experiment_name.
    @param experiment_name: experiment name attr in trainer
    @param ckpt_name: checkpoint filename
    @param external_checkpoint_path: full path to checkpoint file (that might be located outside of super_gradients/checkpoints directory)
    @return:
    """
    source_ckpt_folder_name = source_ckpt_folder_name or experiment_name
    ckpt_local_path = external_checkpoint_path or pkg_resources.resource_filename('checkpoints', source_ckpt_folder_name + os.path.sep + ckpt_name)

    return ckpt_local_path


def adaptive_load_state_dict(net: torch.nn.Module, state_dict: dict, strict: str):
    """
    Adaptively loads state_dict to net, by adapting the state_dict to net's layer names first.

    @param net: (nn.Module) to load state_dict to
    @param state_dict: (dict) Chekpoint state_dict
    @param strict: (str) key matching strictness
    @return:
    """
    try:
        net.load_state_dict(state_dict['net'] if 'net' in state_dict.keys() else state_dict, strict=strict)
    except (RuntimeError, ValueError, KeyError) as ex:
        if strict == 'no_key_matching':
            adapted_state_dict = adapt_state_dict_to_fit_model_layer_names(net.state_dict(), state_dict)
            net.load_state_dict(adapted_state_dict['net'], strict=True)
        else:
            raise_informative_runtime_error(net.state_dict(), state_dict, ex)


@explicit_params_validation(validation_type='None')
def copy_ckpt_to_local_folder(local_ckpt_destination_dir: str, ckpt_filename: str, remote_ckpt_source_dir: str = None,
                              path_src: str = 'local', overwrite_local_ckpt: bool = False,
                              load_weights_only: bool = False):
    """
    Copy the checkpoint from any supported source to a local destination path
        :param local_ckpt_destination_dir:  destination where the checkpoint will be saved to
        :param ckpt_filename:         ckpt_best.pth Or ckpt_latest.pth
        :param remote_ckpt_source_dir:       Name of the source checkpoint to be loaded (S3 Model\full URL)
        :param path_src:              S3 / url
        :param overwrite_local_ckpt:  determines if checkpoint will be saved in destination dir or in a temp folder

        :return: Path to checkpoint
    """
    ckpt_file_full_local_path = None

    # IF NOT DEFINED - IT IS SET TO THE TARGET's FOLDER NAME
    remote_ckpt_source_dir = local_ckpt_destination_dir if remote_ckpt_source_dir is None else remote_ckpt_source_dir

    if not overwrite_local_ckpt:
        # CREATE A TEMP FOLDER TO SAVE THE CHECKPOINT TO
        download_ckpt_destination_dir = tempfile.gettempdir()
        print('PLEASE NOTICE - YOU ARE IMPORTING A REMOTE CHECKPOINT WITH overwrite_local_checkpoint = False '
              '-> IT WILL BE REDIRECTED TO A TEMP FOLDER AND DELETED ON MACHINE RESTART')
    else:
        # SAVE THE CHECKPOINT TO MODEL's FOLDER
        download_ckpt_destination_dir = pkg_resources.resource_filename('checkpoints', local_ckpt_destination_dir)

    if path_src.startswith('s3'):
        model_checkpoints_data_interface = ADNNModelRepositoryDataInterfaces(data_connection_location=path_src)
        # DOWNLOAD THE FILE FROM S3 TO THE DESTINATION FOLDER
        ckpt_file_full_local_path = model_checkpoints_data_interface.load_remote_checkpoints_file(
            ckpt_source_remote_dir=remote_ckpt_source_dir,
            ckpt_destination_local_dir=download_ckpt_destination_dir,
            ckpt_file_name=ckpt_filename,
            overwrite_local_checkpoints_file=overwrite_local_ckpt)

        if not load_weights_only:
            # COPY LOG FILES FROM THE REMOTE DIRECTORY TO THE LOCAL ONE ONLY IF LOADING THE CURRENT MODELs CKPT
            model_checkpoints_data_interface.load_all_remote_log_files(model_name=remote_ckpt_source_dir,
                                                                       model_checkpoint_local_dir=download_ckpt_destination_dir)

    if path_src == 'url':
        ckpt_file_full_local_path = download_ckpt_destination_dir + os.path.sep + ckpt_filename
        # DOWNLOAD THE FILE FROM URL TO THE DESTINATION FOLDER
        download_url_to_file(remote_ckpt_source_dir, ckpt_file_full_local_path, progress=True)

    return ckpt_file_full_local_path


def read_ckpt_state_dict(ckpt_path: str, device="cpu"):
    if not os.path.exists(ckpt_path):
        raise ValueError(f'Incorrect Checkpoint path: {ckpt_path}')

    if device == "cuda":
        state_dict = torch.load(ckpt_path)

    else:
        state_dict = torch.load(ckpt_path, map_location=lambda storage, loc: storage)
    return state_dict


def adapt_state_dict_to_fit_model_layer_names(model_state_dict: dict, source_ckpt: dict,
                                              exclude: list = [], solver: callable = None):
    """
    Given a model state dict and source checkpoints, the method tries to correct the keys in the model_state_dict to fit
    the ckpt in order to properly load the weights into the model. If unsuccessful - returns None
        :param model_state_dict:               the model state_dict
        :param source_ckpt:                         checkpoint dict
        :param exclude                  optional list for excluded layers
        :param solver:                  callable with signature (ckpt_key, ckpt_val, model_key, model_val)
                                        that returns a desired weight for ckpt_val.
        :return: renamed checkpoint dict (if possible)
    """
    if 'net' in source_ckpt.keys():
        source_ckpt = source_ckpt['net']
    model_state_dict_excluded = {k: v for k, v in model_state_dict.items() if not any(x in k for x in exclude)}
    new_ckpt_dict = {}
    for (ckpt_key, ckpt_val), (model_key, model_val) in zip(source_ckpt.items(), model_state_dict_excluded.items()):
        if solver is not None:
            ckpt_val = solver(ckpt_key, ckpt_val, model_key, model_val)
        if ckpt_val.shape != model_val.shape:
            raise ValueError(f'ckpt layer {ckpt_key} with shape {ckpt_val.shape} does not match {model_key}'
                             f' with shape {model_val.shape} in the model')
        new_ckpt_dict[model_key] = ckpt_val
    return {'net': new_ckpt_dict}


def raise_informative_runtime_error(state_dict, checkpoint, exception_msg):
    """
    Given a model state dict and source checkpoints, the method calls "adapt_state_dict_to_fit_model_layer_names"
    and enhances the exception_msg if loading the checkpoint_dict via the conversion method is possible
    """
    try:
        new_ckpt_dict = adapt_state_dict_to_fit_model_layer_names(state_dict, checkpoint)
        temp_file = tempfile.NamedTemporaryFile().name + '.pt'
        torch.save(new_ckpt_dict, temp_file)
        exception_msg = f"\n{'=' * 200}\n{str(exception_msg)} \nconvert ckpt via the utils.adapt_state_dict_to_fit_" \
                        f"model_layer_names method\na converted checkpoint file was saved in the path {temp_file}\n{'=' * 200}"
    except ValueError as ex:  # IN CASE adapt_state_dict_to_fit_model_layer_names WAS UNSUCCESSFUL
        exception_msg = f"\n{'=' * 200} \nThe checkpoint and model shapes do no fit, e.g.: {ex}\n{'=' * 200}"
    finally:
        raise RuntimeError(exception_msg)


def load_checkpoint_to_model(ckpt_local_path: str, load_backbone: bool, net: torch.nn.Module, strict: str,
                             load_weights_only: bool, load_ema_as_net: bool = False):
    """
    Loads the state dict in ckpt_local_path to net and returns the checkpoint's state dict.

    @param load_ema_as_net: Will load the EMA inside the checkpoint file to the network when set
    @param ckpt_local_path: local path to the checkpoint file
    @param load_backbone: whether to load the checkpoint as a backbone
    @param net: network to load the checkpoint to
    @param strict:
    @param load_weights_only:
    @return:
    """
    if ckpt_local_path is None or not os.path.exists(ckpt_local_path):
        error_msg = 'Error - loading Model Checkpoint: Path {} does not exist'.format(ckpt_local_path)
        raise RuntimeError(error_msg)

    if load_backbone and not hasattr(net.module, 'backbone'):
        raise ValueError("No backbone attribute in net - Can't load backbone weights")

    # LOAD THE LOCAL CHECKPOINT PATH INTO A state_dict OBJECT
    logger.info(f"Loading checkpoint: {ckpt_local_path}")
    checkpoint = read_ckpt_state_dict(ckpt_path=ckpt_local_path)

    if load_ema_as_net:
        if 'ema_net' not in checkpoint.keys():
            raise ValueError("Can't load ema network- no EMA network stored in checkpoint file")
        else:
            logger.info("    - Load ema net")
            checkpoint['net'] = checkpoint['ema_net']

    # LOAD THE CHECKPOINTS WEIGHTS TO THE MODEL
    if load_backbone:
        logger.info("    - Load backbone")
        adaptive_load_state_dict(net.module.backbone, checkpoint, strict)
    else:
        adaptive_load_state_dict(net, checkpoint, strict)

    if load_weights_only or load_backbone:
        # DISCARD ALL THE DATA STORED IN CHECKPOINT OTHER THAN THE WEIGHTS
        [checkpoint.pop(key) for key in list(checkpoint.keys()) if key != 'net']

    return checkpoint


class MissingPretrainedWeightsException(Exception):
    """Exception raised by unsupported pretrianed model.

    Attributes:
        message -- explanation of the error
    """

    def __init__(self, desc):
        self.message = "Missing pretrained wights: " + desc
        super().__init__(self.message)


def _yolox_ckpt_solver(ckpt_key, ckpt_val, model_key, model_val):
    """
    Helper method for reshaping old pretrained checkpoint's focus weights to 6x6 conv weights.
    """

    if ckpt_val.shape != model_val.shape and ckpt_key == 'module._backbone._modules_list.0.conv.conv.weight' and \
            model_key == '_backbone._modules_list.0.conv.weight':
        model_val.data[:, :, ::2, ::2] = ckpt_val.data[:, :3]
        model_val.data[:, :, 1::2, ::2] = ckpt_val.data[:, 3:6]
        model_val.data[:, :, ::2, 1::2] = ckpt_val.data[:, 6:9]
        model_val.data[:, :, 1::2, 1::2] = ckpt_val.data[:, 9:12]
        replacement = model_val
    else:
        replacement = ckpt_val

    return replacement


def load_pretrained_weights(model: torch.nn.Module, architecture: str, pretrained_weights: str):

    """
    Loads pretrained weights from the MODEL_URLS dictionary to model
    @param architecture: name of the model's architecture
    @param model: model to load pretrinaed weights for
    @param pretrained_weights: name for the pretrianed weights (i.e imagenet)
    @return: None
    """
    model_url_key = architecture + '_' + str(pretrained_weights)
    if model_url_key not in MODEL_URLS.keys():
        raise MissingPretrainedWeightsException(model_url_key)

    url = MODEL_URLS[model_url_key]
    unique_filename = url.split("https://deci-pretrained-models.s3.amazonaws.com/")[1].replace('/', '_').replace(' ', '_')
    map_location = torch.device('cpu')
    pretrained_state_dict = load_state_dict_from_url(url=url, map_location=map_location, file_name=unique_filename)
    _load_weights(architecture, model, pretrained_state_dict)


def _load_weights(architecture, model, pretrained_state_dict):
    if 'ema_net' in pretrained_state_dict.keys():
        pretrained_state_dict['net'] = pretrained_state_dict['ema_net']
    solver = _yolox_ckpt_solver if "yolox" in architecture else None
    adapted_pretrained_state_dict = adapt_state_dict_to_fit_model_layer_names(model_state_dict=model.state_dict(),
                                                                              source_ckpt=pretrained_state_dict,
                                                                              solver=solver)
    model.load_state_dict(adapted_pretrained_state_dict['net'], strict=False)


def load_pretrained_weights_local(model: torch.nn.Module, architecture: str, pretrained_weights: str):

    """
    Loads pretrained weights from the MODEL_URLS dictionary to model
    @param architecture: name of the model's architecture
    @param model: model to load pretrinaed weights for
    @param pretrained_weights: path tp pretrained weights
    @return: None
    """

    map_location = torch.device('cpu')

    pretrained_state_dict = torch.load(pretrained_weights, map_location=map_location)
    _load_weights(architecture, model, pretrained_state_dict)<|MERGE_RESOLUTION|>--- conflicted
+++ resolved
@@ -14,7 +14,6 @@
     from torch.hub import _download_url_to_file as download_url_to_file
 
 
-<<<<<<< HEAD
 logger = get_logger(__name__)
 
 
@@ -34,11 +33,7 @@
         raise ValueError("Illegal checkpoints directory: pass ckpt_root_dir that exists, or add 'checkpoints' to resources.")
 
 
-def get_ckpt_local_path(source_ckpt_folder_name: str, experiment_name: str, ckpt_name: str, model_checkpoints_location: str, external_checkpoint_path: str,
-                        overwrite_local_checkpoint: bool, load_weights_only: bool):
-=======
 def get_ckpt_local_path(source_ckpt_folder_name: str, experiment_name: str, ckpt_name: str, external_checkpoint_path: str):
->>>>>>> 51f78b83
     """
     Gets the local path to the checkpoint file, which will be:
         - By default: YOUR_REPO_ROOT/super_gradients/checkpoints/experiment_name.
@@ -131,7 +126,7 @@
 
 def read_ckpt_state_dict(ckpt_path: str, device="cpu"):
     if not os.path.exists(ckpt_path):
-        raise ValueError(f'Incorrect Checkpoint path: {ckpt_path}')
+        raise ValueError('Incorrect Checkpoint path')
 
     if device == "cuda":
         state_dict = torch.load(ckpt_path)
@@ -205,19 +200,16 @@
         raise ValueError("No backbone attribute in net - Can't load backbone weights")
 
     # LOAD THE LOCAL CHECKPOINT PATH INTO A state_dict OBJECT
-    logger.info(f"Loading checkpoint: {ckpt_local_path}")
     checkpoint = read_ckpt_state_dict(ckpt_path=ckpt_local_path)
 
     if load_ema_as_net:
         if 'ema_net' not in checkpoint.keys():
             raise ValueError("Can't load ema network- no EMA network stored in checkpoint file")
         else:
-            logger.info("    - Load ema net")
             checkpoint['net'] = checkpoint['ema_net']
 
     # LOAD THE CHECKPOINTS WEIGHTS TO THE MODEL
     if load_backbone:
-        logger.info("    - Load backbone")
         adaptive_load_state_dict(net.module.backbone, checkpoint, strict)
     else:
         adaptive_load_state_dict(net, checkpoint, strict)

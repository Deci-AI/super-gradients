import collections
import os
import tempfile
from typing import Union, Mapping, Dict

import pkg_resources
import torch
from torch import nn, Tensor
from torch.optim.lr_scheduler import CyclicLR

from super_gradients.common.abstractions.abstract_logger import get_logger
from super_gradients.common.data_interface.adnn_model_repository_data_interface import ADNNModelRepositoryDataInterfaces
from super_gradients.common.data_types import StrictLoad
from super_gradients.common.decorators.explicit_params_validator import explicit_params_validation
from super_gradients.module_interfaces import HasPredict
from super_gradients.training.pretrained_models import MODEL_URLS
from super_gradients.training.utils.distributed_training_utils import wait_for_the_master
from super_gradients.common.environment.ddp_utils import get_local_rank
from super_gradients.training.utils.utils import unwrap_model

try:
    from torch.hub import download_url_to_file, load_state_dict_from_url
except (ModuleNotFoundError, ImportError, NameError):
    from torch.hub import _download_url_to_file as download_url_to_file

logger = get_logger(__name__)


def transfer_weights(model: nn.Module, model_state_dict: Mapping[str, Tensor]) -> None:
    """
    Copy weights from `model_state_dict` to `model`, skipping layers that are incompatible (Having different shape).
    This method is helpful if you are doing some model surgery and want to load
    part of the model weights into different model.
    This function will go over all the layers in `model_state_dict` and will try to find a matching layer in `model` and
    copy the weights into it. If shape will not match, the layer will be skipped.

    :param model: Model to load weights into
    :param model_state_dict: Model state dict to load weights from
    :return: None
    """
    for name, value in model_state_dict.items():
        try:
            model.load_state_dict(collections.OrderedDict([(name, value)]), strict=False)
        except RuntimeError:
            pass


def maybe_remove_module_prefix(state_dict: Mapping[str, Tensor], prefix: str = "module.") -> Mapping[str, Tensor]:
    """
    Checks is all the keys in `state_dict` start with `prefix` and if this is true removes this prefix.
    This function is intended to drop a "module." prefix from all keys in checkpoint that was saved
    with DataParallel/DistributedDataParallel wrapper.

    Since SG 3.1 we changed this behavior and always unwrap the model before saving the state_dict.
    However, to keep the compatibility with older checkpoints, we must do the 'cleanup' before loading the state_dict.

    :params: state_dict: The model state_dict
    :params: prefix: (str) prefix to remove. Default is "module."
    :return: state_dict: The model state_dict after removing the prefix

    """
    offset = len(prefix)
    if all([key.startswith(prefix) for key in state_dict.keys()]):
        state_dict = collections.OrderedDict([(key[offset:], value) for key, value in state_dict.items()])
    return state_dict


def adaptive_load_state_dict(net: torch.nn.Module, state_dict: dict, strict: Union[bool, StrictLoad], solver=None):
    """
    Adaptively loads state_dict to net, by adapting the state_dict to net's layer names first.
    :param net: (nn.Module) to load state_dict to
    :param state_dict: (dict) Checkpoint state_dict
    :param strict: (StrictLoad) key matching strictness
    :param solver: callable with signature (ckpt_key, ckpt_val, model_key, model_val)
                     that returns a desired weight for ckpt_val.
    :return:
    """
    state_dict = state_dict["net"] if "net" in state_dict else state_dict

    # This is a backward compatibility fix for checkpoints that were saved with DataParallel/DistributedDataParallel wrapper
    # and contains "module." prefix in all keys
    # If all keys start with "module.", then we remove it.
    state_dict = maybe_remove_module_prefix(state_dict)

    try:
        strict_bool = strict if isinstance(strict, bool) else strict != StrictLoad.OFF
        net.load_state_dict(state_dict, strict=strict_bool)
    except (RuntimeError, ValueError, KeyError) as ex:
        if strict == StrictLoad.NO_KEY_MATCHING:
            adapted_state_dict = adapt_state_dict_to_fit_model_layer_names(net.state_dict(), state_dict, solver=solver)
            net.load_state_dict(adapted_state_dict["net"], strict=True)
        elif strict == StrictLoad.KEY_MATCHING:
            transfer_weights(net, state_dict)
        else:
            raise_informative_runtime_error(net.state_dict(), state_dict, ex)


@explicit_params_validation(validation_type="None")
def copy_ckpt_to_local_folder(
    local_ckpt_destination_dir: str,
    ckpt_filename: str,
    remote_ckpt_source_dir: str = None,
    path_src: str = "local",
    overwrite_local_ckpt: bool = False,
    load_weights_only: bool = False,
):
    """
    Copy the checkpoint from any supported source to a local destination path
        :param local_ckpt_destination_dir:  destination where the checkpoint will be saved to
        :param ckpt_filename:         ckpt_best.pth Or ckpt_latest.pth
        :param remote_ckpt_source_dir:       Name of the source checkpoint to be loaded (S3 Model\full URL)
        :param path_src:              S3 / url
        :param overwrite_local_ckpt:  determines if checkpoint will be saved in destination dir or in a temp folder

        :return: Path to checkpoint
    """
    ckpt_file_full_local_path = None

    # IF NOT DEFINED - IT IS SET TO THE TARGET's FOLDER NAME
    remote_ckpt_source_dir = local_ckpt_destination_dir if remote_ckpt_source_dir is None else remote_ckpt_source_dir

    if not overwrite_local_ckpt:
        # CREATE A TEMP FOLDER TO SAVE THE CHECKPOINT TO
        download_ckpt_destination_dir = tempfile.gettempdir()
        print(
            "PLEASE NOTICE - YOU ARE IMPORTING A REMOTE CHECKPOINT WITH overwrite_local_checkpoint = False "
            "-> IT WILL BE REDIRECTED TO A TEMP FOLDER AND DELETED ON MACHINE RESTART"
        )
    else:
        # SAVE THE CHECKPOINT TO MODEL's FOLDER
        download_ckpt_destination_dir = pkg_resources.resource_filename("checkpoints", local_ckpt_destination_dir)

    if path_src.startswith("s3"):
        model_checkpoints_data_interface = ADNNModelRepositoryDataInterfaces(data_connection_location=path_src)
        # DOWNLOAD THE FILE FROM S3 TO THE DESTINATION FOLDER
        ckpt_file_full_local_path = model_checkpoints_data_interface.load_remote_checkpoints_file(
            ckpt_source_remote_dir=remote_ckpt_source_dir,
            ckpt_destination_local_dir=download_ckpt_destination_dir,
            ckpt_file_name=ckpt_filename,
            overwrite_local_checkpoints_file=overwrite_local_ckpt,
        )

        if not load_weights_only:
            # COPY LOG FILES FROM THE REMOTE DIRECTORY TO THE LOCAL ONE ONLY IF LOADING THE CURRENT MODELs CKPT
            model_checkpoints_data_interface.load_all_remote_log_files(
                model_name=remote_ckpt_source_dir, model_checkpoint_local_dir=download_ckpt_destination_dir
            )

    if path_src == "url":
        ckpt_file_full_local_path = download_ckpt_destination_dir + os.path.sep + ckpt_filename
        # DOWNLOAD THE FILE FROM URL TO THE DESTINATION FOLDER
        with wait_for_the_master(get_local_rank()):
            download_url_to_file(remote_ckpt_source_dir, ckpt_file_full_local_path, progress=True)

    return ckpt_file_full_local_path


def read_ckpt_state_dict(ckpt_path: str, device="cpu") -> Mapping[str, torch.Tensor]:
    """
    Reads a checkpoint state dict from a given path or url

    :param ckpt_path: Checkpoint path or url
    :param device: Target device where tensors should be loaded
    :return: Checkpoint state dict object
    """

    if ckpt_path.startswith("https://"):
        with wait_for_the_master(get_local_rank()):
            state_dict = load_state_dict_from_url(ckpt_path, progress=False, map_location=device)
        return state_dict
    else:
        if not os.path.exists(ckpt_path):
            raise FileNotFoundError(f"Incorrect Checkpoint path: {ckpt_path} (This should be an absolute path)")

        state_dict = torch.load(ckpt_path, map_location=device)
        return state_dict


class DefaultCheckpointSolver:
    """
    Implements the default behavior from adaptive_load_state_dict.
    If the model state dict and checkpoint state dict has no 1:1 matching by name,
    then default solver uses simple ordered matching.
    It assumes that order of layers in the checkpoint is the same as in the model and
    iterates over them simultaneously.
    If shape of the source and recipient tensors are different, solver raises an error.
    """

    def __call__(self, model_state_dict: Mapping[str, Tensor], checkpoint_state_dict: Mapping[str, Tensor]) -> Mapping[str, Tensor]:
        """
        Map checkpoint state_dict to model state_dict.

        :param model_state_dict: (Mapping[str, Tensor]) A checkpoint state dict
        :param checkpoint_state_dict: (Mapping[str, Tensor]) A model state dict
        :return: (Mapping[str, Tensor]) New checkpoint state dict with keys/values converted to match model state_dict
        """
        new_ckpt_dict = {}
        for (ckpt_key, ckpt_val), (model_key, model_val) in zip(checkpoint_state_dict.items(), model_state_dict.items()):

            if ckpt_val.shape != model_val.shape:
                raise ValueError(f"ckpt layer {ckpt_key} with shape {ckpt_val.shape} does not match {model_key}" f" with shape {model_val.shape} in the model")
            new_ckpt_dict[model_key] = ckpt_val
        return new_ckpt_dict


class YoloXCheckpointSolver:
    """
    Implementation of checkpoint solver for old YoloX model checkpoints.
    """

    @classmethod
    def generate_mapping_table(cls) -> Mapping[str, str]:
        """
        Helper method to generate mapping table between olx YoloX checkpoints and the current YoloX layer names.
        :return: A mapping dictionary {checkpoint_key: model_key}
        """
        from super_gradients.common.object_names import Models
        from super_gradients.training import models

        all_mapping_keys = {}
        model_names = [Models.YOLOX_N, Models.YOLOX_T, Models.YOLOX_S, Models.YOLOX_M, Models.YOLOX_L]

        for model_name in model_names:
            model_url = MODEL_URLS[model_name + "_coco"]
            state_dict = load_state_dict_from_url(model_url, progress=True, map_location="cpu")

            model = models.get(model_name, num_classes=80)
            model_state_dict = model.state_dict()
            checkpoint_state_dict = maybe_remove_module_prefix(state_dict["net"])
            new_sd = {
                k: v
                for k, v in checkpoint_state_dict.items()
                if k not in {"stride", "_head.anchors._anchors", "_head.anchors._anchor_grid", "_head.anchors._stride", "_head._modules_list.14.stride"}
            }

            for (model_key, model_value), (checkpoint_key, checkpoint_value) in zip(model_state_dict.items(), new_sd.items()):
                if model_value.size() == checkpoint_value.size() and model_key.split(".")[-1] == checkpoint_key.split(".")[-1]:
                    if checkpoint_key in all_mapping_keys:
                        assert all_mapping_keys[checkpoint_key] == model_key
                    all_mapping_keys[checkpoint_key] = model_key
                else:
                    raise RuntimeError(
                        "Detected mismatch between model and checkpoint state dict keys."
                        f"Model key {model_key} of shape {model_value.size()} does not "
                        f"match checkpoint key {checkpoint_key} of shape {checkpoint_value.size()}"
                    )

        return all_mapping_keys

    def __init__(self):
        # The layers_rename_table below is a result of a manual mapping between the checkpoint keys and the model keys.
        # It was code-generated using YoloXCheckpointSolver.generate_mapping_table() method and tested for
        # correctness with:
        # tests.unit_tests.yolox_unit_test.TestYOLOX.test_yolo_x_checkpoint_solver.
        # tests.unit_tests.test_predict.TestModelPredict.test_detection_models

        self.layers_rename_table = {
            "_backbone._modules_list.0.conv.bn.bias": "_backbone._modules_list.0.bn.bias",
            "_backbone._modules_list.0.conv.bn.num_batches_tracked": "_backbone._modules_list.0.bn.num_batches_tracked",
            "_backbone._modules_list.0.conv.bn.running_mean": "_backbone._modules_list.0.bn.running_mean",
            "_backbone._modules_list.0.conv.bn.running_var": "_backbone._modules_list.0.bn.running_var",
            "_backbone._modules_list.0.conv.bn.weight": "_backbone._modules_list.0.bn.weight",
            "_backbone._modules_list.1.bn.bias": "_backbone._modules_list.1.bn.bias",
            "_backbone._modules_list.1.bn.num_batches_tracked": "_backbone._modules_list.1.bn.num_batches_tracked",
            "_backbone._modules_list.1.bn.running_mean": "_backbone._modules_list.1.bn.running_mean",
            "_backbone._modules_list.1.bn.running_var": "_backbone._modules_list.1.bn.running_var",
            "_backbone._modules_list.1.bn.weight": "_backbone._modules_list.1.bn.weight",
            "_backbone._modules_list.1.conv.bn.bias": "_backbone._modules_list.1.conv.bn.bias",
            "_backbone._modules_list.1.conv.bn.num_batches_tracked": "_backbone._modules_list.1.conv.bn.num_batches_tracked",
            "_backbone._modules_list.1.conv.bn.running_mean": "_backbone._modules_list.1.conv.bn.running_mean",
            "_backbone._modules_list.1.conv.bn.running_var": "_backbone._modules_list.1.conv.bn.running_var",
            "_backbone._modules_list.1.conv.bn.weight": "_backbone._modules_list.1.conv.bn.weight",
            "_backbone._modules_list.1.conv.conv.weight": "_backbone._modules_list.1.conv.conv.weight",
            "_backbone._modules_list.1.conv.weight": "_backbone._modules_list.1.conv.weight",
            "_backbone._modules_list.1.dconv.bn.bias": "_backbone._modules_list.1.dconv.bn.bias",
            "_backbone._modules_list.1.dconv.bn.num_batches_tracked": "_backbone._modules_list.1.dconv.bn.num_batches_tracked",
            "_backbone._modules_list.1.dconv.bn.running_mean": "_backbone._modules_list.1.dconv.bn.running_mean",
            "_backbone._modules_list.1.dconv.bn.running_var": "_backbone._modules_list.1.dconv.bn.running_var",
            "_backbone._modules_list.1.dconv.bn.weight": "_backbone._modules_list.1.dconv.bn.weight",
            "_backbone._modules_list.1.dconv.conv.weight": "_backbone._modules_list.1.dconv.conv.weight",
            "_backbone._modules_list.2.cv1.bn.bias": "_backbone._modules_list.2.conv1.bn.bias",
            "_backbone._modules_list.2.cv1.bn.num_batches_tracked": "_backbone._modules_list.2.conv1.bn.num_batches_tracked",
            "_backbone._modules_list.2.cv1.bn.running_mean": "_backbone._modules_list.2.conv1.bn.running_mean",
            "_backbone._modules_list.2.cv1.bn.running_var": "_backbone._modules_list.2.conv1.bn.running_var",
            "_backbone._modules_list.2.cv1.bn.weight": "_backbone._modules_list.2.conv1.bn.weight",
            "_backbone._modules_list.2.cv1.conv.weight": "_backbone._modules_list.2.conv1.conv.weight",
            "_backbone._modules_list.2.cv2.bn.bias": "_backbone._modules_list.2.conv2.bn.bias",
            "_backbone._modules_list.2.cv2.bn.num_batches_tracked": "_backbone._modules_list.2.conv2.bn.num_batches_tracked",
            "_backbone._modules_list.2.cv2.bn.running_mean": "_backbone._modules_list.2.conv2.bn.running_mean",
            "_backbone._modules_list.2.cv2.bn.running_var": "_backbone._modules_list.2.conv2.bn.running_var",
            "_backbone._modules_list.2.cv2.bn.weight": "_backbone._modules_list.2.conv2.bn.weight",
            "_backbone._modules_list.2.cv2.conv.weight": "_backbone._modules_list.2.conv2.conv.weight",
            "_backbone._modules_list.2.cv3.bn.bias": "_backbone._modules_list.2.conv3.bn.bias",
            "_backbone._modules_list.2.cv3.bn.num_batches_tracked": "_backbone._modules_list.2.conv3.bn.num_batches_tracked",
            "_backbone._modules_list.2.cv3.bn.running_mean": "_backbone._modules_list.2.conv3.bn.running_mean",
            "_backbone._modules_list.2.cv3.bn.running_var": "_backbone._modules_list.2.conv3.bn.running_var",
            "_backbone._modules_list.2.cv3.bn.weight": "_backbone._modules_list.2.conv3.bn.weight",
            "_backbone._modules_list.2.cv3.conv.weight": "_backbone._modules_list.2.conv3.conv.weight",
            "_backbone._modules_list.2.m.0.cv1.bn.bias": "_backbone._modules_list.2.bottlenecks.0.cv1.bn.bias",
            "_backbone._modules_list.2.m.0.cv1.bn.num_batches_tracked": "_backbone._modules_list.2.bottlenecks.0.cv1.bn.num_batches_tracked",
            "_backbone._modules_list.2.m.0.cv1.bn.running_mean": "_backbone._modules_list.2.bottlenecks.0.cv1.bn.running_mean",
            "_backbone._modules_list.2.m.0.cv1.bn.running_var": "_backbone._modules_list.2.bottlenecks.0.cv1.bn.running_var",
            "_backbone._modules_list.2.m.0.cv1.bn.weight": "_backbone._modules_list.2.bottlenecks.0.cv1.bn.weight",
            "_backbone._modules_list.2.m.0.cv1.conv.weight": "_backbone._modules_list.2.bottlenecks.0.cv1.conv.weight",
            "_backbone._modules_list.2.m.0.cv2.bn.bias": "_backbone._modules_list.2.bottlenecks.0.cv2.bn.bias",
            "_backbone._modules_list.2.m.0.cv2.bn.num_batches_tracked": "_backbone._modules_list.2.bottlenecks.0.cv2.bn.num_batches_tracked",
            "_backbone._modules_list.2.m.0.cv2.bn.running_mean": "_backbone._modules_list.2.bottlenecks.0.cv2.bn.running_mean",
            "_backbone._modules_list.2.m.0.cv2.bn.running_var": "_backbone._modules_list.2.bottlenecks.0.cv2.bn.running_var",
            "_backbone._modules_list.2.m.0.cv2.bn.weight": "_backbone._modules_list.2.bottlenecks.0.cv2.bn.weight",
            "_backbone._modules_list.2.m.0.cv2.conv.bn.bias": "_backbone._modules_list.2.bottlenecks.0.cv2.conv.bn.bias",
            "_backbone._modules_list.2.m.0.cv2.conv.bn.num_batches_tracked": "_backbone._modules_list.2.bottlenecks.0.cv2.conv.bn.num_batches_tracked",
            "_backbone._modules_list.2.m.0.cv2.conv.bn.running_mean": "_backbone._modules_list.2.bottlenecks.0.cv2.conv.bn.running_mean",
            "_backbone._modules_list.2.m.0.cv2.conv.bn.running_var": "_backbone._modules_list.2.bottlenecks.0.cv2.conv.bn.running_var",
            "_backbone._modules_list.2.m.0.cv2.conv.bn.weight": "_backbone._modules_list.2.bottlenecks.0.cv2.conv.bn.weight",
            "_backbone._modules_list.2.m.0.cv2.conv.conv.weight": "_backbone._modules_list.2.bottlenecks.0.cv2.conv.conv.weight",
            "_backbone._modules_list.2.m.0.cv2.conv.weight": "_backbone._modules_list.2.bottlenecks.0.cv2.conv.weight",
            "_backbone._modules_list.2.m.0.cv2.dconv.bn.bias": "_backbone._modules_list.2.bottlenecks.0.cv2.dconv.bn.bias",
            "_backbone._modules_list.2.m.0.cv2.dconv.bn.num_batches_tracked": "_backbone._modules_list.2.bottlenecks.0.cv2.dconv.bn.num_batches_tracked",
            "_backbone._modules_list.2.m.0.cv2.dconv.bn.running_mean": "_backbone._modules_list.2.bottlenecks.0.cv2.dconv.bn.running_mean",
            "_backbone._modules_list.2.m.0.cv2.dconv.bn.running_var": "_backbone._modules_list.2.bottlenecks.0.cv2.dconv.bn.running_var",
            "_backbone._modules_list.2.m.0.cv2.dconv.bn.weight": "_backbone._modules_list.2.bottlenecks.0.cv2.dconv.bn.weight",
            "_backbone._modules_list.2.m.0.cv2.dconv.conv.weight": "_backbone._modules_list.2.bottlenecks.0.cv2.dconv.conv.weight",
            "_backbone._modules_list.2.m.1.cv1.bn.bias": "_backbone._modules_list.2.bottlenecks.1.cv1.bn.bias",
            "_backbone._modules_list.2.m.1.cv1.bn.num_batches_tracked": "_backbone._modules_list.2.bottlenecks.1.cv1.bn.num_batches_tracked",
            "_backbone._modules_list.2.m.1.cv1.bn.running_mean": "_backbone._modules_list.2.bottlenecks.1.cv1.bn.running_mean",
            "_backbone._modules_list.2.m.1.cv1.bn.running_var": "_backbone._modules_list.2.bottlenecks.1.cv1.bn.running_var",
            "_backbone._modules_list.2.m.1.cv1.bn.weight": "_backbone._modules_list.2.bottlenecks.1.cv1.bn.weight",
            "_backbone._modules_list.2.m.1.cv1.conv.weight": "_backbone._modules_list.2.bottlenecks.1.cv1.conv.weight",
            "_backbone._modules_list.2.m.1.cv2.bn.bias": "_backbone._modules_list.2.bottlenecks.1.cv2.bn.bias",
            "_backbone._modules_list.2.m.1.cv2.bn.num_batches_tracked": "_backbone._modules_list.2.bottlenecks.1.cv2.bn.num_batches_tracked",
            "_backbone._modules_list.2.m.1.cv2.bn.running_mean": "_backbone._modules_list.2.bottlenecks.1.cv2.bn.running_mean",
            "_backbone._modules_list.2.m.1.cv2.bn.running_var": "_backbone._modules_list.2.bottlenecks.1.cv2.bn.running_var",
            "_backbone._modules_list.2.m.1.cv2.bn.weight": "_backbone._modules_list.2.bottlenecks.1.cv2.bn.weight",
            "_backbone._modules_list.2.m.1.cv2.conv.weight": "_backbone._modules_list.2.bottlenecks.1.cv2.conv.weight",
            "_backbone._modules_list.2.m.2.cv1.bn.bias": "_backbone._modules_list.2.bottlenecks.2.cv1.bn.bias",
            "_backbone._modules_list.2.m.2.cv1.bn.num_batches_tracked": "_backbone._modules_list.2.bottlenecks.2.cv1.bn.num_batches_tracked",
            "_backbone._modules_list.2.m.2.cv1.bn.running_mean": "_backbone._modules_list.2.bottlenecks.2.cv1.bn.running_mean",
            "_backbone._modules_list.2.m.2.cv1.bn.running_var": "_backbone._modules_list.2.bottlenecks.2.cv1.bn.running_var",
            "_backbone._modules_list.2.m.2.cv1.bn.weight": "_backbone._modules_list.2.bottlenecks.2.cv1.bn.weight",
            "_backbone._modules_list.2.m.2.cv1.conv.weight": "_backbone._modules_list.2.bottlenecks.2.cv1.conv.weight",
            "_backbone._modules_list.2.m.2.cv2.bn.bias": "_backbone._modules_list.2.bottlenecks.2.cv2.bn.bias",
            "_backbone._modules_list.2.m.2.cv2.bn.num_batches_tracked": "_backbone._modules_list.2.bottlenecks.2.cv2.bn.num_batches_tracked",
            "_backbone._modules_list.2.m.2.cv2.bn.running_mean": "_backbone._modules_list.2.bottlenecks.2.cv2.bn.running_mean",
            "_backbone._modules_list.2.m.2.cv2.bn.running_var": "_backbone._modules_list.2.bottlenecks.2.cv2.bn.running_var",
            "_backbone._modules_list.2.m.2.cv2.bn.weight": "_backbone._modules_list.2.bottlenecks.2.cv2.bn.weight",
            "_backbone._modules_list.2.m.2.cv2.conv.weight": "_backbone._modules_list.2.bottlenecks.2.cv2.conv.weight",
            "_backbone._modules_list.3.bn.bias": "_backbone._modules_list.3.bn.bias",
            "_backbone._modules_list.3.bn.num_batches_tracked": "_backbone._modules_list.3.bn.num_batches_tracked",
            "_backbone._modules_list.3.bn.running_mean": "_backbone._modules_list.3.bn.running_mean",
            "_backbone._modules_list.3.bn.running_var": "_backbone._modules_list.3.bn.running_var",
            "_backbone._modules_list.3.bn.weight": "_backbone._modules_list.3.bn.weight",
            "_backbone._modules_list.3.conv.bn.bias": "_backbone._modules_list.3.conv.bn.bias",
            "_backbone._modules_list.3.conv.bn.num_batches_tracked": "_backbone._modules_list.3.conv.bn.num_batches_tracked",
            "_backbone._modules_list.3.conv.bn.running_mean": "_backbone._modules_list.3.conv.bn.running_mean",
            "_backbone._modules_list.3.conv.bn.running_var": "_backbone._modules_list.3.conv.bn.running_var",
            "_backbone._modules_list.3.conv.bn.weight": "_backbone._modules_list.3.conv.bn.weight",
            "_backbone._modules_list.3.conv.conv.weight": "_backbone._modules_list.3.conv.conv.weight",
            "_backbone._modules_list.3.conv.weight": "_backbone._modules_list.3.conv.weight",
            "_backbone._modules_list.3.dconv.bn.bias": "_backbone._modules_list.3.dconv.bn.bias",
            "_backbone._modules_list.3.dconv.bn.num_batches_tracked": "_backbone._modules_list.3.dconv.bn.num_batches_tracked",
            "_backbone._modules_list.3.dconv.bn.running_mean": "_backbone._modules_list.3.dconv.bn.running_mean",
            "_backbone._modules_list.3.dconv.bn.running_var": "_backbone._modules_list.3.dconv.bn.running_var",
            "_backbone._modules_list.3.dconv.bn.weight": "_backbone._modules_list.3.dconv.bn.weight",
            "_backbone._modules_list.3.dconv.conv.weight": "_backbone._modules_list.3.dconv.conv.weight",
            "_backbone._modules_list.4.cv1.bn.bias": "_backbone._modules_list.4.conv1.bn.bias",
            "_backbone._modules_list.4.cv1.bn.num_batches_tracked": "_backbone._modules_list.4.conv1.bn.num_batches_tracked",
            "_backbone._modules_list.4.cv1.bn.running_mean": "_backbone._modules_list.4.conv1.bn.running_mean",
            "_backbone._modules_list.4.cv1.bn.running_var": "_backbone._modules_list.4.conv1.bn.running_var",
            "_backbone._modules_list.4.cv1.bn.weight": "_backbone._modules_list.4.conv1.bn.weight",
            "_backbone._modules_list.4.cv1.conv.weight": "_backbone._modules_list.4.conv1.conv.weight",
            "_backbone._modules_list.4.cv2.bn.bias": "_backbone._modules_list.4.conv2.bn.bias",
            "_backbone._modules_list.4.cv2.bn.num_batches_tracked": "_backbone._modules_list.4.conv2.bn.num_batches_tracked",
            "_backbone._modules_list.4.cv2.bn.running_mean": "_backbone._modules_list.4.conv2.bn.running_mean",
            "_backbone._modules_list.4.cv2.bn.running_var": "_backbone._modules_list.4.conv2.bn.running_var",
            "_backbone._modules_list.4.cv2.bn.weight": "_backbone._modules_list.4.conv2.bn.weight",
            "_backbone._modules_list.4.cv2.conv.weight": "_backbone._modules_list.4.conv2.conv.weight",
            "_backbone._modules_list.4.cv3.bn.bias": "_backbone._modules_list.4.conv3.bn.bias",
            "_backbone._modules_list.4.cv3.bn.num_batches_tracked": "_backbone._modules_list.4.conv3.bn.num_batches_tracked",
            "_backbone._modules_list.4.cv3.bn.running_mean": "_backbone._modules_list.4.conv3.bn.running_mean",
            "_backbone._modules_list.4.cv3.bn.running_var": "_backbone._modules_list.4.conv3.bn.running_var",
            "_backbone._modules_list.4.cv3.bn.weight": "_backbone._modules_list.4.conv3.bn.weight",
            "_backbone._modules_list.4.cv3.conv.weight": "_backbone._modules_list.4.conv3.conv.weight",
            "_backbone._modules_list.4.m.0.cv1.bn.bias": "_backbone._modules_list.4.bottlenecks.0.cv1.bn.bias",
            "_backbone._modules_list.4.m.0.cv1.bn.num_batches_tracked": "_backbone._modules_list.4.bottlenecks.0.cv1.bn.num_batches_tracked",
            "_backbone._modules_list.4.m.0.cv1.bn.running_mean": "_backbone._modules_list.4.bottlenecks.0.cv1.bn.running_mean",
            "_backbone._modules_list.4.m.0.cv1.bn.running_var": "_backbone._modules_list.4.bottlenecks.0.cv1.bn.running_var",
            "_backbone._modules_list.4.m.0.cv1.bn.weight": "_backbone._modules_list.4.bottlenecks.0.cv1.bn.weight",
            "_backbone._modules_list.4.m.0.cv1.conv.weight": "_backbone._modules_list.4.bottlenecks.0.cv1.conv.weight",
            "_backbone._modules_list.4.m.0.cv2.bn.bias": "_backbone._modules_list.4.bottlenecks.0.cv2.bn.bias",
            "_backbone._modules_list.4.m.0.cv2.bn.num_batches_tracked": "_backbone._modules_list.4.bottlenecks.0.cv2.bn.num_batches_tracked",
            "_backbone._modules_list.4.m.0.cv2.bn.running_mean": "_backbone._modules_list.4.bottlenecks.0.cv2.bn.running_mean",
            "_backbone._modules_list.4.m.0.cv2.bn.running_var": "_backbone._modules_list.4.bottlenecks.0.cv2.bn.running_var",
            "_backbone._modules_list.4.m.0.cv2.bn.weight": "_backbone._modules_list.4.bottlenecks.0.cv2.bn.weight",
            "_backbone._modules_list.4.m.0.cv2.conv.bn.bias": "_backbone._modules_list.4.bottlenecks.0.cv2.conv.bn.bias",
            "_backbone._modules_list.4.m.0.cv2.conv.bn.num_batches_tracked": "_backbone._modules_list.4.bottlenecks.0.cv2.conv.bn.num_batches_tracked",
            "_backbone._modules_list.4.m.0.cv2.conv.bn.running_mean": "_backbone._modules_list.4.bottlenecks.0.cv2.conv.bn.running_mean",
            "_backbone._modules_list.4.m.0.cv2.conv.bn.running_var": "_backbone._modules_list.4.bottlenecks.0.cv2.conv.bn.running_var",
            "_backbone._modules_list.4.m.0.cv2.conv.bn.weight": "_backbone._modules_list.4.bottlenecks.0.cv2.conv.bn.weight",
            "_backbone._modules_list.4.m.0.cv2.conv.conv.weight": "_backbone._modules_list.4.bottlenecks.0.cv2.conv.conv.weight",
            "_backbone._modules_list.4.m.0.cv2.conv.weight": "_backbone._modules_list.4.bottlenecks.0.cv2.conv.weight",
            "_backbone._modules_list.4.m.0.cv2.dconv.bn.bias": "_backbone._modules_list.4.bottlenecks.0.cv2.dconv.bn.bias",
            "_backbone._modules_list.4.m.0.cv2.dconv.bn.num_batches_tracked": "_backbone._modules_list.4.bottlenecks.0.cv2.dconv.bn.num_batches_tracked",
            "_backbone._modules_list.4.m.0.cv2.dconv.bn.running_mean": "_backbone._modules_list.4.bottlenecks.0.cv2.dconv.bn.running_mean",
            "_backbone._modules_list.4.m.0.cv2.dconv.bn.running_var": "_backbone._modules_list.4.bottlenecks.0.cv2.dconv.bn.running_var",
            "_backbone._modules_list.4.m.0.cv2.dconv.bn.weight": "_backbone._modules_list.4.bottlenecks.0.cv2.dconv.bn.weight",
            "_backbone._modules_list.4.m.0.cv2.dconv.conv.weight": "_backbone._modules_list.4.bottlenecks.0.cv2.dconv.conv.weight",
            "_backbone._modules_list.4.m.1.cv1.bn.bias": "_backbone._modules_list.4.bottlenecks.1.cv1.bn.bias",
            "_backbone._modules_list.4.m.1.cv1.bn.num_batches_tracked": "_backbone._modules_list.4.bottlenecks.1.cv1.bn.num_batches_tracked",
            "_backbone._modules_list.4.m.1.cv1.bn.running_mean": "_backbone._modules_list.4.bottlenecks.1.cv1.bn.running_mean",
            "_backbone._modules_list.4.m.1.cv1.bn.running_var": "_backbone._modules_list.4.bottlenecks.1.cv1.bn.running_var",
            "_backbone._modules_list.4.m.1.cv1.bn.weight": "_backbone._modules_list.4.bottlenecks.1.cv1.bn.weight",
            "_backbone._modules_list.4.m.1.cv1.conv.weight": "_backbone._modules_list.4.bottlenecks.1.cv1.conv.weight",
            "_backbone._modules_list.4.m.1.cv2.bn.bias": "_backbone._modules_list.4.bottlenecks.1.cv2.bn.bias",
            "_backbone._modules_list.4.m.1.cv2.bn.num_batches_tracked": "_backbone._modules_list.4.bottlenecks.1.cv2.bn.num_batches_tracked",
            "_backbone._modules_list.4.m.1.cv2.bn.running_mean": "_backbone._modules_list.4.bottlenecks.1.cv2.bn.running_mean",
            "_backbone._modules_list.4.m.1.cv2.bn.running_var": "_backbone._modules_list.4.bottlenecks.1.cv2.bn.running_var",
            "_backbone._modules_list.4.m.1.cv2.bn.weight": "_backbone._modules_list.4.bottlenecks.1.cv2.bn.weight",
            "_backbone._modules_list.4.m.1.cv2.conv.bn.bias": "_backbone._modules_list.4.bottlenecks.1.cv2.conv.bn.bias",
            "_backbone._modules_list.4.m.1.cv2.conv.bn.num_batches_tracked": "_backbone._modules_list.4.bottlenecks.1.cv2.conv.bn.num_batches_tracked",
            "_backbone._modules_list.4.m.1.cv2.conv.bn.running_mean": "_backbone._modules_list.4.bottlenecks.1.cv2.conv.bn.running_mean",
            "_backbone._modules_list.4.m.1.cv2.conv.bn.running_var": "_backbone._modules_list.4.bottlenecks.1.cv2.conv.bn.running_var",
            "_backbone._modules_list.4.m.1.cv2.conv.bn.weight": "_backbone._modules_list.4.bottlenecks.1.cv2.conv.bn.weight",
            "_backbone._modules_list.4.m.1.cv2.conv.conv.weight": "_backbone._modules_list.4.bottlenecks.1.cv2.conv.conv.weight",
            "_backbone._modules_list.4.m.1.cv2.conv.weight": "_backbone._modules_list.4.bottlenecks.1.cv2.conv.weight",
            "_backbone._modules_list.4.m.1.cv2.dconv.bn.bias": "_backbone._modules_list.4.bottlenecks.1.cv2.dconv.bn.bias",
            "_backbone._modules_list.4.m.1.cv2.dconv.bn.num_batches_tracked": "_backbone._modules_list.4.bottlenecks.1.cv2.dconv.bn.num_batches_tracked",
            "_backbone._modules_list.4.m.1.cv2.dconv.bn.running_mean": "_backbone._modules_list.4.bottlenecks.1.cv2.dconv.bn.running_mean",
            "_backbone._modules_list.4.m.1.cv2.dconv.bn.running_var": "_backbone._modules_list.4.bottlenecks.1.cv2.dconv.bn.running_var",
            "_backbone._modules_list.4.m.1.cv2.dconv.bn.weight": "_backbone._modules_list.4.bottlenecks.1.cv2.dconv.bn.weight",
            "_backbone._modules_list.4.m.1.cv2.dconv.conv.weight": "_backbone._modules_list.4.bottlenecks.1.cv2.dconv.conv.weight",
            "_backbone._modules_list.4.m.2.cv1.bn.bias": "_backbone._modules_list.4.bottlenecks.2.cv1.bn.bias",
            "_backbone._modules_list.4.m.2.cv1.bn.num_batches_tracked": "_backbone._modules_list.4.bottlenecks.2.cv1.bn.num_batches_tracked",
            "_backbone._modules_list.4.m.2.cv1.bn.running_mean": "_backbone._modules_list.4.bottlenecks.2.cv1.bn.running_mean",
            "_backbone._modules_list.4.m.2.cv1.bn.running_var": "_backbone._modules_list.4.bottlenecks.2.cv1.bn.running_var",
            "_backbone._modules_list.4.m.2.cv1.bn.weight": "_backbone._modules_list.4.bottlenecks.2.cv1.bn.weight",
            "_backbone._modules_list.4.m.2.cv1.conv.weight": "_backbone._modules_list.4.bottlenecks.2.cv1.conv.weight",
            "_backbone._modules_list.4.m.2.cv2.bn.bias": "_backbone._modules_list.4.bottlenecks.2.cv2.bn.bias",
            "_backbone._modules_list.4.m.2.cv2.bn.num_batches_tracked": "_backbone._modules_list.4.bottlenecks.2.cv2.bn.num_batches_tracked",
            "_backbone._modules_list.4.m.2.cv2.bn.running_mean": "_backbone._modules_list.4.bottlenecks.2.cv2.bn.running_mean",
            "_backbone._modules_list.4.m.2.cv2.bn.running_var": "_backbone._modules_list.4.bottlenecks.2.cv2.bn.running_var",
            "_backbone._modules_list.4.m.2.cv2.bn.weight": "_backbone._modules_list.4.bottlenecks.2.cv2.bn.weight",
            "_backbone._modules_list.4.m.2.cv2.conv.bn.bias": "_backbone._modules_list.4.bottlenecks.2.cv2.conv.bn.bias",
            "_backbone._modules_list.4.m.2.cv2.conv.bn.num_batches_tracked": "_backbone._modules_list.4.bottlenecks.2.cv2.conv.bn.num_batches_tracked",
            "_backbone._modules_list.4.m.2.cv2.conv.bn.running_mean": "_backbone._modules_list.4.bottlenecks.2.cv2.conv.bn.running_mean",
            "_backbone._modules_list.4.m.2.cv2.conv.bn.running_var": "_backbone._modules_list.4.bottlenecks.2.cv2.conv.bn.running_var",
            "_backbone._modules_list.4.m.2.cv2.conv.bn.weight": "_backbone._modules_list.4.bottlenecks.2.cv2.conv.bn.weight",
            "_backbone._modules_list.4.m.2.cv2.conv.conv.weight": "_backbone._modules_list.4.bottlenecks.2.cv2.conv.conv.weight",
            "_backbone._modules_list.4.m.2.cv2.conv.weight": "_backbone._modules_list.4.bottlenecks.2.cv2.conv.weight",
            "_backbone._modules_list.4.m.2.cv2.dconv.bn.bias": "_backbone._modules_list.4.bottlenecks.2.cv2.dconv.bn.bias",
            "_backbone._modules_list.4.m.2.cv2.dconv.bn.num_batches_tracked": "_backbone._modules_list.4.bottlenecks.2.cv2.dconv.bn.num_batches_tracked",
            "_backbone._modules_list.4.m.2.cv2.dconv.bn.running_mean": "_backbone._modules_list.4.bottlenecks.2.cv2.dconv.bn.running_mean",
            "_backbone._modules_list.4.m.2.cv2.dconv.bn.running_var": "_backbone._modules_list.4.bottlenecks.2.cv2.dconv.bn.running_var",
            "_backbone._modules_list.4.m.2.cv2.dconv.bn.weight": "_backbone._modules_list.4.bottlenecks.2.cv2.dconv.bn.weight",
            "_backbone._modules_list.4.m.2.cv2.dconv.conv.weight": "_backbone._modules_list.4.bottlenecks.2.cv2.dconv.conv.weight",
            "_backbone._modules_list.4.m.3.cv1.bn.bias": "_backbone._modules_list.4.bottlenecks.3.cv1.bn.bias",
            "_backbone._modules_list.4.m.3.cv1.bn.num_batches_tracked": "_backbone._modules_list.4.bottlenecks.3.cv1.bn.num_batches_tracked",
            "_backbone._modules_list.4.m.3.cv1.bn.running_mean": "_backbone._modules_list.4.bottlenecks.3.cv1.bn.running_mean",
            "_backbone._modules_list.4.m.3.cv1.bn.running_var": "_backbone._modules_list.4.bottlenecks.3.cv1.bn.running_var",
            "_backbone._modules_list.4.m.3.cv1.bn.weight": "_backbone._modules_list.4.bottlenecks.3.cv1.bn.weight",
            "_backbone._modules_list.4.m.3.cv1.conv.weight": "_backbone._modules_list.4.bottlenecks.3.cv1.conv.weight",
            "_backbone._modules_list.4.m.3.cv2.bn.bias": "_backbone._modules_list.4.bottlenecks.3.cv2.bn.bias",
            "_backbone._modules_list.4.m.3.cv2.bn.num_batches_tracked": "_backbone._modules_list.4.bottlenecks.3.cv2.bn.num_batches_tracked",
            "_backbone._modules_list.4.m.3.cv2.bn.running_mean": "_backbone._modules_list.4.bottlenecks.3.cv2.bn.running_mean",
            "_backbone._modules_list.4.m.3.cv2.bn.running_var": "_backbone._modules_list.4.bottlenecks.3.cv2.bn.running_var",
            "_backbone._modules_list.4.m.3.cv2.bn.weight": "_backbone._modules_list.4.bottlenecks.3.cv2.bn.weight",
            "_backbone._modules_list.4.m.3.cv2.conv.weight": "_backbone._modules_list.4.bottlenecks.3.cv2.conv.weight",
            "_backbone._modules_list.4.m.4.cv1.bn.bias": "_backbone._modules_list.4.bottlenecks.4.cv1.bn.bias",
            "_backbone._modules_list.4.m.4.cv1.bn.num_batches_tracked": "_backbone._modules_list.4.bottlenecks.4.cv1.bn.num_batches_tracked",
            "_backbone._modules_list.4.m.4.cv1.bn.running_mean": "_backbone._modules_list.4.bottlenecks.4.cv1.bn.running_mean",
            "_backbone._modules_list.4.m.4.cv1.bn.running_var": "_backbone._modules_list.4.bottlenecks.4.cv1.bn.running_var",
            "_backbone._modules_list.4.m.4.cv1.bn.weight": "_backbone._modules_list.4.bottlenecks.4.cv1.bn.weight",
            "_backbone._modules_list.4.m.4.cv1.conv.weight": "_backbone._modules_list.4.bottlenecks.4.cv1.conv.weight",
            "_backbone._modules_list.4.m.4.cv2.bn.bias": "_backbone._modules_list.4.bottlenecks.4.cv2.bn.bias",
            "_backbone._modules_list.4.m.4.cv2.bn.num_batches_tracked": "_backbone._modules_list.4.bottlenecks.4.cv2.bn.num_batches_tracked",
            "_backbone._modules_list.4.m.4.cv2.bn.running_mean": "_backbone._modules_list.4.bottlenecks.4.cv2.bn.running_mean",
            "_backbone._modules_list.4.m.4.cv2.bn.running_var": "_backbone._modules_list.4.bottlenecks.4.cv2.bn.running_var",
            "_backbone._modules_list.4.m.4.cv2.bn.weight": "_backbone._modules_list.4.bottlenecks.4.cv2.bn.weight",
            "_backbone._modules_list.4.m.4.cv2.conv.weight": "_backbone._modules_list.4.bottlenecks.4.cv2.conv.weight",
            "_backbone._modules_list.4.m.5.cv1.bn.bias": "_backbone._modules_list.4.bottlenecks.5.cv1.bn.bias",
            "_backbone._modules_list.4.m.5.cv1.bn.num_batches_tracked": "_backbone._modules_list.4.bottlenecks.5.cv1.bn.num_batches_tracked",
            "_backbone._modules_list.4.m.5.cv1.bn.running_mean": "_backbone._modules_list.4.bottlenecks.5.cv1.bn.running_mean",
            "_backbone._modules_list.4.m.5.cv1.bn.running_var": "_backbone._modules_list.4.bottlenecks.5.cv1.bn.running_var",
            "_backbone._modules_list.4.m.5.cv1.bn.weight": "_backbone._modules_list.4.bottlenecks.5.cv1.bn.weight",
            "_backbone._modules_list.4.m.5.cv1.conv.weight": "_backbone._modules_list.4.bottlenecks.5.cv1.conv.weight",
            "_backbone._modules_list.4.m.5.cv2.bn.bias": "_backbone._modules_list.4.bottlenecks.5.cv2.bn.bias",
            "_backbone._modules_list.4.m.5.cv2.bn.num_batches_tracked": "_backbone._modules_list.4.bottlenecks.5.cv2.bn.num_batches_tracked",
            "_backbone._modules_list.4.m.5.cv2.bn.running_mean": "_backbone._modules_list.4.bottlenecks.5.cv2.bn.running_mean",
            "_backbone._modules_list.4.m.5.cv2.bn.running_var": "_backbone._modules_list.4.bottlenecks.5.cv2.bn.running_var",
            "_backbone._modules_list.4.m.5.cv2.bn.weight": "_backbone._modules_list.4.bottlenecks.5.cv2.bn.weight",
            "_backbone._modules_list.4.m.5.cv2.conv.weight": "_backbone._modules_list.4.bottlenecks.5.cv2.conv.weight",
            "_backbone._modules_list.4.m.6.cv1.bn.bias": "_backbone._modules_list.4.bottlenecks.6.cv1.bn.bias",
            "_backbone._modules_list.4.m.6.cv1.bn.num_batches_tracked": "_backbone._modules_list.4.bottlenecks.6.cv1.bn.num_batches_tracked",
            "_backbone._modules_list.4.m.6.cv1.bn.running_mean": "_backbone._modules_list.4.bottlenecks.6.cv1.bn.running_mean",
            "_backbone._modules_list.4.m.6.cv1.bn.running_var": "_backbone._modules_list.4.bottlenecks.6.cv1.bn.running_var",
            "_backbone._modules_list.4.m.6.cv1.bn.weight": "_backbone._modules_list.4.bottlenecks.6.cv1.bn.weight",
            "_backbone._modules_list.4.m.6.cv1.conv.weight": "_backbone._modules_list.4.bottlenecks.6.cv1.conv.weight",
            "_backbone._modules_list.4.m.6.cv2.bn.bias": "_backbone._modules_list.4.bottlenecks.6.cv2.bn.bias",
            "_backbone._modules_list.4.m.6.cv2.bn.num_batches_tracked": "_backbone._modules_list.4.bottlenecks.6.cv2.bn.num_batches_tracked",
            "_backbone._modules_list.4.m.6.cv2.bn.running_mean": "_backbone._modules_list.4.bottlenecks.6.cv2.bn.running_mean",
            "_backbone._modules_list.4.m.6.cv2.bn.running_var": "_backbone._modules_list.4.bottlenecks.6.cv2.bn.running_var",
            "_backbone._modules_list.4.m.6.cv2.bn.weight": "_backbone._modules_list.4.bottlenecks.6.cv2.bn.weight",
            "_backbone._modules_list.4.m.6.cv2.conv.weight": "_backbone._modules_list.4.bottlenecks.6.cv2.conv.weight",
            "_backbone._modules_list.4.m.7.cv1.bn.bias": "_backbone._modules_list.4.bottlenecks.7.cv1.bn.bias",
            "_backbone._modules_list.4.m.7.cv1.bn.num_batches_tracked": "_backbone._modules_list.4.bottlenecks.7.cv1.bn.num_batches_tracked",
            "_backbone._modules_list.4.m.7.cv1.bn.running_mean": "_backbone._modules_list.4.bottlenecks.7.cv1.bn.running_mean",
            "_backbone._modules_list.4.m.7.cv1.bn.running_var": "_backbone._modules_list.4.bottlenecks.7.cv1.bn.running_var",
            "_backbone._modules_list.4.m.7.cv1.bn.weight": "_backbone._modules_list.4.bottlenecks.7.cv1.bn.weight",
            "_backbone._modules_list.4.m.7.cv1.conv.weight": "_backbone._modules_list.4.bottlenecks.7.cv1.conv.weight",
            "_backbone._modules_list.4.m.7.cv2.bn.bias": "_backbone._modules_list.4.bottlenecks.7.cv2.bn.bias",
            "_backbone._modules_list.4.m.7.cv2.bn.num_batches_tracked": "_backbone._modules_list.4.bottlenecks.7.cv2.bn.num_batches_tracked",
            "_backbone._modules_list.4.m.7.cv2.bn.running_mean": "_backbone._modules_list.4.bottlenecks.7.cv2.bn.running_mean",
            "_backbone._modules_list.4.m.7.cv2.bn.running_var": "_backbone._modules_list.4.bottlenecks.7.cv2.bn.running_var",
            "_backbone._modules_list.4.m.7.cv2.bn.weight": "_backbone._modules_list.4.bottlenecks.7.cv2.bn.weight",
            "_backbone._modules_list.4.m.7.cv2.conv.weight": "_backbone._modules_list.4.bottlenecks.7.cv2.conv.weight",
            "_backbone._modules_list.4.m.8.cv1.bn.bias": "_backbone._modules_list.4.bottlenecks.8.cv1.bn.bias",
            "_backbone._modules_list.4.m.8.cv1.bn.num_batches_tracked": "_backbone._modules_list.4.bottlenecks.8.cv1.bn.num_batches_tracked",
            "_backbone._modules_list.4.m.8.cv1.bn.running_mean": "_backbone._modules_list.4.bottlenecks.8.cv1.bn.running_mean",
            "_backbone._modules_list.4.m.8.cv1.bn.running_var": "_backbone._modules_list.4.bottlenecks.8.cv1.bn.running_var",
            "_backbone._modules_list.4.m.8.cv1.bn.weight": "_backbone._modules_list.4.bottlenecks.8.cv1.bn.weight",
            "_backbone._modules_list.4.m.8.cv1.conv.weight": "_backbone._modules_list.4.bottlenecks.8.cv1.conv.weight",
            "_backbone._modules_list.4.m.8.cv2.bn.bias": "_backbone._modules_list.4.bottlenecks.8.cv2.bn.bias",
            "_backbone._modules_list.4.m.8.cv2.bn.num_batches_tracked": "_backbone._modules_list.4.bottlenecks.8.cv2.bn.num_batches_tracked",
            "_backbone._modules_list.4.m.8.cv2.bn.running_mean": "_backbone._modules_list.4.bottlenecks.8.cv2.bn.running_mean",
            "_backbone._modules_list.4.m.8.cv2.bn.running_var": "_backbone._modules_list.4.bottlenecks.8.cv2.bn.running_var",
            "_backbone._modules_list.4.m.8.cv2.bn.weight": "_backbone._modules_list.4.bottlenecks.8.cv2.bn.weight",
            "_backbone._modules_list.4.m.8.cv2.conv.weight": "_backbone._modules_list.4.bottlenecks.8.cv2.conv.weight",
            "_backbone._modules_list.5.bn.bias": "_backbone._modules_list.5.bn.bias",
            "_backbone._modules_list.5.bn.num_batches_tracked": "_backbone._modules_list.5.bn.num_batches_tracked",
            "_backbone._modules_list.5.bn.running_mean": "_backbone._modules_list.5.bn.running_mean",
            "_backbone._modules_list.5.bn.running_var": "_backbone._modules_list.5.bn.running_var",
            "_backbone._modules_list.5.bn.weight": "_backbone._modules_list.5.bn.weight",
            "_backbone._modules_list.5.conv.bn.bias": "_backbone._modules_list.5.conv.bn.bias",
            "_backbone._modules_list.5.conv.bn.num_batches_tracked": "_backbone._modules_list.5.conv.bn.num_batches_tracked",
            "_backbone._modules_list.5.conv.bn.running_mean": "_backbone._modules_list.5.conv.bn.running_mean",
            "_backbone._modules_list.5.conv.bn.running_var": "_backbone._modules_list.5.conv.bn.running_var",
            "_backbone._modules_list.5.conv.bn.weight": "_backbone._modules_list.5.conv.bn.weight",
            "_backbone._modules_list.5.conv.conv.weight": "_backbone._modules_list.5.conv.conv.weight",
            "_backbone._modules_list.5.conv.weight": "_backbone._modules_list.5.conv.weight",
            "_backbone._modules_list.5.dconv.bn.bias": "_backbone._modules_list.5.dconv.bn.bias",
            "_backbone._modules_list.5.dconv.bn.num_batches_tracked": "_backbone._modules_list.5.dconv.bn.num_batches_tracked",
            "_backbone._modules_list.5.dconv.bn.running_mean": "_backbone._modules_list.5.dconv.bn.running_mean",
            "_backbone._modules_list.5.dconv.bn.running_var": "_backbone._modules_list.5.dconv.bn.running_var",
            "_backbone._modules_list.5.dconv.bn.weight": "_backbone._modules_list.5.dconv.bn.weight",
            "_backbone._modules_list.5.dconv.conv.weight": "_backbone._modules_list.5.dconv.conv.weight",
            "_backbone._modules_list.6.cv1.bn.bias": "_backbone._modules_list.6.conv1.bn.bias",
            "_backbone._modules_list.6.cv1.bn.num_batches_tracked": "_backbone._modules_list.6.conv1.bn.num_batches_tracked",
            "_backbone._modules_list.6.cv1.bn.running_mean": "_backbone._modules_list.6.conv1.bn.running_mean",
            "_backbone._modules_list.6.cv1.bn.running_var": "_backbone._modules_list.6.conv1.bn.running_var",
            "_backbone._modules_list.6.cv1.bn.weight": "_backbone._modules_list.6.conv1.bn.weight",
            "_backbone._modules_list.6.cv1.conv.weight": "_backbone._modules_list.6.conv1.conv.weight",
            "_backbone._modules_list.6.cv2.bn.bias": "_backbone._modules_list.6.conv2.bn.bias",
            "_backbone._modules_list.6.cv2.bn.num_batches_tracked": "_backbone._modules_list.6.conv2.bn.num_batches_tracked",
            "_backbone._modules_list.6.cv2.bn.running_mean": "_backbone._modules_list.6.conv2.bn.running_mean",
            "_backbone._modules_list.6.cv2.bn.running_var": "_backbone._modules_list.6.conv2.bn.running_var",
            "_backbone._modules_list.6.cv2.bn.weight": "_backbone._modules_list.6.conv2.bn.weight",
            "_backbone._modules_list.6.cv2.conv.weight": "_backbone._modules_list.6.conv2.conv.weight",
            "_backbone._modules_list.6.cv3.bn.bias": "_backbone._modules_list.6.conv3.bn.bias",
            "_backbone._modules_list.6.cv3.bn.num_batches_tracked": "_backbone._modules_list.6.conv3.bn.num_batches_tracked",
            "_backbone._modules_list.6.cv3.bn.running_mean": "_backbone._modules_list.6.conv3.bn.running_mean",
            "_backbone._modules_list.6.cv3.bn.running_var": "_backbone._modules_list.6.conv3.bn.running_var",
            "_backbone._modules_list.6.cv3.bn.weight": "_backbone._modules_list.6.conv3.bn.weight",
            "_backbone._modules_list.6.cv3.conv.weight": "_backbone._modules_list.6.conv3.conv.weight",
            "_backbone._modules_list.6.m.0.cv1.bn.bias": "_backbone._modules_list.6.bottlenecks.0.cv1.bn.bias",
            "_backbone._modules_list.6.m.0.cv1.bn.num_batches_tracked": "_backbone._modules_list.6.bottlenecks.0.cv1.bn.num_batches_tracked",
            "_backbone._modules_list.6.m.0.cv1.bn.running_mean": "_backbone._modules_list.6.bottlenecks.0.cv1.bn.running_mean",
            "_backbone._modules_list.6.m.0.cv1.bn.running_var": "_backbone._modules_list.6.bottlenecks.0.cv1.bn.running_var",
            "_backbone._modules_list.6.m.0.cv1.bn.weight": "_backbone._modules_list.6.bottlenecks.0.cv1.bn.weight",
            "_backbone._modules_list.6.m.0.cv1.conv.weight": "_backbone._modules_list.6.bottlenecks.0.cv1.conv.weight",
            "_backbone._modules_list.6.m.0.cv2.bn.bias": "_backbone._modules_list.6.bottlenecks.0.cv2.bn.bias",
            "_backbone._modules_list.6.m.0.cv2.bn.num_batches_tracked": "_backbone._modules_list.6.bottlenecks.0.cv2.bn.num_batches_tracked",
            "_backbone._modules_list.6.m.0.cv2.bn.running_mean": "_backbone._modules_list.6.bottlenecks.0.cv2.bn.running_mean",
            "_backbone._modules_list.6.m.0.cv2.bn.running_var": "_backbone._modules_list.6.bottlenecks.0.cv2.bn.running_var",
            "_backbone._modules_list.6.m.0.cv2.bn.weight": "_backbone._modules_list.6.bottlenecks.0.cv2.bn.weight",
            "_backbone._modules_list.6.m.0.cv2.conv.bn.bias": "_backbone._modules_list.6.bottlenecks.0.cv2.conv.bn.bias",
            "_backbone._modules_list.6.m.0.cv2.conv.bn.num_batches_tracked": "_backbone._modules_list.6.bottlenecks.0.cv2.conv.bn.num_batches_tracked",
            "_backbone._modules_list.6.m.0.cv2.conv.bn.running_mean": "_backbone._modules_list.6.bottlenecks.0.cv2.conv.bn.running_mean",
            "_backbone._modules_list.6.m.0.cv2.conv.bn.running_var": "_backbone._modules_list.6.bottlenecks.0.cv2.conv.bn.running_var",
            "_backbone._modules_list.6.m.0.cv2.conv.bn.weight": "_backbone._modules_list.6.bottlenecks.0.cv2.conv.bn.weight",
            "_backbone._modules_list.6.m.0.cv2.conv.conv.weight": "_backbone._modules_list.6.bottlenecks.0.cv2.conv.conv.weight",
            "_backbone._modules_list.6.m.0.cv2.conv.weight": "_backbone._modules_list.6.bottlenecks.0.cv2.conv.weight",
            "_backbone._modules_list.6.m.0.cv2.dconv.bn.bias": "_backbone._modules_list.6.bottlenecks.0.cv2.dconv.bn.bias",
            "_backbone._modules_list.6.m.0.cv2.dconv.bn.num_batches_tracked": "_backbone._modules_list.6.bottlenecks.0.cv2.dconv.bn.num_batches_tracked",
            "_backbone._modules_list.6.m.0.cv2.dconv.bn.running_mean": "_backbone._modules_list.6.bottlenecks.0.cv2.dconv.bn.running_mean",
            "_backbone._modules_list.6.m.0.cv2.dconv.bn.running_var": "_backbone._modules_list.6.bottlenecks.0.cv2.dconv.bn.running_var",
            "_backbone._modules_list.6.m.0.cv2.dconv.bn.weight": "_backbone._modules_list.6.bottlenecks.0.cv2.dconv.bn.weight",
            "_backbone._modules_list.6.m.0.cv2.dconv.conv.weight": "_backbone._modules_list.6.bottlenecks.0.cv2.dconv.conv.weight",
            "_backbone._modules_list.6.m.1.cv1.bn.bias": "_backbone._modules_list.6.bottlenecks.1.cv1.bn.bias",
            "_backbone._modules_list.6.m.1.cv1.bn.num_batches_tracked": "_backbone._modules_list.6.bottlenecks.1.cv1.bn.num_batches_tracked",
            "_backbone._modules_list.6.m.1.cv1.bn.running_mean": "_backbone._modules_list.6.bottlenecks.1.cv1.bn.running_mean",
            "_backbone._modules_list.6.m.1.cv1.bn.running_var": "_backbone._modules_list.6.bottlenecks.1.cv1.bn.running_var",
            "_backbone._modules_list.6.m.1.cv1.bn.weight": "_backbone._modules_list.6.bottlenecks.1.cv1.bn.weight",
            "_backbone._modules_list.6.m.1.cv1.conv.weight": "_backbone._modules_list.6.bottlenecks.1.cv1.conv.weight",
            "_backbone._modules_list.6.m.1.cv2.bn.bias": "_backbone._modules_list.6.bottlenecks.1.cv2.bn.bias",
            "_backbone._modules_list.6.m.1.cv2.bn.num_batches_tracked": "_backbone._modules_list.6.bottlenecks.1.cv2.bn.num_batches_tracked",
            "_backbone._modules_list.6.m.1.cv2.bn.running_mean": "_backbone._modules_list.6.bottlenecks.1.cv2.bn.running_mean",
            "_backbone._modules_list.6.m.1.cv2.bn.running_var": "_backbone._modules_list.6.bottlenecks.1.cv2.bn.running_var",
            "_backbone._modules_list.6.m.1.cv2.bn.weight": "_backbone._modules_list.6.bottlenecks.1.cv2.bn.weight",
            "_backbone._modules_list.6.m.1.cv2.conv.bn.bias": "_backbone._modules_list.6.bottlenecks.1.cv2.conv.bn.bias",
            "_backbone._modules_list.6.m.1.cv2.conv.bn.num_batches_tracked": "_backbone._modules_list.6.bottlenecks.1.cv2.conv.bn.num_batches_tracked",
            "_backbone._modules_list.6.m.1.cv2.conv.bn.running_mean": "_backbone._modules_list.6.bottlenecks.1.cv2.conv.bn.running_mean",
            "_backbone._modules_list.6.m.1.cv2.conv.bn.running_var": "_backbone._modules_list.6.bottlenecks.1.cv2.conv.bn.running_var",
            "_backbone._modules_list.6.m.1.cv2.conv.bn.weight": "_backbone._modules_list.6.bottlenecks.1.cv2.conv.bn.weight",
            "_backbone._modules_list.6.m.1.cv2.conv.conv.weight": "_backbone._modules_list.6.bottlenecks.1.cv2.conv.conv.weight",
            "_backbone._modules_list.6.m.1.cv2.conv.weight": "_backbone._modules_list.6.bottlenecks.1.cv2.conv.weight",
            "_backbone._modules_list.6.m.1.cv2.dconv.bn.bias": "_backbone._modules_list.6.bottlenecks.1.cv2.dconv.bn.bias",
            "_backbone._modules_list.6.m.1.cv2.dconv.bn.num_batches_tracked": "_backbone._modules_list.6.bottlenecks.1.cv2.dconv.bn.num_batches_tracked",
            "_backbone._modules_list.6.m.1.cv2.dconv.bn.running_mean": "_backbone._modules_list.6.bottlenecks.1.cv2.dconv.bn.running_mean",
            "_backbone._modules_list.6.m.1.cv2.dconv.bn.running_var": "_backbone._modules_list.6.bottlenecks.1.cv2.dconv.bn.running_var",
            "_backbone._modules_list.6.m.1.cv2.dconv.bn.weight": "_backbone._modules_list.6.bottlenecks.1.cv2.dconv.bn.weight",
            "_backbone._modules_list.6.m.1.cv2.dconv.conv.weight": "_backbone._modules_list.6.bottlenecks.1.cv2.dconv.conv.weight",
            "_backbone._modules_list.6.m.2.cv1.bn.bias": "_backbone._modules_list.6.bottlenecks.2.cv1.bn.bias",
            "_backbone._modules_list.6.m.2.cv1.bn.num_batches_tracked": "_backbone._modules_list.6.bottlenecks.2.cv1.bn.num_batches_tracked",
            "_backbone._modules_list.6.m.2.cv1.bn.running_mean": "_backbone._modules_list.6.bottlenecks.2.cv1.bn.running_mean",
            "_backbone._modules_list.6.m.2.cv1.bn.running_var": "_backbone._modules_list.6.bottlenecks.2.cv1.bn.running_var",
            "_backbone._modules_list.6.m.2.cv1.bn.weight": "_backbone._modules_list.6.bottlenecks.2.cv1.bn.weight",
            "_backbone._modules_list.6.m.2.cv1.conv.weight": "_backbone._modules_list.6.bottlenecks.2.cv1.conv.weight",
            "_backbone._modules_list.6.m.2.cv2.bn.bias": "_backbone._modules_list.6.bottlenecks.2.cv2.bn.bias",
            "_backbone._modules_list.6.m.2.cv2.bn.num_batches_tracked": "_backbone._modules_list.6.bottlenecks.2.cv2.bn.num_batches_tracked",
            "_backbone._modules_list.6.m.2.cv2.bn.running_mean": "_backbone._modules_list.6.bottlenecks.2.cv2.bn.running_mean",
            "_backbone._modules_list.6.m.2.cv2.bn.running_var": "_backbone._modules_list.6.bottlenecks.2.cv2.bn.running_var",
            "_backbone._modules_list.6.m.2.cv2.bn.weight": "_backbone._modules_list.6.bottlenecks.2.cv2.bn.weight",
            "_backbone._modules_list.6.m.2.cv2.conv.bn.bias": "_backbone._modules_list.6.bottlenecks.2.cv2.conv.bn.bias",
            "_backbone._modules_list.6.m.2.cv2.conv.bn.num_batches_tracked": "_backbone._modules_list.6.bottlenecks.2.cv2.conv.bn.num_batches_tracked",
            "_backbone._modules_list.6.m.2.cv2.conv.bn.running_mean": "_backbone._modules_list.6.bottlenecks.2.cv2.conv.bn.running_mean",
            "_backbone._modules_list.6.m.2.cv2.conv.bn.running_var": "_backbone._modules_list.6.bottlenecks.2.cv2.conv.bn.running_var",
            "_backbone._modules_list.6.m.2.cv2.conv.bn.weight": "_backbone._modules_list.6.bottlenecks.2.cv2.conv.bn.weight",
            "_backbone._modules_list.6.m.2.cv2.conv.conv.weight": "_backbone._modules_list.6.bottlenecks.2.cv2.conv.conv.weight",
            "_backbone._modules_list.6.m.2.cv2.conv.weight": "_backbone._modules_list.6.bottlenecks.2.cv2.conv.weight",
            "_backbone._modules_list.6.m.2.cv2.dconv.bn.bias": "_backbone._modules_list.6.bottlenecks.2.cv2.dconv.bn.bias",
            "_backbone._modules_list.6.m.2.cv2.dconv.bn.num_batches_tracked": "_backbone._modules_list.6.bottlenecks.2.cv2.dconv.bn.num_batches_tracked",
            "_backbone._modules_list.6.m.2.cv2.dconv.bn.running_mean": "_backbone._modules_list.6.bottlenecks.2.cv2.dconv.bn.running_mean",
            "_backbone._modules_list.6.m.2.cv2.dconv.bn.running_var": "_backbone._modules_list.6.bottlenecks.2.cv2.dconv.bn.running_var",
            "_backbone._modules_list.6.m.2.cv2.dconv.bn.weight": "_backbone._modules_list.6.bottlenecks.2.cv2.dconv.bn.weight",
            "_backbone._modules_list.6.m.2.cv2.dconv.conv.weight": "_backbone._modules_list.6.bottlenecks.2.cv2.dconv.conv.weight",
            "_backbone._modules_list.6.m.3.cv1.bn.bias": "_backbone._modules_list.6.bottlenecks.3.cv1.bn.bias",
            "_backbone._modules_list.6.m.3.cv1.bn.num_batches_tracked": "_backbone._modules_list.6.bottlenecks.3.cv1.bn.num_batches_tracked",
            "_backbone._modules_list.6.m.3.cv1.bn.running_mean": "_backbone._modules_list.6.bottlenecks.3.cv1.bn.running_mean",
            "_backbone._modules_list.6.m.3.cv1.bn.running_var": "_backbone._modules_list.6.bottlenecks.3.cv1.bn.running_var",
            "_backbone._modules_list.6.m.3.cv1.bn.weight": "_backbone._modules_list.6.bottlenecks.3.cv1.bn.weight",
            "_backbone._modules_list.6.m.3.cv1.conv.weight": "_backbone._modules_list.6.bottlenecks.3.cv1.conv.weight",
            "_backbone._modules_list.6.m.3.cv2.bn.bias": "_backbone._modules_list.6.bottlenecks.3.cv2.bn.bias",
            "_backbone._modules_list.6.m.3.cv2.bn.num_batches_tracked": "_backbone._modules_list.6.bottlenecks.3.cv2.bn.num_batches_tracked",
            "_backbone._modules_list.6.m.3.cv2.bn.running_mean": "_backbone._modules_list.6.bottlenecks.3.cv2.bn.running_mean",
            "_backbone._modules_list.6.m.3.cv2.bn.running_var": "_backbone._modules_list.6.bottlenecks.3.cv2.bn.running_var",
            "_backbone._modules_list.6.m.3.cv2.bn.weight": "_backbone._modules_list.6.bottlenecks.3.cv2.bn.weight",
            "_backbone._modules_list.6.m.3.cv2.conv.weight": "_backbone._modules_list.6.bottlenecks.3.cv2.conv.weight",
            "_backbone._modules_list.6.m.4.cv1.bn.bias": "_backbone._modules_list.6.bottlenecks.4.cv1.bn.bias",
            "_backbone._modules_list.6.m.4.cv1.bn.num_batches_tracked": "_backbone._modules_list.6.bottlenecks.4.cv1.bn.num_batches_tracked",
            "_backbone._modules_list.6.m.4.cv1.bn.running_mean": "_backbone._modules_list.6.bottlenecks.4.cv1.bn.running_mean",
            "_backbone._modules_list.6.m.4.cv1.bn.running_var": "_backbone._modules_list.6.bottlenecks.4.cv1.bn.running_var",
            "_backbone._modules_list.6.m.4.cv1.bn.weight": "_backbone._modules_list.6.bottlenecks.4.cv1.bn.weight",
            "_backbone._modules_list.6.m.4.cv1.conv.weight": "_backbone._modules_list.6.bottlenecks.4.cv1.conv.weight",
            "_backbone._modules_list.6.m.4.cv2.bn.bias": "_backbone._modules_list.6.bottlenecks.4.cv2.bn.bias",
            "_backbone._modules_list.6.m.4.cv2.bn.num_batches_tracked": "_backbone._modules_list.6.bottlenecks.4.cv2.bn.num_batches_tracked",
            "_backbone._modules_list.6.m.4.cv2.bn.running_mean": "_backbone._modules_list.6.bottlenecks.4.cv2.bn.running_mean",
            "_backbone._modules_list.6.m.4.cv2.bn.running_var": "_backbone._modules_list.6.bottlenecks.4.cv2.bn.running_var",
            "_backbone._modules_list.6.m.4.cv2.bn.weight": "_backbone._modules_list.6.bottlenecks.4.cv2.bn.weight",
            "_backbone._modules_list.6.m.4.cv2.conv.weight": "_backbone._modules_list.6.bottlenecks.4.cv2.conv.weight",
            "_backbone._modules_list.6.m.5.cv1.bn.bias": "_backbone._modules_list.6.bottlenecks.5.cv1.bn.bias",
            "_backbone._modules_list.6.m.5.cv1.bn.num_batches_tracked": "_backbone._modules_list.6.bottlenecks.5.cv1.bn.num_batches_tracked",
            "_backbone._modules_list.6.m.5.cv1.bn.running_mean": "_backbone._modules_list.6.bottlenecks.5.cv1.bn.running_mean",
            "_backbone._modules_list.6.m.5.cv1.bn.running_var": "_backbone._modules_list.6.bottlenecks.5.cv1.bn.running_var",
            "_backbone._modules_list.6.m.5.cv1.bn.weight": "_backbone._modules_list.6.bottlenecks.5.cv1.bn.weight",
            "_backbone._modules_list.6.m.5.cv1.conv.weight": "_backbone._modules_list.6.bottlenecks.5.cv1.conv.weight",
            "_backbone._modules_list.6.m.5.cv2.bn.bias": "_backbone._modules_list.6.bottlenecks.5.cv2.bn.bias",
            "_backbone._modules_list.6.m.5.cv2.bn.num_batches_tracked": "_backbone._modules_list.6.bottlenecks.5.cv2.bn.num_batches_tracked",
            "_backbone._modules_list.6.m.5.cv2.bn.running_mean": "_backbone._modules_list.6.bottlenecks.5.cv2.bn.running_mean",
            "_backbone._modules_list.6.m.5.cv2.bn.running_var": "_backbone._modules_list.6.bottlenecks.5.cv2.bn.running_var",
            "_backbone._modules_list.6.m.5.cv2.bn.weight": "_backbone._modules_list.6.bottlenecks.5.cv2.bn.weight",
            "_backbone._modules_list.6.m.5.cv2.conv.weight": "_backbone._modules_list.6.bottlenecks.5.cv2.conv.weight",
            "_backbone._modules_list.6.m.6.cv1.bn.bias": "_backbone._modules_list.6.bottlenecks.6.cv1.bn.bias",
            "_backbone._modules_list.6.m.6.cv1.bn.num_batches_tracked": "_backbone._modules_list.6.bottlenecks.6.cv1.bn.num_batches_tracked",
            "_backbone._modules_list.6.m.6.cv1.bn.running_mean": "_backbone._modules_list.6.bottlenecks.6.cv1.bn.running_mean",
            "_backbone._modules_list.6.m.6.cv1.bn.running_var": "_backbone._modules_list.6.bottlenecks.6.cv1.bn.running_var",
            "_backbone._modules_list.6.m.6.cv1.bn.weight": "_backbone._modules_list.6.bottlenecks.6.cv1.bn.weight",
            "_backbone._modules_list.6.m.6.cv1.conv.weight": "_backbone._modules_list.6.bottlenecks.6.cv1.conv.weight",
            "_backbone._modules_list.6.m.6.cv2.bn.bias": "_backbone._modules_list.6.bottlenecks.6.cv2.bn.bias",
            "_backbone._modules_list.6.m.6.cv2.bn.num_batches_tracked": "_backbone._modules_list.6.bottlenecks.6.cv2.bn.num_batches_tracked",
            "_backbone._modules_list.6.m.6.cv2.bn.running_mean": "_backbone._modules_list.6.bottlenecks.6.cv2.bn.running_mean",
            "_backbone._modules_list.6.m.6.cv2.bn.running_var": "_backbone._modules_list.6.bottlenecks.6.cv2.bn.running_var",
            "_backbone._modules_list.6.m.6.cv2.bn.weight": "_backbone._modules_list.6.bottlenecks.6.cv2.bn.weight",
            "_backbone._modules_list.6.m.6.cv2.conv.weight": "_backbone._modules_list.6.bottlenecks.6.cv2.conv.weight",
            "_backbone._modules_list.6.m.7.cv1.bn.bias": "_backbone._modules_list.6.bottlenecks.7.cv1.bn.bias",
            "_backbone._modules_list.6.m.7.cv1.bn.num_batches_tracked": "_backbone._modules_list.6.bottlenecks.7.cv1.bn.num_batches_tracked",
            "_backbone._modules_list.6.m.7.cv1.bn.running_mean": "_backbone._modules_list.6.bottlenecks.7.cv1.bn.running_mean",
            "_backbone._modules_list.6.m.7.cv1.bn.running_var": "_backbone._modules_list.6.bottlenecks.7.cv1.bn.running_var",
            "_backbone._modules_list.6.m.7.cv1.bn.weight": "_backbone._modules_list.6.bottlenecks.7.cv1.bn.weight",
            "_backbone._modules_list.6.m.7.cv1.conv.weight": "_backbone._modules_list.6.bottlenecks.7.cv1.conv.weight",
            "_backbone._modules_list.6.m.7.cv2.bn.bias": "_backbone._modules_list.6.bottlenecks.7.cv2.bn.bias",
            "_backbone._modules_list.6.m.7.cv2.bn.num_batches_tracked": "_backbone._modules_list.6.bottlenecks.7.cv2.bn.num_batches_tracked",
            "_backbone._modules_list.6.m.7.cv2.bn.running_mean": "_backbone._modules_list.6.bottlenecks.7.cv2.bn.running_mean",
            "_backbone._modules_list.6.m.7.cv2.bn.running_var": "_backbone._modules_list.6.bottlenecks.7.cv2.bn.running_var",
            "_backbone._modules_list.6.m.7.cv2.bn.weight": "_backbone._modules_list.6.bottlenecks.7.cv2.bn.weight",
            "_backbone._modules_list.6.m.7.cv2.conv.weight": "_backbone._modules_list.6.bottlenecks.7.cv2.conv.weight",
            "_backbone._modules_list.6.m.8.cv1.bn.bias": "_backbone._modules_list.6.bottlenecks.8.cv1.bn.bias",
            "_backbone._modules_list.6.m.8.cv1.bn.num_batches_tracked": "_backbone._modules_list.6.bottlenecks.8.cv1.bn.num_batches_tracked",
            "_backbone._modules_list.6.m.8.cv1.bn.running_mean": "_backbone._modules_list.6.bottlenecks.8.cv1.bn.running_mean",
            "_backbone._modules_list.6.m.8.cv1.bn.running_var": "_backbone._modules_list.6.bottlenecks.8.cv1.bn.running_var",
            "_backbone._modules_list.6.m.8.cv1.bn.weight": "_backbone._modules_list.6.bottlenecks.8.cv1.bn.weight",
            "_backbone._modules_list.6.m.8.cv1.conv.weight": "_backbone._modules_list.6.bottlenecks.8.cv1.conv.weight",
            "_backbone._modules_list.6.m.8.cv2.bn.bias": "_backbone._modules_list.6.bottlenecks.8.cv2.bn.bias",
            "_backbone._modules_list.6.m.8.cv2.bn.num_batches_tracked": "_backbone._modules_list.6.bottlenecks.8.cv2.bn.num_batches_tracked",
            "_backbone._modules_list.6.m.8.cv2.bn.running_mean": "_backbone._modules_list.6.bottlenecks.8.cv2.bn.running_mean",
            "_backbone._modules_list.6.m.8.cv2.bn.running_var": "_backbone._modules_list.6.bottlenecks.8.cv2.bn.running_var",
            "_backbone._modules_list.6.m.8.cv2.bn.weight": "_backbone._modules_list.6.bottlenecks.8.cv2.bn.weight",
            "_backbone._modules_list.6.m.8.cv2.conv.weight": "_backbone._modules_list.6.bottlenecks.8.cv2.conv.weight",
            "_backbone._modules_list.7.bn.bias": "_backbone._modules_list.7.bn.bias",
            "_backbone._modules_list.7.bn.num_batches_tracked": "_backbone._modules_list.7.bn.num_batches_tracked",
            "_backbone._modules_list.7.bn.running_mean": "_backbone._modules_list.7.bn.running_mean",
            "_backbone._modules_list.7.bn.running_var": "_backbone._modules_list.7.bn.running_var",
            "_backbone._modules_list.7.bn.weight": "_backbone._modules_list.7.bn.weight",
            "_backbone._modules_list.7.conv.bn.bias": "_backbone._modules_list.7.conv.bn.bias",
            "_backbone._modules_list.7.conv.bn.num_batches_tracked": "_backbone._modules_list.7.conv.bn.num_batches_tracked",
            "_backbone._modules_list.7.conv.bn.running_mean": "_backbone._modules_list.7.conv.bn.running_mean",
            "_backbone._modules_list.7.conv.bn.running_var": "_backbone._modules_list.7.conv.bn.running_var",
            "_backbone._modules_list.7.conv.bn.weight": "_backbone._modules_list.7.conv.bn.weight",
            "_backbone._modules_list.7.conv.conv.weight": "_backbone._modules_list.7.conv.conv.weight",
            "_backbone._modules_list.7.conv.weight": "_backbone._modules_list.7.conv.weight",
            "_backbone._modules_list.7.dconv.bn.bias": "_backbone._modules_list.7.dconv.bn.bias",
            "_backbone._modules_list.7.dconv.bn.num_batches_tracked": "_backbone._modules_list.7.dconv.bn.num_batches_tracked",
            "_backbone._modules_list.7.dconv.bn.running_mean": "_backbone._modules_list.7.dconv.bn.running_mean",
            "_backbone._modules_list.7.dconv.bn.running_var": "_backbone._modules_list.7.dconv.bn.running_var",
            "_backbone._modules_list.7.dconv.bn.weight": "_backbone._modules_list.7.dconv.bn.weight",
            "_backbone._modules_list.7.dconv.conv.weight": "_backbone._modules_list.7.dconv.conv.weight",
            "_backbone._modules_list.8.cv1.bn.bias": "_backbone._modules_list.8.cv1.bn.bias",
            "_backbone._modules_list.8.cv1.bn.num_batches_tracked": "_backbone._modules_list.8.cv1.bn.num_batches_tracked",
            "_backbone._modules_list.8.cv1.bn.running_mean": "_backbone._modules_list.8.cv1.bn.running_mean",
            "_backbone._modules_list.8.cv1.bn.running_var": "_backbone._modules_list.8.cv1.bn.running_var",
            "_backbone._modules_list.8.cv1.bn.weight": "_backbone._modules_list.8.cv1.bn.weight",
            "_backbone._modules_list.8.cv1.conv.weight": "_backbone._modules_list.8.cv1.conv.weight",
            "_backbone._modules_list.8.cv2.bn.bias": "_backbone._modules_list.8.cv2.bn.bias",
            "_backbone._modules_list.8.cv2.bn.num_batches_tracked": "_backbone._modules_list.8.cv2.bn.num_batches_tracked",
            "_backbone._modules_list.8.cv2.bn.running_mean": "_backbone._modules_list.8.cv2.bn.running_mean",
            "_backbone._modules_list.8.cv2.bn.running_var": "_backbone._modules_list.8.cv2.bn.running_var",
            "_backbone._modules_list.8.cv2.bn.weight": "_backbone._modules_list.8.cv2.bn.weight",
            "_backbone._modules_list.8.cv2.conv.weight": "_backbone._modules_list.8.cv2.conv.weight",
            "_backbone._modules_list.9.cv1.bn.bias": "_backbone._modules_list.9.conv1.bn.bias",
            "_backbone._modules_list.9.cv1.bn.num_batches_tracked": "_backbone._modules_list.9.conv1.bn.num_batches_tracked",
            "_backbone._modules_list.9.cv1.bn.running_mean": "_backbone._modules_list.9.conv1.bn.running_mean",
            "_backbone._modules_list.9.cv1.bn.running_var": "_backbone._modules_list.9.conv1.bn.running_var",
            "_backbone._modules_list.9.cv1.bn.weight": "_backbone._modules_list.9.conv1.bn.weight",
            "_backbone._modules_list.9.cv1.conv.weight": "_backbone._modules_list.9.conv1.conv.weight",
            "_backbone._modules_list.9.cv2.bn.bias": "_backbone._modules_list.9.conv2.bn.bias",
            "_backbone._modules_list.9.cv2.bn.num_batches_tracked": "_backbone._modules_list.9.conv2.bn.num_batches_tracked",
            "_backbone._modules_list.9.cv2.bn.running_mean": "_backbone._modules_list.9.conv2.bn.running_mean",
            "_backbone._modules_list.9.cv2.bn.running_var": "_backbone._modules_list.9.conv2.bn.running_var",
            "_backbone._modules_list.9.cv2.bn.weight": "_backbone._modules_list.9.conv2.bn.weight",
            "_backbone._modules_list.9.cv2.conv.weight": "_backbone._modules_list.9.conv2.conv.weight",
            "_backbone._modules_list.9.cv3.bn.bias": "_backbone._modules_list.9.conv3.bn.bias",
            "_backbone._modules_list.9.cv3.bn.num_batches_tracked": "_backbone._modules_list.9.conv3.bn.num_batches_tracked",
            "_backbone._modules_list.9.cv3.bn.running_mean": "_backbone._modules_list.9.conv3.bn.running_mean",
            "_backbone._modules_list.9.cv3.bn.running_var": "_backbone._modules_list.9.conv3.bn.running_var",
            "_backbone._modules_list.9.cv3.bn.weight": "_backbone._modules_list.9.conv3.bn.weight",
            "_backbone._modules_list.9.cv3.conv.weight": "_backbone._modules_list.9.conv3.conv.weight",
            "_backbone._modules_list.9.m.0.cv1.bn.bias": "_backbone._modules_list.9.bottlenecks.0.cv1.bn.bias",
            "_backbone._modules_list.9.m.0.cv1.bn.num_batches_tracked": "_backbone._modules_list.9.bottlenecks.0.cv1.bn.num_batches_tracked",
            "_backbone._modules_list.9.m.0.cv1.bn.running_mean": "_backbone._modules_list.9.bottlenecks.0.cv1.bn.running_mean",
            "_backbone._modules_list.9.m.0.cv1.bn.running_var": "_backbone._modules_list.9.bottlenecks.0.cv1.bn.running_var",
            "_backbone._modules_list.9.m.0.cv1.bn.weight": "_backbone._modules_list.9.bottlenecks.0.cv1.bn.weight",
            "_backbone._modules_list.9.m.0.cv1.conv.weight": "_backbone._modules_list.9.bottlenecks.0.cv1.conv.weight",
            "_backbone._modules_list.9.m.0.cv2.bn.bias": "_backbone._modules_list.9.bottlenecks.0.cv2.bn.bias",
            "_backbone._modules_list.9.m.0.cv2.bn.num_batches_tracked": "_backbone._modules_list.9.bottlenecks.0.cv2.bn.num_batches_tracked",
            "_backbone._modules_list.9.m.0.cv2.bn.running_mean": "_backbone._modules_list.9.bottlenecks.0.cv2.bn.running_mean",
            "_backbone._modules_list.9.m.0.cv2.bn.running_var": "_backbone._modules_list.9.bottlenecks.0.cv2.bn.running_var",
            "_backbone._modules_list.9.m.0.cv2.bn.weight": "_backbone._modules_list.9.bottlenecks.0.cv2.bn.weight",
            "_backbone._modules_list.9.m.0.cv2.conv.bn.bias": "_backbone._modules_list.9.bottlenecks.0.cv2.conv.bn.bias",
            "_backbone._modules_list.9.m.0.cv2.conv.bn.num_batches_tracked": "_backbone._modules_list.9.bottlenecks.0.cv2.conv.bn.num_batches_tracked",
            "_backbone._modules_list.9.m.0.cv2.conv.bn.running_mean": "_backbone._modules_list.9.bottlenecks.0.cv2.conv.bn.running_mean",
            "_backbone._modules_list.9.m.0.cv2.conv.bn.running_var": "_backbone._modules_list.9.bottlenecks.0.cv2.conv.bn.running_var",
            "_backbone._modules_list.9.m.0.cv2.conv.bn.weight": "_backbone._modules_list.9.bottlenecks.0.cv2.conv.bn.weight",
            "_backbone._modules_list.9.m.0.cv2.conv.conv.weight": "_backbone._modules_list.9.bottlenecks.0.cv2.conv.conv.weight",
            "_backbone._modules_list.9.m.0.cv2.conv.weight": "_backbone._modules_list.9.bottlenecks.0.cv2.conv.weight",
            "_backbone._modules_list.9.m.0.cv2.dconv.bn.bias": "_backbone._modules_list.9.bottlenecks.0.cv2.dconv.bn.bias",
            "_backbone._modules_list.9.m.0.cv2.dconv.bn.num_batches_tracked": "_backbone._modules_list.9.bottlenecks.0.cv2.dconv.bn.num_batches_tracked",
            "_backbone._modules_list.9.m.0.cv2.dconv.bn.running_mean": "_backbone._modules_list.9.bottlenecks.0.cv2.dconv.bn.running_mean",
            "_backbone._modules_list.9.m.0.cv2.dconv.bn.running_var": "_backbone._modules_list.9.bottlenecks.0.cv2.dconv.bn.running_var",
            "_backbone._modules_list.9.m.0.cv2.dconv.bn.weight": "_backbone._modules_list.9.bottlenecks.0.cv2.dconv.bn.weight",
            "_backbone._modules_list.9.m.0.cv2.dconv.conv.weight": "_backbone._modules_list.9.bottlenecks.0.cv2.dconv.conv.weight",
            "_backbone._modules_list.9.m.1.cv1.bn.bias": "_backbone._modules_list.9.bottlenecks.1.cv1.bn.bias",
            "_backbone._modules_list.9.m.1.cv1.bn.num_batches_tracked": "_backbone._modules_list.9.bottlenecks.1.cv1.bn.num_batches_tracked",
            "_backbone._modules_list.9.m.1.cv1.bn.running_mean": "_backbone._modules_list.9.bottlenecks.1.cv1.bn.running_mean",
            "_backbone._modules_list.9.m.1.cv1.bn.running_var": "_backbone._modules_list.9.bottlenecks.1.cv1.bn.running_var",
            "_backbone._modules_list.9.m.1.cv1.bn.weight": "_backbone._modules_list.9.bottlenecks.1.cv1.bn.weight",
            "_backbone._modules_list.9.m.1.cv1.conv.weight": "_backbone._modules_list.9.bottlenecks.1.cv1.conv.weight",
            "_backbone._modules_list.9.m.1.cv2.bn.bias": "_backbone._modules_list.9.bottlenecks.1.cv2.bn.bias",
            "_backbone._modules_list.9.m.1.cv2.bn.num_batches_tracked": "_backbone._modules_list.9.bottlenecks.1.cv2.bn.num_batches_tracked",
            "_backbone._modules_list.9.m.1.cv2.bn.running_mean": "_backbone._modules_list.9.bottlenecks.1.cv2.bn.running_mean",
            "_backbone._modules_list.9.m.1.cv2.bn.running_var": "_backbone._modules_list.9.bottlenecks.1.cv2.bn.running_var",
            "_backbone._modules_list.9.m.1.cv2.bn.weight": "_backbone._modules_list.9.bottlenecks.1.cv2.bn.weight",
            "_backbone._modules_list.9.m.1.cv2.conv.weight": "_backbone._modules_list.9.bottlenecks.1.cv2.conv.weight",
            "_backbone._modules_list.9.m.2.cv1.bn.bias": "_backbone._modules_list.9.bottlenecks.2.cv1.bn.bias",
            "_backbone._modules_list.9.m.2.cv1.bn.num_batches_tracked": "_backbone._modules_list.9.bottlenecks.2.cv1.bn.num_batches_tracked",
            "_backbone._modules_list.9.m.2.cv1.bn.running_mean": "_backbone._modules_list.9.bottlenecks.2.cv1.bn.running_mean",
            "_backbone._modules_list.9.m.2.cv1.bn.running_var": "_backbone._modules_list.9.bottlenecks.2.cv1.bn.running_var",
            "_backbone._modules_list.9.m.2.cv1.bn.weight": "_backbone._modules_list.9.bottlenecks.2.cv1.bn.weight",
            "_backbone._modules_list.9.m.2.cv1.conv.weight": "_backbone._modules_list.9.bottlenecks.2.cv1.conv.weight",
            "_backbone._modules_list.9.m.2.cv2.bn.bias": "_backbone._modules_list.9.bottlenecks.2.cv2.bn.bias",
            "_backbone._modules_list.9.m.2.cv2.bn.num_batches_tracked": "_backbone._modules_list.9.bottlenecks.2.cv2.bn.num_batches_tracked",
            "_backbone._modules_list.9.m.2.cv2.bn.running_mean": "_backbone._modules_list.9.bottlenecks.2.cv2.bn.running_mean",
            "_backbone._modules_list.9.m.2.cv2.bn.running_var": "_backbone._modules_list.9.bottlenecks.2.cv2.bn.running_var",
            "_backbone._modules_list.9.m.2.cv2.bn.weight": "_backbone._modules_list.9.bottlenecks.2.cv2.bn.weight",
            "_backbone._modules_list.9.m.2.cv2.conv.weight": "_backbone._modules_list.9.bottlenecks.2.cv2.conv.weight",
            "_head._modules_list.0.bn.bias": "_head._modules_list.0.bn.bias",
            "_head._modules_list.0.bn.num_batches_tracked": "_head._modules_list.0.bn.num_batches_tracked",
            "_head._modules_list.0.bn.running_mean": "_head._modules_list.0.bn.running_mean",
            "_head._modules_list.0.bn.running_var": "_head._modules_list.0.bn.running_var",
            "_head._modules_list.0.bn.weight": "_head._modules_list.0.bn.weight",
            "_head._modules_list.0.conv.weight": "_head._modules_list.0.conv.weight",
            "_head._modules_list.10.cv1.bn.bias": "_head._modules_list.10.conv1.bn.bias",
            "_head._modules_list.10.cv1.bn.num_batches_tracked": "_head._modules_list.10.conv1.bn.num_batches_tracked",
            "_head._modules_list.10.cv1.bn.running_mean": "_head._modules_list.10.conv1.bn.running_mean",
            "_head._modules_list.10.cv1.bn.running_var": "_head._modules_list.10.conv1.bn.running_var",
            "_head._modules_list.10.cv1.bn.weight": "_head._modules_list.10.conv1.bn.weight",
            "_head._modules_list.10.cv1.conv.weight": "_head._modules_list.10.conv1.conv.weight",
            "_head._modules_list.10.cv2.bn.bias": "_head._modules_list.10.conv2.bn.bias",
            "_head._modules_list.10.cv2.bn.num_batches_tracked": "_head._modules_list.10.conv2.bn.num_batches_tracked",
            "_head._modules_list.10.cv2.bn.running_mean": "_head._modules_list.10.conv2.bn.running_mean",
            "_head._modules_list.10.cv2.bn.running_var": "_head._modules_list.10.conv2.bn.running_var",
            "_head._modules_list.10.cv2.bn.weight": "_head._modules_list.10.conv2.bn.weight",
            "_head._modules_list.10.cv2.conv.weight": "_head._modules_list.10.conv2.conv.weight",
            "_head._modules_list.10.cv3.bn.bias": "_head._modules_list.10.conv3.bn.bias",
            "_head._modules_list.10.cv3.bn.num_batches_tracked": "_head._modules_list.10.conv3.bn.num_batches_tracked",
            "_head._modules_list.10.cv3.bn.running_mean": "_head._modules_list.10.conv3.bn.running_mean",
            "_head._modules_list.10.cv3.bn.running_var": "_head._modules_list.10.conv3.bn.running_var",
            "_head._modules_list.10.cv3.bn.weight": "_head._modules_list.10.conv3.bn.weight",
            "_head._modules_list.10.cv3.conv.weight": "_head._modules_list.10.conv3.conv.weight",
            "_head._modules_list.10.m.0.cv1.bn.bias": "_head._modules_list.10.bottlenecks.0.cv1.bn.bias",
            "_head._modules_list.10.m.0.cv1.bn.num_batches_tracked": "_head._modules_list.10.bottlenecks.0.cv1.bn.num_batches_tracked",
            "_head._modules_list.10.m.0.cv1.bn.running_mean": "_head._modules_list.10.bottlenecks.0.cv1.bn.running_mean",
            "_head._modules_list.10.m.0.cv1.bn.running_var": "_head._modules_list.10.bottlenecks.0.cv1.bn.running_var",
            "_head._modules_list.10.m.0.cv1.bn.weight": "_head._modules_list.10.bottlenecks.0.cv1.bn.weight",
            "_head._modules_list.10.m.0.cv1.conv.weight": "_head._modules_list.10.bottlenecks.0.cv1.conv.weight",
            "_head._modules_list.10.m.0.cv2.bn.bias": "_head._modules_list.10.bottlenecks.0.cv2.bn.bias",
            "_head._modules_list.10.m.0.cv2.bn.num_batches_tracked": "_head._modules_list.10.bottlenecks.0.cv2.bn.num_batches_tracked",
            "_head._modules_list.10.m.0.cv2.bn.running_mean": "_head._modules_list.10.bottlenecks.0.cv2.bn.running_mean",
            "_head._modules_list.10.m.0.cv2.bn.running_var": "_head._modules_list.10.bottlenecks.0.cv2.bn.running_var",
            "_head._modules_list.10.m.0.cv2.bn.weight": "_head._modules_list.10.bottlenecks.0.cv2.bn.weight",
            "_head._modules_list.10.m.0.cv2.conv.bn.bias": "_head._modules_list.10.bottlenecks.0.cv2.conv.bn.bias",
            "_head._modules_list.10.m.0.cv2.conv.bn.num_batches_tracked": "_head._modules_list.10.bottlenecks.0.cv2.conv.bn.num_batches_tracked",
            "_head._modules_list.10.m.0.cv2.conv.bn.running_mean": "_head._modules_list.10.bottlenecks.0.cv2.conv.bn.running_mean",
            "_head._modules_list.10.m.0.cv2.conv.bn.running_var": "_head._modules_list.10.bottlenecks.0.cv2.conv.bn.running_var",
            "_head._modules_list.10.m.0.cv2.conv.bn.weight": "_head._modules_list.10.bottlenecks.0.cv2.conv.bn.weight",
            "_head._modules_list.10.m.0.cv2.conv.conv.weight": "_head._modules_list.10.bottlenecks.0.cv2.conv.conv.weight",
            "_head._modules_list.10.m.0.cv2.conv.weight": "_head._modules_list.10.bottlenecks.0.cv2.conv.weight",
            "_head._modules_list.10.m.0.cv2.dconv.bn.bias": "_head._modules_list.10.bottlenecks.0.cv2.dconv.bn.bias",
            "_head._modules_list.10.m.0.cv2.dconv.bn.num_batches_tracked": "_head._modules_list.10.bottlenecks.0.cv2.dconv.bn.num_batches_tracked",
            "_head._modules_list.10.m.0.cv2.dconv.bn.running_mean": "_head._modules_list.10.bottlenecks.0.cv2.dconv.bn.running_mean",
            "_head._modules_list.10.m.0.cv2.dconv.bn.running_var": "_head._modules_list.10.bottlenecks.0.cv2.dconv.bn.running_var",
            "_head._modules_list.10.m.0.cv2.dconv.bn.weight": "_head._modules_list.10.bottlenecks.0.cv2.dconv.bn.weight",
            "_head._modules_list.10.m.0.cv2.dconv.conv.weight": "_head._modules_list.10.bottlenecks.0.cv2.dconv.conv.weight",
            "_head._modules_list.10.m.1.cv1.bn.bias": "_head._modules_list.10.bottlenecks.1.cv1.bn.bias",
            "_head._modules_list.10.m.1.cv1.bn.num_batches_tracked": "_head._modules_list.10.bottlenecks.1.cv1.bn.num_batches_tracked",
            "_head._modules_list.10.m.1.cv1.bn.running_mean": "_head._modules_list.10.bottlenecks.1.cv1.bn.running_mean",
            "_head._modules_list.10.m.1.cv1.bn.running_var": "_head._modules_list.10.bottlenecks.1.cv1.bn.running_var",
            "_head._modules_list.10.m.1.cv1.bn.weight": "_head._modules_list.10.bottlenecks.1.cv1.bn.weight",
            "_head._modules_list.10.m.1.cv1.conv.weight": "_head._modules_list.10.bottlenecks.1.cv1.conv.weight",
            "_head._modules_list.10.m.1.cv2.bn.bias": "_head._modules_list.10.bottlenecks.1.cv2.bn.bias",
            "_head._modules_list.10.m.1.cv2.bn.num_batches_tracked": "_head._modules_list.10.bottlenecks.1.cv2.bn.num_batches_tracked",
            "_head._modules_list.10.m.1.cv2.bn.running_mean": "_head._modules_list.10.bottlenecks.1.cv2.bn.running_mean",
            "_head._modules_list.10.m.1.cv2.bn.running_var": "_head._modules_list.10.bottlenecks.1.cv2.bn.running_var",
            "_head._modules_list.10.m.1.cv2.bn.weight": "_head._modules_list.10.bottlenecks.1.cv2.bn.weight",
            "_head._modules_list.10.m.1.cv2.conv.weight": "_head._modules_list.10.bottlenecks.1.cv2.conv.weight",
            "_head._modules_list.10.m.2.cv1.bn.bias": "_head._modules_list.10.bottlenecks.2.cv1.bn.bias",
            "_head._modules_list.10.m.2.cv1.bn.num_batches_tracked": "_head._modules_list.10.bottlenecks.2.cv1.bn.num_batches_tracked",
            "_head._modules_list.10.m.2.cv1.bn.running_mean": "_head._modules_list.10.bottlenecks.2.cv1.bn.running_mean",
            "_head._modules_list.10.m.2.cv1.bn.running_var": "_head._modules_list.10.bottlenecks.2.cv1.bn.running_var",
            "_head._modules_list.10.m.2.cv1.bn.weight": "_head._modules_list.10.bottlenecks.2.cv1.bn.weight",
            "_head._modules_list.10.m.2.cv1.conv.weight": "_head._modules_list.10.bottlenecks.2.cv1.conv.weight",
            "_head._modules_list.10.m.2.cv2.bn.bias": "_head._modules_list.10.bottlenecks.2.cv2.bn.bias",
            "_head._modules_list.10.m.2.cv2.bn.num_batches_tracked": "_head._modules_list.10.bottlenecks.2.cv2.bn.num_batches_tracked",
            "_head._modules_list.10.m.2.cv2.bn.running_mean": "_head._modules_list.10.bottlenecks.2.cv2.bn.running_mean",
            "_head._modules_list.10.m.2.cv2.bn.running_var": "_head._modules_list.10.bottlenecks.2.cv2.bn.running_var",
            "_head._modules_list.10.m.2.cv2.bn.weight": "_head._modules_list.10.bottlenecks.2.cv2.bn.weight",
            "_head._modules_list.10.m.2.cv2.conv.weight": "_head._modules_list.10.bottlenecks.2.cv2.conv.weight",
            "_head._modules_list.11.bn.bias": "_head._modules_list.11.bn.bias",
            "_head._modules_list.11.bn.num_batches_tracked": "_head._modules_list.11.bn.num_batches_tracked",
            "_head._modules_list.11.bn.running_mean": "_head._modules_list.11.bn.running_mean",
            "_head._modules_list.11.bn.running_var": "_head._modules_list.11.bn.running_var",
            "_head._modules_list.11.bn.weight": "_head._modules_list.11.bn.weight",
            "_head._modules_list.11.conv.bn.bias": "_head._modules_list.11.conv.bn.bias",
            "_head._modules_list.11.conv.bn.num_batches_tracked": "_head._modules_list.11.conv.bn.num_batches_tracked",
            "_head._modules_list.11.conv.bn.running_mean": "_head._modules_list.11.conv.bn.running_mean",
            "_head._modules_list.11.conv.bn.running_var": "_head._modules_list.11.conv.bn.running_var",
            "_head._modules_list.11.conv.bn.weight": "_head._modules_list.11.conv.bn.weight",
            "_head._modules_list.11.conv.conv.weight": "_head._modules_list.11.conv.conv.weight",
            "_head._modules_list.11.conv.weight": "_head._modules_list.11.conv.weight",
            "_head._modules_list.11.dconv.bn.bias": "_head._modules_list.11.dconv.bn.bias",
            "_head._modules_list.11.dconv.bn.num_batches_tracked": "_head._modules_list.11.dconv.bn.num_batches_tracked",
            "_head._modules_list.11.dconv.bn.running_mean": "_head._modules_list.11.dconv.bn.running_mean",
            "_head._modules_list.11.dconv.bn.running_var": "_head._modules_list.11.dconv.bn.running_var",
            "_head._modules_list.11.dconv.bn.weight": "_head._modules_list.11.dconv.bn.weight",
            "_head._modules_list.11.dconv.conv.weight": "_head._modules_list.11.dconv.conv.weight",
            "_head._modules_list.13.cv1.bn.bias": "_head._modules_list.13.conv1.bn.bias",
            "_head._modules_list.13.cv1.bn.num_batches_tracked": "_head._modules_list.13.conv1.bn.num_batches_tracked",
            "_head._modules_list.13.cv1.bn.running_mean": "_head._modules_list.13.conv1.bn.running_mean",
            "_head._modules_list.13.cv1.bn.running_var": "_head._modules_list.13.conv1.bn.running_var",
            "_head._modules_list.13.cv1.bn.weight": "_head._modules_list.13.conv1.bn.weight",
            "_head._modules_list.13.cv1.conv.weight": "_head._modules_list.13.conv1.conv.weight",
            "_head._modules_list.13.cv2.bn.bias": "_head._modules_list.13.conv2.bn.bias",
            "_head._modules_list.13.cv2.bn.num_batches_tracked": "_head._modules_list.13.conv2.bn.num_batches_tracked",
            "_head._modules_list.13.cv2.bn.running_mean": "_head._modules_list.13.conv2.bn.running_mean",
            "_head._modules_list.13.cv2.bn.running_var": "_head._modules_list.13.conv2.bn.running_var",
            "_head._modules_list.13.cv2.bn.weight": "_head._modules_list.13.conv2.bn.weight",
            "_head._modules_list.13.cv2.conv.weight": "_head._modules_list.13.conv2.conv.weight",
            "_head._modules_list.13.cv3.bn.bias": "_head._modules_list.13.conv3.bn.bias",
            "_head._modules_list.13.cv3.bn.num_batches_tracked": "_head._modules_list.13.conv3.bn.num_batches_tracked",
            "_head._modules_list.13.cv3.bn.running_mean": "_head._modules_list.13.conv3.bn.running_mean",
            "_head._modules_list.13.cv3.bn.running_var": "_head._modules_list.13.conv3.bn.running_var",
            "_head._modules_list.13.cv3.bn.weight": "_head._modules_list.13.conv3.bn.weight",
            "_head._modules_list.13.cv3.conv.weight": "_head._modules_list.13.conv3.conv.weight",
            "_head._modules_list.13.m.0.cv1.bn.bias": "_head._modules_list.13.bottlenecks.0.cv1.bn.bias",
            "_head._modules_list.13.m.0.cv1.bn.num_batches_tracked": "_head._modules_list.13.bottlenecks.0.cv1.bn.num_batches_tracked",
            "_head._modules_list.13.m.0.cv1.bn.running_mean": "_head._modules_list.13.bottlenecks.0.cv1.bn.running_mean",
            "_head._modules_list.13.m.0.cv1.bn.running_var": "_head._modules_list.13.bottlenecks.0.cv1.bn.running_var",
            "_head._modules_list.13.m.0.cv1.bn.weight": "_head._modules_list.13.bottlenecks.0.cv1.bn.weight",
            "_head._modules_list.13.m.0.cv1.conv.weight": "_head._modules_list.13.bottlenecks.0.cv1.conv.weight",
            "_head._modules_list.13.m.0.cv2.bn.bias": "_head._modules_list.13.bottlenecks.0.cv2.bn.bias",
            "_head._modules_list.13.m.0.cv2.bn.num_batches_tracked": "_head._modules_list.13.bottlenecks.0.cv2.bn.num_batches_tracked",
            "_head._modules_list.13.m.0.cv2.bn.running_mean": "_head._modules_list.13.bottlenecks.0.cv2.bn.running_mean",
            "_head._modules_list.13.m.0.cv2.bn.running_var": "_head._modules_list.13.bottlenecks.0.cv2.bn.running_var",
            "_head._modules_list.13.m.0.cv2.bn.weight": "_head._modules_list.13.bottlenecks.0.cv2.bn.weight",
            "_head._modules_list.13.m.0.cv2.conv.bn.bias": "_head._modules_list.13.bottlenecks.0.cv2.conv.bn.bias",
            "_head._modules_list.13.m.0.cv2.conv.bn.num_batches_tracked": "_head._modules_list.13.bottlenecks.0.cv2.conv.bn.num_batches_tracked",
            "_head._modules_list.13.m.0.cv2.conv.bn.running_mean": "_head._modules_list.13.bottlenecks.0.cv2.conv.bn.running_mean",
            "_head._modules_list.13.m.0.cv2.conv.bn.running_var": "_head._modules_list.13.bottlenecks.0.cv2.conv.bn.running_var",
            "_head._modules_list.13.m.0.cv2.conv.bn.weight": "_head._modules_list.13.bottlenecks.0.cv2.conv.bn.weight",
            "_head._modules_list.13.m.0.cv2.conv.conv.weight": "_head._modules_list.13.bottlenecks.0.cv2.conv.conv.weight",
            "_head._modules_list.13.m.0.cv2.conv.weight": "_head._modules_list.13.bottlenecks.0.cv2.conv.weight",
            "_head._modules_list.13.m.0.cv2.dconv.bn.bias": "_head._modules_list.13.bottlenecks.0.cv2.dconv.bn.bias",
            "_head._modules_list.13.m.0.cv2.dconv.bn.num_batches_tracked": "_head._modules_list.13.bottlenecks.0.cv2.dconv.bn.num_batches_tracked",
            "_head._modules_list.13.m.0.cv2.dconv.bn.running_mean": "_head._modules_list.13.bottlenecks.0.cv2.dconv.bn.running_mean",
            "_head._modules_list.13.m.0.cv2.dconv.bn.running_var": "_head._modules_list.13.bottlenecks.0.cv2.dconv.bn.running_var",
            "_head._modules_list.13.m.0.cv2.dconv.bn.weight": "_head._modules_list.13.bottlenecks.0.cv2.dconv.bn.weight",
            "_head._modules_list.13.m.0.cv2.dconv.conv.weight": "_head._modules_list.13.bottlenecks.0.cv2.dconv.conv.weight",
            "_head._modules_list.13.m.1.cv1.bn.bias": "_head._modules_list.13.bottlenecks.1.cv1.bn.bias",
            "_head._modules_list.13.m.1.cv1.bn.num_batches_tracked": "_head._modules_list.13.bottlenecks.1.cv1.bn.num_batches_tracked",
            "_head._modules_list.13.m.1.cv1.bn.running_mean": "_head._modules_list.13.bottlenecks.1.cv1.bn.running_mean",
            "_head._modules_list.13.m.1.cv1.bn.running_var": "_head._modules_list.13.bottlenecks.1.cv1.bn.running_var",
            "_head._modules_list.13.m.1.cv1.bn.weight": "_head._modules_list.13.bottlenecks.1.cv1.bn.weight",
            "_head._modules_list.13.m.1.cv1.conv.weight": "_head._modules_list.13.bottlenecks.1.cv1.conv.weight",
            "_head._modules_list.13.m.1.cv2.bn.bias": "_head._modules_list.13.bottlenecks.1.cv2.bn.bias",
            "_head._modules_list.13.m.1.cv2.bn.num_batches_tracked": "_head._modules_list.13.bottlenecks.1.cv2.bn.num_batches_tracked",
            "_head._modules_list.13.m.1.cv2.bn.running_mean": "_head._modules_list.13.bottlenecks.1.cv2.bn.running_mean",
            "_head._modules_list.13.m.1.cv2.bn.running_var": "_head._modules_list.13.bottlenecks.1.cv2.bn.running_var",
            "_head._modules_list.13.m.1.cv2.bn.weight": "_head._modules_list.13.bottlenecks.1.cv2.bn.weight",
            "_head._modules_list.13.m.1.cv2.conv.weight": "_head._modules_list.13.bottlenecks.1.cv2.conv.weight",
            "_head._modules_list.13.m.2.cv1.bn.bias": "_head._modules_list.13.bottlenecks.2.cv1.bn.bias",
            "_head._modules_list.13.m.2.cv1.bn.num_batches_tracked": "_head._modules_list.13.bottlenecks.2.cv1.bn.num_batches_tracked",
            "_head._modules_list.13.m.2.cv1.bn.running_mean": "_head._modules_list.13.bottlenecks.2.cv1.bn.running_mean",
            "_head._modules_list.13.m.2.cv1.bn.running_var": "_head._modules_list.13.bottlenecks.2.cv1.bn.running_var",
            "_head._modules_list.13.m.2.cv1.bn.weight": "_head._modules_list.13.bottlenecks.2.cv1.bn.weight",
            "_head._modules_list.13.m.2.cv1.conv.weight": "_head._modules_list.13.bottlenecks.2.cv1.conv.weight",
            "_head._modules_list.13.m.2.cv2.bn.bias": "_head._modules_list.13.bottlenecks.2.cv2.bn.bias",
            "_head._modules_list.13.m.2.cv2.bn.num_batches_tracked": "_head._modules_list.13.bottlenecks.2.cv2.bn.num_batches_tracked",
            "_head._modules_list.13.m.2.cv2.bn.running_mean": "_head._modules_list.13.bottlenecks.2.cv2.bn.running_mean",
            "_head._modules_list.13.m.2.cv2.bn.running_var": "_head._modules_list.13.bottlenecks.2.cv2.bn.running_var",
            "_head._modules_list.13.m.2.cv2.bn.weight": "_head._modules_list.13.bottlenecks.2.cv2.bn.weight",
            "_head._modules_list.13.m.2.cv2.conv.weight": "_head._modules_list.13.bottlenecks.2.cv2.conv.weight",
            "_head._modules_list.14.cls_convs.0.0.bn.bias": "_head._modules_list.14.cls_convs.0.0.bn.bias",
            "_head._modules_list.14.cls_convs.0.0.bn.num_batches_tracked": "_head._modules_list.14.cls_convs.0.0.bn.num_batches_tracked",
            "_head._modules_list.14.cls_convs.0.0.bn.running_mean": "_head._modules_list.14.cls_convs.0.0.bn.running_mean",
            "_head._modules_list.14.cls_convs.0.0.bn.running_var": "_head._modules_list.14.cls_convs.0.0.bn.running_var",
            "_head._modules_list.14.cls_convs.0.0.bn.weight": "_head._modules_list.14.cls_convs.0.0.bn.weight",
            "_head._modules_list.14.cls_convs.0.0.conv.bn.bias": "_head._modules_list.14.cls_convs.0.0.conv.bn.bias",
            "_head._modules_list.14.cls_convs.0.0.conv.bn.num_batches_tracked": "_head._modules_list.14.cls_convs.0.0.conv.bn.num_batches_tracked",
            "_head._modules_list.14.cls_convs.0.0.conv.bn.running_mean": "_head._modules_list.14.cls_convs.0.0.conv.bn.running_mean",
            "_head._modules_list.14.cls_convs.0.0.conv.bn.running_var": "_head._modules_list.14.cls_convs.0.0.conv.bn.running_var",
            "_head._modules_list.14.cls_convs.0.0.conv.bn.weight": "_head._modules_list.14.cls_convs.0.0.conv.bn.weight",
            "_head._modules_list.14.cls_convs.0.0.conv.conv.weight": "_head._modules_list.14.cls_convs.0.0.conv.conv.weight",
            "_head._modules_list.14.cls_convs.0.0.conv.weight": "_head._modules_list.14.cls_convs.0.0.conv.weight",
            "_head._modules_list.14.cls_convs.0.0.dconv.bn.bias": "_head._modules_list.14.cls_convs.0.0.dconv.bn.bias",
            "_head._modules_list.14.cls_convs.0.0.dconv.bn.num_batches_tracked": "_head._modules_list.14.cls_convs.0.0.dconv.bn.num_batches_tracked",
            "_head._modules_list.14.cls_convs.0.0.dconv.bn.running_mean": "_head._modules_list.14.cls_convs.0.0.dconv.bn.running_mean",
            "_head._modules_list.14.cls_convs.0.0.dconv.bn.running_var": "_head._modules_list.14.cls_convs.0.0.dconv.bn.running_var",
            "_head._modules_list.14.cls_convs.0.0.dconv.bn.weight": "_head._modules_list.14.cls_convs.0.0.dconv.bn.weight",
            "_head._modules_list.14.cls_convs.0.0.dconv.conv.weight": "_head._modules_list.14.cls_convs.0.0.dconv.conv.weight",
            "_head._modules_list.14.cls_convs.0.1.bn.bias": "_head._modules_list.14.cls_convs.0.1.bn.bias",
            "_head._modules_list.14.cls_convs.0.1.bn.num_batches_tracked": "_head._modules_list.14.cls_convs.0.1.bn.num_batches_tracked",
            "_head._modules_list.14.cls_convs.0.1.bn.running_mean": "_head._modules_list.14.cls_convs.0.1.bn.running_mean",
            "_head._modules_list.14.cls_convs.0.1.bn.running_var": "_head._modules_list.14.cls_convs.0.1.bn.running_var",
            "_head._modules_list.14.cls_convs.0.1.bn.weight": "_head._modules_list.14.cls_convs.0.1.bn.weight",
            "_head._modules_list.14.cls_convs.0.1.conv.bn.bias": "_head._modules_list.14.cls_convs.0.1.conv.bn.bias",
            "_head._modules_list.14.cls_convs.0.1.conv.bn.num_batches_tracked": "_head._modules_list.14.cls_convs.0.1.conv.bn.num_batches_tracked",
            "_head._modules_list.14.cls_convs.0.1.conv.bn.running_mean": "_head._modules_list.14.cls_convs.0.1.conv.bn.running_mean",
            "_head._modules_list.14.cls_convs.0.1.conv.bn.running_var": "_head._modules_list.14.cls_convs.0.1.conv.bn.running_var",
            "_head._modules_list.14.cls_convs.0.1.conv.bn.weight": "_head._modules_list.14.cls_convs.0.1.conv.bn.weight",
            "_head._modules_list.14.cls_convs.0.1.conv.conv.weight": "_head._modules_list.14.cls_convs.0.1.conv.conv.weight",
            "_head._modules_list.14.cls_convs.0.1.conv.weight": "_head._modules_list.14.cls_convs.0.1.conv.weight",
            "_head._modules_list.14.cls_convs.0.1.dconv.bn.bias": "_head._modules_list.14.cls_convs.0.1.dconv.bn.bias",
            "_head._modules_list.14.cls_convs.0.1.dconv.bn.num_batches_tracked": "_head._modules_list.14.cls_convs.0.1.dconv.bn.num_batches_tracked",
            "_head._modules_list.14.cls_convs.0.1.dconv.bn.running_mean": "_head._modules_list.14.cls_convs.0.1.dconv.bn.running_mean",
            "_head._modules_list.14.cls_convs.0.1.dconv.bn.running_var": "_head._modules_list.14.cls_convs.0.1.dconv.bn.running_var",
            "_head._modules_list.14.cls_convs.0.1.dconv.bn.weight": "_head._modules_list.14.cls_convs.0.1.dconv.bn.weight",
            "_head._modules_list.14.cls_convs.0.1.dconv.conv.weight": "_head._modules_list.14.cls_convs.0.1.dconv.conv.weight",
            "_head._modules_list.14.cls_convs.1.0.bn.bias": "_head._modules_list.14.cls_convs.1.0.bn.bias",
            "_head._modules_list.14.cls_convs.1.0.bn.num_batches_tracked": "_head._modules_list.14.cls_convs.1.0.bn.num_batches_tracked",
            "_head._modules_list.14.cls_convs.1.0.bn.running_mean": "_head._modules_list.14.cls_convs.1.0.bn.running_mean",
            "_head._modules_list.14.cls_convs.1.0.bn.running_var": "_head._modules_list.14.cls_convs.1.0.bn.running_var",
            "_head._modules_list.14.cls_convs.1.0.bn.weight": "_head._modules_list.14.cls_convs.1.0.bn.weight",
            "_head._modules_list.14.cls_convs.1.0.conv.bn.bias": "_head._modules_list.14.cls_convs.1.0.conv.bn.bias",
            "_head._modules_list.14.cls_convs.1.0.conv.bn.num_batches_tracked": "_head._modules_list.14.cls_convs.1.0.conv.bn.num_batches_tracked",
            "_head._modules_list.14.cls_convs.1.0.conv.bn.running_mean": "_head._modules_list.14.cls_convs.1.0.conv.bn.running_mean",
            "_head._modules_list.14.cls_convs.1.0.conv.bn.running_var": "_head._modules_list.14.cls_convs.1.0.conv.bn.running_var",
            "_head._modules_list.14.cls_convs.1.0.conv.bn.weight": "_head._modules_list.14.cls_convs.1.0.conv.bn.weight",
            "_head._modules_list.14.cls_convs.1.0.conv.conv.weight": "_head._modules_list.14.cls_convs.1.0.conv.conv.weight",
            "_head._modules_list.14.cls_convs.1.0.conv.weight": "_head._modules_list.14.cls_convs.1.0.conv.weight",
            "_head._modules_list.14.cls_convs.1.0.dconv.bn.bias": "_head._modules_list.14.cls_convs.1.0.dconv.bn.bias",
            "_head._modules_list.14.cls_convs.1.0.dconv.bn.num_batches_tracked": "_head._modules_list.14.cls_convs.1.0.dconv.bn.num_batches_tracked",
            "_head._modules_list.14.cls_convs.1.0.dconv.bn.running_mean": "_head._modules_list.14.cls_convs.1.0.dconv.bn.running_mean",
            "_head._modules_list.14.cls_convs.1.0.dconv.bn.running_var": "_head._modules_list.14.cls_convs.1.0.dconv.bn.running_var",
            "_head._modules_list.14.cls_convs.1.0.dconv.bn.weight": "_head._modules_list.14.cls_convs.1.0.dconv.bn.weight",
            "_head._modules_list.14.cls_convs.1.0.dconv.conv.weight": "_head._modules_list.14.cls_convs.1.0.dconv.conv.weight",
            "_head._modules_list.14.cls_convs.1.1.bn.bias": "_head._modules_list.14.cls_convs.1.1.bn.bias",
            "_head._modules_list.14.cls_convs.1.1.bn.num_batches_tracked": "_head._modules_list.14.cls_convs.1.1.bn.num_batches_tracked",
            "_head._modules_list.14.cls_convs.1.1.bn.running_mean": "_head._modules_list.14.cls_convs.1.1.bn.running_mean",
            "_head._modules_list.14.cls_convs.1.1.bn.running_var": "_head._modules_list.14.cls_convs.1.1.bn.running_var",
            "_head._modules_list.14.cls_convs.1.1.bn.weight": "_head._modules_list.14.cls_convs.1.1.bn.weight",
            "_head._modules_list.14.cls_convs.1.1.conv.bn.bias": "_head._modules_list.14.cls_convs.1.1.conv.bn.bias",
            "_head._modules_list.14.cls_convs.1.1.conv.bn.num_batches_tracked": "_head._modules_list.14.cls_convs.1.1.conv.bn.num_batches_tracked",
            "_head._modules_list.14.cls_convs.1.1.conv.bn.running_mean": "_head._modules_list.14.cls_convs.1.1.conv.bn.running_mean",
            "_head._modules_list.14.cls_convs.1.1.conv.bn.running_var": "_head._modules_list.14.cls_convs.1.1.conv.bn.running_var",
            "_head._modules_list.14.cls_convs.1.1.conv.bn.weight": "_head._modules_list.14.cls_convs.1.1.conv.bn.weight",
            "_head._modules_list.14.cls_convs.1.1.conv.conv.weight": "_head._modules_list.14.cls_convs.1.1.conv.conv.weight",
            "_head._modules_list.14.cls_convs.1.1.conv.weight": "_head._modules_list.14.cls_convs.1.1.conv.weight",
            "_head._modules_list.14.cls_convs.1.1.dconv.bn.bias": "_head._modules_list.14.cls_convs.1.1.dconv.bn.bias",
            "_head._modules_list.14.cls_convs.1.1.dconv.bn.num_batches_tracked": "_head._modules_list.14.cls_convs.1.1.dconv.bn.num_batches_tracked",
            "_head._modules_list.14.cls_convs.1.1.dconv.bn.running_mean": "_head._modules_list.14.cls_convs.1.1.dconv.bn.running_mean",
            "_head._modules_list.14.cls_convs.1.1.dconv.bn.running_var": "_head._modules_list.14.cls_convs.1.1.dconv.bn.running_var",
            "_head._modules_list.14.cls_convs.1.1.dconv.bn.weight": "_head._modules_list.14.cls_convs.1.1.dconv.bn.weight",
            "_head._modules_list.14.cls_convs.1.1.dconv.conv.weight": "_head._modules_list.14.cls_convs.1.1.dconv.conv.weight",
            "_head._modules_list.14.cls_convs.2.0.bn.bias": "_head._modules_list.14.cls_convs.2.0.bn.bias",
            "_head._modules_list.14.cls_convs.2.0.bn.num_batches_tracked": "_head._modules_list.14.cls_convs.2.0.bn.num_batches_tracked",
            "_head._modules_list.14.cls_convs.2.0.bn.running_mean": "_head._modules_list.14.cls_convs.2.0.bn.running_mean",
            "_head._modules_list.14.cls_convs.2.0.bn.running_var": "_head._modules_list.14.cls_convs.2.0.bn.running_var",
            "_head._modules_list.14.cls_convs.2.0.bn.weight": "_head._modules_list.14.cls_convs.2.0.bn.weight",
            "_head._modules_list.14.cls_convs.2.0.conv.bn.bias": "_head._modules_list.14.cls_convs.2.0.conv.bn.bias",
            "_head._modules_list.14.cls_convs.2.0.conv.bn.num_batches_tracked": "_head._modules_list.14.cls_convs.2.0.conv.bn.num_batches_tracked",
            "_head._modules_list.14.cls_convs.2.0.conv.bn.running_mean": "_head._modules_list.14.cls_convs.2.0.conv.bn.running_mean",
            "_head._modules_list.14.cls_convs.2.0.conv.bn.running_var": "_head._modules_list.14.cls_convs.2.0.conv.bn.running_var",
            "_head._modules_list.14.cls_convs.2.0.conv.bn.weight": "_head._modules_list.14.cls_convs.2.0.conv.bn.weight",
            "_head._modules_list.14.cls_convs.2.0.conv.conv.weight": "_head._modules_list.14.cls_convs.2.0.conv.conv.weight",
            "_head._modules_list.14.cls_convs.2.0.conv.weight": "_head._modules_list.14.cls_convs.2.0.conv.weight",
            "_head._modules_list.14.cls_convs.2.0.dconv.bn.bias": "_head._modules_list.14.cls_convs.2.0.dconv.bn.bias",
            "_head._modules_list.14.cls_convs.2.0.dconv.bn.num_batches_tracked": "_head._modules_list.14.cls_convs.2.0.dconv.bn.num_batches_tracked",
            "_head._modules_list.14.cls_convs.2.0.dconv.bn.running_mean": "_head._modules_list.14.cls_convs.2.0.dconv.bn.running_mean",
            "_head._modules_list.14.cls_convs.2.0.dconv.bn.running_var": "_head._modules_list.14.cls_convs.2.0.dconv.bn.running_var",
            "_head._modules_list.14.cls_convs.2.0.dconv.bn.weight": "_head._modules_list.14.cls_convs.2.0.dconv.bn.weight",
            "_head._modules_list.14.cls_convs.2.0.dconv.conv.weight": "_head._modules_list.14.cls_convs.2.0.dconv.conv.weight",
            "_head._modules_list.14.cls_convs.2.1.bn.bias": "_head._modules_list.14.cls_convs.2.1.bn.bias",
            "_head._modules_list.14.cls_convs.2.1.bn.num_batches_tracked": "_head._modules_list.14.cls_convs.2.1.bn.num_batches_tracked",
            "_head._modules_list.14.cls_convs.2.1.bn.running_mean": "_head._modules_list.14.cls_convs.2.1.bn.running_mean",
            "_head._modules_list.14.cls_convs.2.1.bn.running_var": "_head._modules_list.14.cls_convs.2.1.bn.running_var",
            "_head._modules_list.14.cls_convs.2.1.bn.weight": "_head._modules_list.14.cls_convs.2.1.bn.weight",
            "_head._modules_list.14.cls_convs.2.1.conv.bn.bias": "_head._modules_list.14.cls_convs.2.1.conv.bn.bias",
            "_head._modules_list.14.cls_convs.2.1.conv.bn.num_batches_tracked": "_head._modules_list.14.cls_convs.2.1.conv.bn.num_batches_tracked",
            "_head._modules_list.14.cls_convs.2.1.conv.bn.running_mean": "_head._modules_list.14.cls_convs.2.1.conv.bn.running_mean",
            "_head._modules_list.14.cls_convs.2.1.conv.bn.running_var": "_head._modules_list.14.cls_convs.2.1.conv.bn.running_var",
            "_head._modules_list.14.cls_convs.2.1.conv.bn.weight": "_head._modules_list.14.cls_convs.2.1.conv.bn.weight",
            "_head._modules_list.14.cls_convs.2.1.conv.conv.weight": "_head._modules_list.14.cls_convs.2.1.conv.conv.weight",
            "_head._modules_list.14.cls_convs.2.1.conv.weight": "_head._modules_list.14.cls_convs.2.1.conv.weight",
            "_head._modules_list.14.cls_convs.2.1.dconv.bn.bias": "_head._modules_list.14.cls_convs.2.1.dconv.bn.bias",
            "_head._modules_list.14.cls_convs.2.1.dconv.bn.num_batches_tracked": "_head._modules_list.14.cls_convs.2.1.dconv.bn.num_batches_tracked",
            "_head._modules_list.14.cls_convs.2.1.dconv.bn.running_mean": "_head._modules_list.14.cls_convs.2.1.dconv.bn.running_mean",
            "_head._modules_list.14.cls_convs.2.1.dconv.bn.running_var": "_head._modules_list.14.cls_convs.2.1.dconv.bn.running_var",
            "_head._modules_list.14.cls_convs.2.1.dconv.bn.weight": "_head._modules_list.14.cls_convs.2.1.dconv.bn.weight",
            "_head._modules_list.14.cls_convs.2.1.dconv.conv.weight": "_head._modules_list.14.cls_convs.2.1.dconv.conv.weight",
            "_head._modules_list.14.cls_preds.0.bias": "_head._modules_list.14.cls_preds.0.bias",
            "_head._modules_list.14.cls_preds.0.weight": "_head._modules_list.14.cls_preds.0.weight",
            "_head._modules_list.14.cls_preds.1.bias": "_head._modules_list.14.cls_preds.1.bias",
            "_head._modules_list.14.cls_preds.1.weight": "_head._modules_list.14.cls_preds.1.weight",
            "_head._modules_list.14.cls_preds.2.bias": "_head._modules_list.14.cls_preds.2.bias",
            "_head._modules_list.14.cls_preds.2.weight": "_head._modules_list.14.cls_preds.2.weight",
            "_head._modules_list.14.obj_preds.0.bias": "_head._modules_list.14.obj_preds.0.bias",
            "_head._modules_list.14.obj_preds.0.weight": "_head._modules_list.14.obj_preds.0.weight",
            "_head._modules_list.14.obj_preds.1.bias": "_head._modules_list.14.obj_preds.1.bias",
            "_head._modules_list.14.obj_preds.1.weight": "_head._modules_list.14.obj_preds.1.weight",
            "_head._modules_list.14.obj_preds.2.bias": "_head._modules_list.14.obj_preds.2.bias",
            "_head._modules_list.14.obj_preds.2.weight": "_head._modules_list.14.obj_preds.2.weight",
            "_head._modules_list.14.reg_convs.0.0.bn.bias": "_head._modules_list.14.reg_convs.0.0.bn.bias",
            "_head._modules_list.14.reg_convs.0.0.bn.num_batches_tracked": "_head._modules_list.14.reg_convs.0.0.bn.num_batches_tracked",
            "_head._modules_list.14.reg_convs.0.0.bn.running_mean": "_head._modules_list.14.reg_convs.0.0.bn.running_mean",
            "_head._modules_list.14.reg_convs.0.0.bn.running_var": "_head._modules_list.14.reg_convs.0.0.bn.running_var",
            "_head._modules_list.14.reg_convs.0.0.bn.weight": "_head._modules_list.14.reg_convs.0.0.bn.weight",
            "_head._modules_list.14.reg_convs.0.0.conv.bn.bias": "_head._modules_list.14.reg_convs.0.0.conv.bn.bias",
            "_head._modules_list.14.reg_convs.0.0.conv.bn.num_batches_tracked": "_head._modules_list.14.reg_convs.0.0.conv.bn.num_batches_tracked",
            "_head._modules_list.14.reg_convs.0.0.conv.bn.running_mean": "_head._modules_list.14.reg_convs.0.0.conv.bn.running_mean",
            "_head._modules_list.14.reg_convs.0.0.conv.bn.running_var": "_head._modules_list.14.reg_convs.0.0.conv.bn.running_var",
            "_head._modules_list.14.reg_convs.0.0.conv.bn.weight": "_head._modules_list.14.reg_convs.0.0.conv.bn.weight",
            "_head._modules_list.14.reg_convs.0.0.conv.conv.weight": "_head._modules_list.14.reg_convs.0.0.conv.conv.weight",
            "_head._modules_list.14.reg_convs.0.0.conv.weight": "_head._modules_list.14.reg_convs.0.0.conv.weight",
            "_head._modules_list.14.reg_convs.0.0.dconv.bn.bias": "_head._modules_list.14.reg_convs.0.0.dconv.bn.bias",
            "_head._modules_list.14.reg_convs.0.0.dconv.bn.num_batches_tracked": "_head._modules_list.14.reg_convs.0.0.dconv.bn.num_batches_tracked",
            "_head._modules_list.14.reg_convs.0.0.dconv.bn.running_mean": "_head._modules_list.14.reg_convs.0.0.dconv.bn.running_mean",
            "_head._modules_list.14.reg_convs.0.0.dconv.bn.running_var": "_head._modules_list.14.reg_convs.0.0.dconv.bn.running_var",
            "_head._modules_list.14.reg_convs.0.0.dconv.bn.weight": "_head._modules_list.14.reg_convs.0.0.dconv.bn.weight",
            "_head._modules_list.14.reg_convs.0.0.dconv.conv.weight": "_head._modules_list.14.reg_convs.0.0.dconv.conv.weight",
            "_head._modules_list.14.reg_convs.0.1.bn.bias": "_head._modules_list.14.reg_convs.0.1.bn.bias",
            "_head._modules_list.14.reg_convs.0.1.bn.num_batches_tracked": "_head._modules_list.14.reg_convs.0.1.bn.num_batches_tracked",
            "_head._modules_list.14.reg_convs.0.1.bn.running_mean": "_head._modules_list.14.reg_convs.0.1.bn.running_mean",
            "_head._modules_list.14.reg_convs.0.1.bn.running_var": "_head._modules_list.14.reg_convs.0.1.bn.running_var",
            "_head._modules_list.14.reg_convs.0.1.bn.weight": "_head._modules_list.14.reg_convs.0.1.bn.weight",
            "_head._modules_list.14.reg_convs.0.1.conv.bn.bias": "_head._modules_list.14.reg_convs.0.1.conv.bn.bias",
            "_head._modules_list.14.reg_convs.0.1.conv.bn.num_batches_tracked": "_head._modules_list.14.reg_convs.0.1.conv.bn.num_batches_tracked",
            "_head._modules_list.14.reg_convs.0.1.conv.bn.running_mean": "_head._modules_list.14.reg_convs.0.1.conv.bn.running_mean",
            "_head._modules_list.14.reg_convs.0.1.conv.bn.running_var": "_head._modules_list.14.reg_convs.0.1.conv.bn.running_var",
            "_head._modules_list.14.reg_convs.0.1.conv.bn.weight": "_head._modules_list.14.reg_convs.0.1.conv.bn.weight",
            "_head._modules_list.14.reg_convs.0.1.conv.conv.weight": "_head._modules_list.14.reg_convs.0.1.conv.conv.weight",
            "_head._modules_list.14.reg_convs.0.1.conv.weight": "_head._modules_list.14.reg_convs.0.1.conv.weight",
            "_head._modules_list.14.reg_convs.0.1.dconv.bn.bias": "_head._modules_list.14.reg_convs.0.1.dconv.bn.bias",
            "_head._modules_list.14.reg_convs.0.1.dconv.bn.num_batches_tracked": "_head._modules_list.14.reg_convs.0.1.dconv.bn.num_batches_tracked",
            "_head._modules_list.14.reg_convs.0.1.dconv.bn.running_mean": "_head._modules_list.14.reg_convs.0.1.dconv.bn.running_mean",
            "_head._modules_list.14.reg_convs.0.1.dconv.bn.running_var": "_head._modules_list.14.reg_convs.0.1.dconv.bn.running_var",
            "_head._modules_list.14.reg_convs.0.1.dconv.bn.weight": "_head._modules_list.14.reg_convs.0.1.dconv.bn.weight",
            "_head._modules_list.14.reg_convs.0.1.dconv.conv.weight": "_head._modules_list.14.reg_convs.0.1.dconv.conv.weight",
            "_head._modules_list.14.reg_convs.1.0.bn.bias": "_head._modules_list.14.reg_convs.1.0.bn.bias",
            "_head._modules_list.14.reg_convs.1.0.bn.num_batches_tracked": "_head._modules_list.14.reg_convs.1.0.bn.num_batches_tracked",
            "_head._modules_list.14.reg_convs.1.0.bn.running_mean": "_head._modules_list.14.reg_convs.1.0.bn.running_mean",
            "_head._modules_list.14.reg_convs.1.0.bn.running_var": "_head._modules_list.14.reg_convs.1.0.bn.running_var",
            "_head._modules_list.14.reg_convs.1.0.bn.weight": "_head._modules_list.14.reg_convs.1.0.bn.weight",
            "_head._modules_list.14.reg_convs.1.0.conv.bn.bias": "_head._modules_list.14.reg_convs.1.0.conv.bn.bias",
            "_head._modules_list.14.reg_convs.1.0.conv.bn.num_batches_tracked": "_head._modules_list.14.reg_convs.1.0.conv.bn.num_batches_tracked",
            "_head._modules_list.14.reg_convs.1.0.conv.bn.running_mean": "_head._modules_list.14.reg_convs.1.0.conv.bn.running_mean",
            "_head._modules_list.14.reg_convs.1.0.conv.bn.running_var": "_head._modules_list.14.reg_convs.1.0.conv.bn.running_var",
            "_head._modules_list.14.reg_convs.1.0.conv.bn.weight": "_head._modules_list.14.reg_convs.1.0.conv.bn.weight",
            "_head._modules_list.14.reg_convs.1.0.conv.conv.weight": "_head._modules_list.14.reg_convs.1.0.conv.conv.weight",
            "_head._modules_list.14.reg_convs.1.0.conv.weight": "_head._modules_list.14.reg_convs.1.0.conv.weight",
            "_head._modules_list.14.reg_convs.1.0.dconv.bn.bias": "_head._modules_list.14.reg_convs.1.0.dconv.bn.bias",
            "_head._modules_list.14.reg_convs.1.0.dconv.bn.num_batches_tracked": "_head._modules_list.14.reg_convs.1.0.dconv.bn.num_batches_tracked",
            "_head._modules_list.14.reg_convs.1.0.dconv.bn.running_mean": "_head._modules_list.14.reg_convs.1.0.dconv.bn.running_mean",
            "_head._modules_list.14.reg_convs.1.0.dconv.bn.running_var": "_head._modules_list.14.reg_convs.1.0.dconv.bn.running_var",
            "_head._modules_list.14.reg_convs.1.0.dconv.bn.weight": "_head._modules_list.14.reg_convs.1.0.dconv.bn.weight",
            "_head._modules_list.14.reg_convs.1.0.dconv.conv.weight": "_head._modules_list.14.reg_convs.1.0.dconv.conv.weight",
            "_head._modules_list.14.reg_convs.1.1.bn.bias": "_head._modules_list.14.reg_convs.1.1.bn.bias",
            "_head._modules_list.14.reg_convs.1.1.bn.num_batches_tracked": "_head._modules_list.14.reg_convs.1.1.bn.num_batches_tracked",
            "_head._modules_list.14.reg_convs.1.1.bn.running_mean": "_head._modules_list.14.reg_convs.1.1.bn.running_mean",
            "_head._modules_list.14.reg_convs.1.1.bn.running_var": "_head._modules_list.14.reg_convs.1.1.bn.running_var",
            "_head._modules_list.14.reg_convs.1.1.bn.weight": "_head._modules_list.14.reg_convs.1.1.bn.weight",
            "_head._modules_list.14.reg_convs.1.1.conv.bn.bias": "_head._modules_list.14.reg_convs.1.1.conv.bn.bias",
            "_head._modules_list.14.reg_convs.1.1.conv.bn.num_batches_tracked": "_head._modules_list.14.reg_convs.1.1.conv.bn.num_batches_tracked",
            "_head._modules_list.14.reg_convs.1.1.conv.bn.running_mean": "_head._modules_list.14.reg_convs.1.1.conv.bn.running_mean",
            "_head._modules_list.14.reg_convs.1.1.conv.bn.running_var": "_head._modules_list.14.reg_convs.1.1.conv.bn.running_var",
            "_head._modules_list.14.reg_convs.1.1.conv.bn.weight": "_head._modules_list.14.reg_convs.1.1.conv.bn.weight",
            "_head._modules_list.14.reg_convs.1.1.conv.conv.weight": "_head._modules_list.14.reg_convs.1.1.conv.conv.weight",
            "_head._modules_list.14.reg_convs.1.1.conv.weight": "_head._modules_list.14.reg_convs.1.1.conv.weight",
            "_head._modules_list.14.reg_convs.1.1.dconv.bn.bias": "_head._modules_list.14.reg_convs.1.1.dconv.bn.bias",
            "_head._modules_list.14.reg_convs.1.1.dconv.bn.num_batches_tracked": "_head._modules_list.14.reg_convs.1.1.dconv.bn.num_batches_tracked",
            "_head._modules_list.14.reg_convs.1.1.dconv.bn.running_mean": "_head._modules_list.14.reg_convs.1.1.dconv.bn.running_mean",
            "_head._modules_list.14.reg_convs.1.1.dconv.bn.running_var": "_head._modules_list.14.reg_convs.1.1.dconv.bn.running_var",
            "_head._modules_list.14.reg_convs.1.1.dconv.bn.weight": "_head._modules_list.14.reg_convs.1.1.dconv.bn.weight",
            "_head._modules_list.14.reg_convs.1.1.dconv.conv.weight": "_head._modules_list.14.reg_convs.1.1.dconv.conv.weight",
            "_head._modules_list.14.reg_convs.2.0.bn.bias": "_head._modules_list.14.reg_convs.2.0.bn.bias",
            "_head._modules_list.14.reg_convs.2.0.bn.num_batches_tracked": "_head._modules_list.14.reg_convs.2.0.bn.num_batches_tracked",
            "_head._modules_list.14.reg_convs.2.0.bn.running_mean": "_head._modules_list.14.reg_convs.2.0.bn.running_mean",
            "_head._modules_list.14.reg_convs.2.0.bn.running_var": "_head._modules_list.14.reg_convs.2.0.bn.running_var",
            "_head._modules_list.14.reg_convs.2.0.bn.weight": "_head._modules_list.14.reg_convs.2.0.bn.weight",
            "_head._modules_list.14.reg_convs.2.0.conv.bn.bias": "_head._modules_list.14.reg_convs.2.0.conv.bn.bias",
            "_head._modules_list.14.reg_convs.2.0.conv.bn.num_batches_tracked": "_head._modules_list.14.reg_convs.2.0.conv.bn.num_batches_tracked",
            "_head._modules_list.14.reg_convs.2.0.conv.bn.running_mean": "_head._modules_list.14.reg_convs.2.0.conv.bn.running_mean",
            "_head._modules_list.14.reg_convs.2.0.conv.bn.running_var": "_head._modules_list.14.reg_convs.2.0.conv.bn.running_var",
            "_head._modules_list.14.reg_convs.2.0.conv.bn.weight": "_head._modules_list.14.reg_convs.2.0.conv.bn.weight",
            "_head._modules_list.14.reg_convs.2.0.conv.conv.weight": "_head._modules_list.14.reg_convs.2.0.conv.conv.weight",
            "_head._modules_list.14.reg_convs.2.0.conv.weight": "_head._modules_list.14.reg_convs.2.0.conv.weight",
            "_head._modules_list.14.reg_convs.2.0.dconv.bn.bias": "_head._modules_list.14.reg_convs.2.0.dconv.bn.bias",
            "_head._modules_list.14.reg_convs.2.0.dconv.bn.num_batches_tracked": "_head._modules_list.14.reg_convs.2.0.dconv.bn.num_batches_tracked",
            "_head._modules_list.14.reg_convs.2.0.dconv.bn.running_mean": "_head._modules_list.14.reg_convs.2.0.dconv.bn.running_mean",
            "_head._modules_list.14.reg_convs.2.0.dconv.bn.running_var": "_head._modules_list.14.reg_convs.2.0.dconv.bn.running_var",
            "_head._modules_list.14.reg_convs.2.0.dconv.bn.weight": "_head._modules_list.14.reg_convs.2.0.dconv.bn.weight",
            "_head._modules_list.14.reg_convs.2.0.dconv.conv.weight": "_head._modules_list.14.reg_convs.2.0.dconv.conv.weight",
            "_head._modules_list.14.reg_convs.2.1.bn.bias": "_head._modules_list.14.reg_convs.2.1.bn.bias",
            "_head._modules_list.14.reg_convs.2.1.bn.num_batches_tracked": "_head._modules_list.14.reg_convs.2.1.bn.num_batches_tracked",
            "_head._modules_list.14.reg_convs.2.1.bn.running_mean": "_head._modules_list.14.reg_convs.2.1.bn.running_mean",
            "_head._modules_list.14.reg_convs.2.1.bn.running_var": "_head._modules_list.14.reg_convs.2.1.bn.running_var",
            "_head._modules_list.14.reg_convs.2.1.bn.weight": "_head._modules_list.14.reg_convs.2.1.bn.weight",
            "_head._modules_list.14.reg_convs.2.1.conv.bn.bias": "_head._modules_list.14.reg_convs.2.1.conv.bn.bias",
            "_head._modules_list.14.reg_convs.2.1.conv.bn.num_batches_tracked": "_head._modules_list.14.reg_convs.2.1.conv.bn.num_batches_tracked",
            "_head._modules_list.14.reg_convs.2.1.conv.bn.running_mean": "_head._modules_list.14.reg_convs.2.1.conv.bn.running_mean",
            "_head._modules_list.14.reg_convs.2.1.conv.bn.running_var": "_head._modules_list.14.reg_convs.2.1.conv.bn.running_var",
            "_head._modules_list.14.reg_convs.2.1.conv.bn.weight": "_head._modules_list.14.reg_convs.2.1.conv.bn.weight",
            "_head._modules_list.14.reg_convs.2.1.conv.conv.weight": "_head._modules_list.14.reg_convs.2.1.conv.conv.weight",
            "_head._modules_list.14.reg_convs.2.1.conv.weight": "_head._modules_list.14.reg_convs.2.1.conv.weight",
            "_head._modules_list.14.reg_convs.2.1.dconv.bn.bias": "_head._modules_list.14.reg_convs.2.1.dconv.bn.bias",
            "_head._modules_list.14.reg_convs.2.1.dconv.bn.num_batches_tracked": "_head._modules_list.14.reg_convs.2.1.dconv.bn.num_batches_tracked",
            "_head._modules_list.14.reg_convs.2.1.dconv.bn.running_mean": "_head._modules_list.14.reg_convs.2.1.dconv.bn.running_mean",
            "_head._modules_list.14.reg_convs.2.1.dconv.bn.running_var": "_head._modules_list.14.reg_convs.2.1.dconv.bn.running_var",
            "_head._modules_list.14.reg_convs.2.1.dconv.bn.weight": "_head._modules_list.14.reg_convs.2.1.dconv.bn.weight",
            "_head._modules_list.14.reg_convs.2.1.dconv.conv.weight": "_head._modules_list.14.reg_convs.2.1.dconv.conv.weight",
            "_head._modules_list.14.reg_preds.0.bias": "_head._modules_list.14.reg_preds.0.bias",
            "_head._modules_list.14.reg_preds.0.weight": "_head._modules_list.14.reg_preds.0.weight",
            "_head._modules_list.14.reg_preds.1.bias": "_head._modules_list.14.reg_preds.1.bias",
            "_head._modules_list.14.reg_preds.1.weight": "_head._modules_list.14.reg_preds.1.weight",
            "_head._modules_list.14.reg_preds.2.bias": "_head._modules_list.14.reg_preds.2.bias",
            "_head._modules_list.14.reg_preds.2.weight": "_head._modules_list.14.reg_preds.2.weight",
            "_head._modules_list.14.stems.0.bn.bias": "_head._modules_list.14.stems.0.bn.bias",
            "_head._modules_list.14.stems.0.bn.num_batches_tracked": "_head._modules_list.14.stems.0.bn.num_batches_tracked",
            "_head._modules_list.14.stems.0.bn.running_mean": "_head._modules_list.14.stems.0.bn.running_mean",
            "_head._modules_list.14.stems.0.bn.running_var": "_head._modules_list.14.stems.0.bn.running_var",
            "_head._modules_list.14.stems.0.bn.weight": "_head._modules_list.14.stems.0.bn.weight",
            "_head._modules_list.14.stems.0.conv.weight": "_head._modules_list.14.stems.0.conv.weight",
            "_head._modules_list.14.stems.1.bn.bias": "_head._modules_list.14.stems.1.bn.bias",
            "_head._modules_list.14.stems.1.bn.num_batches_tracked": "_head._modules_list.14.stems.1.bn.num_batches_tracked",
            "_head._modules_list.14.stems.1.bn.running_mean": "_head._modules_list.14.stems.1.bn.running_mean",
            "_head._modules_list.14.stems.1.bn.running_var": "_head._modules_list.14.stems.1.bn.running_var",
            "_head._modules_list.14.stems.1.bn.weight": "_head._modules_list.14.stems.1.bn.weight",
            "_head._modules_list.14.stems.1.conv.weight": "_head._modules_list.14.stems.1.conv.weight",
            "_head._modules_list.14.stems.2.bn.bias": "_head._modules_list.14.stems.2.bn.bias",
            "_head._modules_list.14.stems.2.bn.num_batches_tracked": "_head._modules_list.14.stems.2.bn.num_batches_tracked",
            "_head._modules_list.14.stems.2.bn.running_mean": "_head._modules_list.14.stems.2.bn.running_mean",
            "_head._modules_list.14.stems.2.bn.running_var": "_head._modules_list.14.stems.2.bn.running_var",
            "_head._modules_list.14.stems.2.bn.weight": "_head._modules_list.14.stems.2.bn.weight",
            "_head._modules_list.14.stems.2.conv.weight": "_head._modules_list.14.stems.2.conv.weight",
            "_head._modules_list.3.cv1.bn.bias": "_head._modules_list.3.conv1.bn.bias",
            "_head._modules_list.3.cv1.bn.num_batches_tracked": "_head._modules_list.3.conv1.bn.num_batches_tracked",
            "_head._modules_list.3.cv1.bn.running_mean": "_head._modules_list.3.conv1.bn.running_mean",
            "_head._modules_list.3.cv1.bn.running_var": "_head._modules_list.3.conv1.bn.running_var",
            "_head._modules_list.3.cv1.bn.weight": "_head._modules_list.3.conv1.bn.weight",
            "_head._modules_list.3.cv1.conv.weight": "_head._modules_list.3.conv1.conv.weight",
            "_head._modules_list.3.cv2.bn.bias": "_head._modules_list.3.conv2.bn.bias",
            "_head._modules_list.3.cv2.bn.num_batches_tracked": "_head._modules_list.3.conv2.bn.num_batches_tracked",
            "_head._modules_list.3.cv2.bn.running_mean": "_head._modules_list.3.conv2.bn.running_mean",
            "_head._modules_list.3.cv2.bn.running_var": "_head._modules_list.3.conv2.bn.running_var",
            "_head._modules_list.3.cv2.bn.weight": "_head._modules_list.3.conv2.bn.weight",
            "_head._modules_list.3.cv2.conv.weight": "_head._modules_list.3.conv2.conv.weight",
            "_head._modules_list.3.cv3.bn.bias": "_head._modules_list.3.conv3.bn.bias",
            "_head._modules_list.3.cv3.bn.num_batches_tracked": "_head._modules_list.3.conv3.bn.num_batches_tracked",
            "_head._modules_list.3.cv3.bn.running_mean": "_head._modules_list.3.conv3.bn.running_mean",
            "_head._modules_list.3.cv3.bn.running_var": "_head._modules_list.3.conv3.bn.running_var",
            "_head._modules_list.3.cv3.bn.weight": "_head._modules_list.3.conv3.bn.weight",
            "_head._modules_list.3.cv3.conv.weight": "_head._modules_list.3.conv3.conv.weight",
            "_head._modules_list.3.m.0.cv1.bn.bias": "_head._modules_list.3.bottlenecks.0.cv1.bn.bias",
            "_head._modules_list.3.m.0.cv1.bn.num_batches_tracked": "_head._modules_list.3.bottlenecks.0.cv1.bn.num_batches_tracked",
            "_head._modules_list.3.m.0.cv1.bn.running_mean": "_head._modules_list.3.bottlenecks.0.cv1.bn.running_mean",
            "_head._modules_list.3.m.0.cv1.bn.running_var": "_head._modules_list.3.bottlenecks.0.cv1.bn.running_var",
            "_head._modules_list.3.m.0.cv1.bn.weight": "_head._modules_list.3.bottlenecks.0.cv1.bn.weight",
            "_head._modules_list.3.m.0.cv1.conv.weight": "_head._modules_list.3.bottlenecks.0.cv1.conv.weight",
            "_head._modules_list.3.m.0.cv2.bn.bias": "_head._modules_list.3.bottlenecks.0.cv2.bn.bias",
            "_head._modules_list.3.m.0.cv2.bn.num_batches_tracked": "_head._modules_list.3.bottlenecks.0.cv2.bn.num_batches_tracked",
            "_head._modules_list.3.m.0.cv2.bn.running_mean": "_head._modules_list.3.bottlenecks.0.cv2.bn.running_mean",
            "_head._modules_list.3.m.0.cv2.bn.running_var": "_head._modules_list.3.bottlenecks.0.cv2.bn.running_var",
            "_head._modules_list.3.m.0.cv2.bn.weight": "_head._modules_list.3.bottlenecks.0.cv2.bn.weight",
            "_head._modules_list.3.m.0.cv2.conv.bn.bias": "_head._modules_list.3.bottlenecks.0.cv2.conv.bn.bias",
            "_head._modules_list.3.m.0.cv2.conv.bn.num_batches_tracked": "_head._modules_list.3.bottlenecks.0.cv2.conv.bn.num_batches_tracked",
            "_head._modules_list.3.m.0.cv2.conv.bn.running_mean": "_head._modules_list.3.bottlenecks.0.cv2.conv.bn.running_mean",
            "_head._modules_list.3.m.0.cv2.conv.bn.running_var": "_head._modules_list.3.bottlenecks.0.cv2.conv.bn.running_var",
            "_head._modules_list.3.m.0.cv2.conv.bn.weight": "_head._modules_list.3.bottlenecks.0.cv2.conv.bn.weight",
            "_head._modules_list.3.m.0.cv2.conv.conv.weight": "_head._modules_list.3.bottlenecks.0.cv2.conv.conv.weight",
            "_head._modules_list.3.m.0.cv2.conv.weight": "_head._modules_list.3.bottlenecks.0.cv2.conv.weight",
            "_head._modules_list.3.m.0.cv2.dconv.bn.bias": "_head._modules_list.3.bottlenecks.0.cv2.dconv.bn.bias",
            "_head._modules_list.3.m.0.cv2.dconv.bn.num_batches_tracked": "_head._modules_list.3.bottlenecks.0.cv2.dconv.bn.num_batches_tracked",
            "_head._modules_list.3.m.0.cv2.dconv.bn.running_mean": "_head._modules_list.3.bottlenecks.0.cv2.dconv.bn.running_mean",
            "_head._modules_list.3.m.0.cv2.dconv.bn.running_var": "_head._modules_list.3.bottlenecks.0.cv2.dconv.bn.running_var",
            "_head._modules_list.3.m.0.cv2.dconv.bn.weight": "_head._modules_list.3.bottlenecks.0.cv2.dconv.bn.weight",
            "_head._modules_list.3.m.0.cv2.dconv.conv.weight": "_head._modules_list.3.bottlenecks.0.cv2.dconv.conv.weight",
            "_head._modules_list.3.m.1.cv1.bn.bias": "_head._modules_list.3.bottlenecks.1.cv1.bn.bias",
            "_head._modules_list.3.m.1.cv1.bn.num_batches_tracked": "_head._modules_list.3.bottlenecks.1.cv1.bn.num_batches_tracked",
            "_head._modules_list.3.m.1.cv1.bn.running_mean": "_head._modules_list.3.bottlenecks.1.cv1.bn.running_mean",
            "_head._modules_list.3.m.1.cv1.bn.running_var": "_head._modules_list.3.bottlenecks.1.cv1.bn.running_var",
            "_head._modules_list.3.m.1.cv1.bn.weight": "_head._modules_list.3.bottlenecks.1.cv1.bn.weight",
            "_head._modules_list.3.m.1.cv1.conv.weight": "_head._modules_list.3.bottlenecks.1.cv1.conv.weight",
            "_head._modules_list.3.m.1.cv2.bn.bias": "_head._modules_list.3.bottlenecks.1.cv2.bn.bias",
            "_head._modules_list.3.m.1.cv2.bn.num_batches_tracked": "_head._modules_list.3.bottlenecks.1.cv2.bn.num_batches_tracked",
            "_head._modules_list.3.m.1.cv2.bn.running_mean": "_head._modules_list.3.bottlenecks.1.cv2.bn.running_mean",
            "_head._modules_list.3.m.1.cv2.bn.running_var": "_head._modules_list.3.bottlenecks.1.cv2.bn.running_var",
            "_head._modules_list.3.m.1.cv2.bn.weight": "_head._modules_list.3.bottlenecks.1.cv2.bn.weight",
            "_head._modules_list.3.m.1.cv2.conv.weight": "_head._modules_list.3.bottlenecks.1.cv2.conv.weight",
            "_head._modules_list.3.m.2.cv1.bn.bias": "_head._modules_list.3.bottlenecks.2.cv1.bn.bias",
            "_head._modules_list.3.m.2.cv1.bn.num_batches_tracked": "_head._modules_list.3.bottlenecks.2.cv1.bn.num_batches_tracked",
            "_head._modules_list.3.m.2.cv1.bn.running_mean": "_head._modules_list.3.bottlenecks.2.cv1.bn.running_mean",
            "_head._modules_list.3.m.2.cv1.bn.running_var": "_head._modules_list.3.bottlenecks.2.cv1.bn.running_var",
            "_head._modules_list.3.m.2.cv1.bn.weight": "_head._modules_list.3.bottlenecks.2.cv1.bn.weight",
            "_head._modules_list.3.m.2.cv1.conv.weight": "_head._modules_list.3.bottlenecks.2.cv1.conv.weight",
            "_head._modules_list.3.m.2.cv2.bn.bias": "_head._modules_list.3.bottlenecks.2.cv2.bn.bias",
            "_head._modules_list.3.m.2.cv2.bn.num_batches_tracked": "_head._modules_list.3.bottlenecks.2.cv2.bn.num_batches_tracked",
            "_head._modules_list.3.m.2.cv2.bn.running_mean": "_head._modules_list.3.bottlenecks.2.cv2.bn.running_mean",
            "_head._modules_list.3.m.2.cv2.bn.running_var": "_head._modules_list.3.bottlenecks.2.cv2.bn.running_var",
            "_head._modules_list.3.m.2.cv2.bn.weight": "_head._modules_list.3.bottlenecks.2.cv2.bn.weight",
            "_head._modules_list.3.m.2.cv2.conv.weight": "_head._modules_list.3.bottlenecks.2.cv2.conv.weight",
            "_head._modules_list.4.bn.bias": "_head._modules_list.4.bn.bias",
            "_head._modules_list.4.bn.num_batches_tracked": "_head._modules_list.4.bn.num_batches_tracked",
            "_head._modules_list.4.bn.running_mean": "_head._modules_list.4.bn.running_mean",
            "_head._modules_list.4.bn.running_var": "_head._modules_list.4.bn.running_var",
            "_head._modules_list.4.bn.weight": "_head._modules_list.4.bn.weight",
            "_head._modules_list.4.conv.weight": "_head._modules_list.4.conv.weight",
            "_head._modules_list.7.cv1.bn.bias": "_head._modules_list.7.conv1.bn.bias",
            "_head._modules_list.7.cv1.bn.num_batches_tracked": "_head._modules_list.7.conv1.bn.num_batches_tracked",
            "_head._modules_list.7.cv1.bn.running_mean": "_head._modules_list.7.conv1.bn.running_mean",
            "_head._modules_list.7.cv1.bn.running_var": "_head._modules_list.7.conv1.bn.running_var",
            "_head._modules_list.7.cv1.bn.weight": "_head._modules_list.7.conv1.bn.weight",
            "_head._modules_list.7.cv1.conv.weight": "_head._modules_list.7.conv1.conv.weight",
            "_head._modules_list.7.cv2.bn.bias": "_head._modules_list.7.conv2.bn.bias",
            "_head._modules_list.7.cv2.bn.num_batches_tracked": "_head._modules_list.7.conv2.bn.num_batches_tracked",
            "_head._modules_list.7.cv2.bn.running_mean": "_head._modules_list.7.conv2.bn.running_mean",
            "_head._modules_list.7.cv2.bn.running_var": "_head._modules_list.7.conv2.bn.running_var",
            "_head._modules_list.7.cv2.bn.weight": "_head._modules_list.7.conv2.bn.weight",
            "_head._modules_list.7.cv2.conv.weight": "_head._modules_list.7.conv2.conv.weight",
            "_head._modules_list.7.cv3.bn.bias": "_head._modules_list.7.conv3.bn.bias",
            "_head._modules_list.7.cv3.bn.num_batches_tracked": "_head._modules_list.7.conv3.bn.num_batches_tracked",
            "_head._modules_list.7.cv3.bn.running_mean": "_head._modules_list.7.conv3.bn.running_mean",
            "_head._modules_list.7.cv3.bn.running_var": "_head._modules_list.7.conv3.bn.running_var",
            "_head._modules_list.7.cv3.bn.weight": "_head._modules_list.7.conv3.bn.weight",
            "_head._modules_list.7.cv3.conv.weight": "_head._modules_list.7.conv3.conv.weight",
            "_head._modules_list.7.m.0.cv1.bn.bias": "_head._modules_list.7.bottlenecks.0.cv1.bn.bias",
            "_head._modules_list.7.m.0.cv1.bn.num_batches_tracked": "_head._modules_list.7.bottlenecks.0.cv1.bn.num_batches_tracked",
            "_head._modules_list.7.m.0.cv1.bn.running_mean": "_head._modules_list.7.bottlenecks.0.cv1.bn.running_mean",
            "_head._modules_list.7.m.0.cv1.bn.running_var": "_head._modules_list.7.bottlenecks.0.cv1.bn.running_var",
            "_head._modules_list.7.m.0.cv1.bn.weight": "_head._modules_list.7.bottlenecks.0.cv1.bn.weight",
            "_head._modules_list.7.m.0.cv1.conv.weight": "_head._modules_list.7.bottlenecks.0.cv1.conv.weight",
            "_head._modules_list.7.m.0.cv2.bn.bias": "_head._modules_list.7.bottlenecks.0.cv2.bn.bias",
            "_head._modules_list.7.m.0.cv2.bn.num_batches_tracked": "_head._modules_list.7.bottlenecks.0.cv2.bn.num_batches_tracked",
            "_head._modules_list.7.m.0.cv2.bn.running_mean": "_head._modules_list.7.bottlenecks.0.cv2.bn.running_mean",
            "_head._modules_list.7.m.0.cv2.bn.running_var": "_head._modules_list.7.bottlenecks.0.cv2.bn.running_var",
            "_head._modules_list.7.m.0.cv2.bn.weight": "_head._modules_list.7.bottlenecks.0.cv2.bn.weight",
            "_head._modules_list.7.m.0.cv2.conv.bn.bias": "_head._modules_list.7.bottlenecks.0.cv2.conv.bn.bias",
            "_head._modules_list.7.m.0.cv2.conv.bn.num_batches_tracked": "_head._modules_list.7.bottlenecks.0.cv2.conv.bn.num_batches_tracked",
            "_head._modules_list.7.m.0.cv2.conv.bn.running_mean": "_head._modules_list.7.bottlenecks.0.cv2.conv.bn.running_mean",
            "_head._modules_list.7.m.0.cv2.conv.bn.running_var": "_head._modules_list.7.bottlenecks.0.cv2.conv.bn.running_var",
            "_head._modules_list.7.m.0.cv2.conv.bn.weight": "_head._modules_list.7.bottlenecks.0.cv2.conv.bn.weight",
            "_head._modules_list.7.m.0.cv2.conv.conv.weight": "_head._modules_list.7.bottlenecks.0.cv2.conv.conv.weight",
            "_head._modules_list.7.m.0.cv2.conv.weight": "_head._modules_list.7.bottlenecks.0.cv2.conv.weight",
            "_head._modules_list.7.m.0.cv2.dconv.bn.bias": "_head._modules_list.7.bottlenecks.0.cv2.dconv.bn.bias",
            "_head._modules_list.7.m.0.cv2.dconv.bn.num_batches_tracked": "_head._modules_list.7.bottlenecks.0.cv2.dconv.bn.num_batches_tracked",
            "_head._modules_list.7.m.0.cv2.dconv.bn.running_mean": "_head._modules_list.7.bottlenecks.0.cv2.dconv.bn.running_mean",
            "_head._modules_list.7.m.0.cv2.dconv.bn.running_var": "_head._modules_list.7.bottlenecks.0.cv2.dconv.bn.running_var",
            "_head._modules_list.7.m.0.cv2.dconv.bn.weight": "_head._modules_list.7.bottlenecks.0.cv2.dconv.bn.weight",
            "_head._modules_list.7.m.0.cv2.dconv.conv.weight": "_head._modules_list.7.bottlenecks.0.cv2.dconv.conv.weight",
            "_head._modules_list.7.m.1.cv1.bn.bias": "_head._modules_list.7.bottlenecks.1.cv1.bn.bias",
            "_head._modules_list.7.m.1.cv1.bn.num_batches_tracked": "_head._modules_list.7.bottlenecks.1.cv1.bn.num_batches_tracked",
            "_head._modules_list.7.m.1.cv1.bn.running_mean": "_head._modules_list.7.bottlenecks.1.cv1.bn.running_mean",
            "_head._modules_list.7.m.1.cv1.bn.running_var": "_head._modules_list.7.bottlenecks.1.cv1.bn.running_var",
            "_head._modules_list.7.m.1.cv1.bn.weight": "_head._modules_list.7.bottlenecks.1.cv1.bn.weight",
            "_head._modules_list.7.m.1.cv1.conv.weight": "_head._modules_list.7.bottlenecks.1.cv1.conv.weight",
            "_head._modules_list.7.m.1.cv2.bn.bias": "_head._modules_list.7.bottlenecks.1.cv2.bn.bias",
            "_head._modules_list.7.m.1.cv2.bn.num_batches_tracked": "_head._modules_list.7.bottlenecks.1.cv2.bn.num_batches_tracked",
            "_head._modules_list.7.m.1.cv2.bn.running_mean": "_head._modules_list.7.bottlenecks.1.cv2.bn.running_mean",
            "_head._modules_list.7.m.1.cv2.bn.running_var": "_head._modules_list.7.bottlenecks.1.cv2.bn.running_var",
            "_head._modules_list.7.m.1.cv2.bn.weight": "_head._modules_list.7.bottlenecks.1.cv2.bn.weight",
            "_head._modules_list.7.m.1.cv2.conv.weight": "_head._modules_list.7.bottlenecks.1.cv2.conv.weight",
            "_head._modules_list.7.m.2.cv1.bn.bias": "_head._modules_list.7.bottlenecks.2.cv1.bn.bias",
            "_head._modules_list.7.m.2.cv1.bn.num_batches_tracked": "_head._modules_list.7.bottlenecks.2.cv1.bn.num_batches_tracked",
            "_head._modules_list.7.m.2.cv1.bn.running_mean": "_head._modules_list.7.bottlenecks.2.cv1.bn.running_mean",
            "_head._modules_list.7.m.2.cv1.bn.running_var": "_head._modules_list.7.bottlenecks.2.cv1.bn.running_var",
            "_head._modules_list.7.m.2.cv1.bn.weight": "_head._modules_list.7.bottlenecks.2.cv1.bn.weight",
            "_head._modules_list.7.m.2.cv1.conv.weight": "_head._modules_list.7.bottlenecks.2.cv1.conv.weight",
            "_head._modules_list.7.m.2.cv2.bn.bias": "_head._modules_list.7.bottlenecks.2.cv2.bn.bias",
            "_head._modules_list.7.m.2.cv2.bn.num_batches_tracked": "_head._modules_list.7.bottlenecks.2.cv2.bn.num_batches_tracked",
            "_head._modules_list.7.m.2.cv2.bn.running_mean": "_head._modules_list.7.bottlenecks.2.cv2.bn.running_mean",
            "_head._modules_list.7.m.2.cv2.bn.running_var": "_head._modules_list.7.bottlenecks.2.cv2.bn.running_var",
            "_head._modules_list.7.m.2.cv2.bn.weight": "_head._modules_list.7.bottlenecks.2.cv2.bn.weight",
            "_head._modules_list.7.m.2.cv2.conv.weight": "_head._modules_list.7.bottlenecks.2.cv2.conv.weight",
            "_head._modules_list.8.bn.bias": "_head._modules_list.8.bn.bias",
            "_head._modules_list.8.bn.num_batches_tracked": "_head._modules_list.8.bn.num_batches_tracked",
            "_head._modules_list.8.bn.running_mean": "_head._modules_list.8.bn.running_mean",
            "_head._modules_list.8.bn.running_var": "_head._modules_list.8.bn.running_var",
            "_head._modules_list.8.bn.weight": "_head._modules_list.8.bn.weight",
            "_head._modules_list.8.conv.bn.bias": "_head._modules_list.8.conv.bn.bias",
            "_head._modules_list.8.conv.bn.num_batches_tracked": "_head._modules_list.8.conv.bn.num_batches_tracked",
            "_head._modules_list.8.conv.bn.running_mean": "_head._modules_list.8.conv.bn.running_mean",
            "_head._modules_list.8.conv.bn.running_var": "_head._modules_list.8.conv.bn.running_var",
            "_head._modules_list.8.conv.bn.weight": "_head._modules_list.8.conv.bn.weight",
            "_head._modules_list.8.conv.conv.weight": "_head._modules_list.8.conv.conv.weight",
            "_head._modules_list.8.conv.weight": "_head._modules_list.8.conv.weight",
            "_head._modules_list.8.dconv.bn.bias": "_head._modules_list.8.dconv.bn.bias",
            "_head._modules_list.8.dconv.bn.num_batches_tracked": "_head._modules_list.8.dconv.bn.num_batches_tracked",
            "_head._modules_list.8.dconv.bn.running_mean": "_head._modules_list.8.dconv.bn.running_mean",
            "_head._modules_list.8.dconv.bn.running_var": "_head._modules_list.8.dconv.bn.running_var",
            "_head._modules_list.8.dconv.bn.weight": "_head._modules_list.8.dconv.bn.weight",
            "_head._modules_list.8.dconv.conv.weight": "_head._modules_list.8.dconv.conv.weight",
        }

    def __call__(self, model_state_dict: Mapping[str, Tensor], checkpoint_state_dict: Mapping[str, Tensor]) -> Mapping[str, Tensor]:
        checkpoint_state_dict = self._remove_saved_stride_tensors(checkpoint_state_dict)
        checkpoint_state_dict = self._reshape_old_focus_weights(checkpoint_state_dict)
        checkpoint_state_dict = self._rename_layers(checkpoint_state_dict)
        return checkpoint_state_dict

    def _remove_saved_stride_tensors(self, state_dict):
        exclude_stride_keys = {
            "stride",
            "_head.anchors._anchors",
            "_head.anchors._anchor_grid",
            "_head.anchors._stride",
            "_head._modules_list.14.stride",
        }
        return collections.OrderedDict([(k, v) for k, v in state_dict.items() if k not in exclude_stride_keys])

    def _rename_layers(self, state_dict):
        new_state_dict = collections.OrderedDict()
        for k, v in state_dict.items():
            k = self.layers_rename_table.get(k, k)
            new_state_dict[k] = v
        return new_state_dict

    def _reshape_old_focus_weights(self, state_dict):
        if "_backbone._modules_list.0.conv.conv.weight" in state_dict:
            layer = state_dict["_backbone._modules_list.0.conv.conv.weight"]
            del state_dict["_backbone._modules_list.0.conv.conv.weight"]

            data = torch.zeros((layer.size(0), 3, 6, 6))
            data[:, :, ::2, ::2] = layer.data[:, :3]
            data[:, :, 1::2, ::2] = layer.data[:, 3:6]
            data[:, :, ::2, 1::2] = layer.data[:, 6:9]
            data[:, :, 1::2, 1::2] = layer.data[:, 9:12]
            state_dict["_backbone._modules_list.0.conv.weight"] = data

        return state_dict

    def _yolox_ckpt_solver(self, ckpt_key, ckpt_val, model_key, model_val):
        """
        Helper method for reshaping old pretrained checkpoint's focus weights to 6x6 conv weights.
        """

        if (
            ckpt_val.shape != model_val.shape
            and (ckpt_key == "module._backbone._modules_list.0.conv.conv.weight" or ckpt_key == "_backbone._modules_list.0.conv.conv.weight")
            and model_key == "_backbone._modules_list.0.conv.weight"
        ):
            model_val.data[:, :, ::2, ::2] = ckpt_val.data[:, :3]
            model_val.data[:, :, 1::2, ::2] = ckpt_val.data[:, 3:6]
            model_val.data[:, :, ::2, 1::2] = ckpt_val.data[:, 6:9]
            model_val.data[:, :, 1::2, 1::2] = ckpt_val.data[:, 9:12]
            replacement = model_val
        else:
            replacement = ckpt_val

        return replacement


def adapt_state_dict_to_fit_model_layer_names(model_state_dict: dict, source_ckpt: dict, exclude: list = [], solver: callable = None):
    """
    Given a model state dict and source checkpoints, the method tries to correct the keys in the model_state_dict to fit
    the ckpt in order to properly load the weights into the model. If unsuccessful - returns None
        :param model_state_dict:               the model state_dict
        :param source_ckpt:                         checkpoint dict
        :param exclude                  optional list for excluded layers
        :param solver:                  callable with signature (ckpt_key, ckpt_val, model_key, model_val)
                                        that returns a desired weight for ckpt_val.
        :return: renamed checkpoint dict (if possible)
    """
    if solver is None:
        solver = DefaultCheckpointSolver()

    if "net" in source_ckpt.keys():
        source_ckpt = source_ckpt["net"]

    if len(exclude):
        model_state_dict = {k: v for k, v in model_state_dict.items() if not any(x in k for x in exclude)}

    new_ckpt_dict = solver(model_state_dict, source_ckpt)
    return {"net": new_ckpt_dict}


def raise_informative_runtime_error(state_dict, checkpoint, exception_msg):
    """
    Given a model state dict and source checkpoints, the method calls "adapt_state_dict_to_fit_model_layer_names"
    and enhances the exception_msg if loading the checkpoint_dict via the conversion method is possible
    """
    try:
        new_ckpt_dict = adapt_state_dict_to_fit_model_layer_names(state_dict, checkpoint)
        temp_file = tempfile.NamedTemporaryFile().name + ".pt"
        torch.save(new_ckpt_dict, temp_file)
        exception_msg = (
            f"\n{'=' * 200}\n{str(exception_msg)} \nconvert ckpt via the utils.adapt_state_dict_to_fit_"
            f"model_layer_names method\na converted checkpoint file was saved in the path {temp_file}\n{'=' * 200}"
        )
    except ValueError as ex:  # IN CASE adapt_state_dict_to_fit_model_layer_names WAS UNSUCCESSFUL
        exception_msg = f"\n{'=' * 200} \nThe checkpoint and model shapes do no fit, e.g.: {ex}\n{'=' * 200}"
    finally:
        raise RuntimeError(exception_msg)


def load_checkpoint_to_model(
    net: torch.nn.Module,
    ckpt_local_path: str,
    load_backbone: bool = False,
    strict: Union[str, StrictLoad] = StrictLoad.NO_KEY_MATCHING,
    load_weights_only: bool = False,
    load_ema_as_net: bool = False,
    load_processing_params: bool = False,
):
    """
    Loads the state dict in ckpt_local_path to net and returns the checkpoint's state dict.


    :param load_ema_as_net: Will load the EMA inside the checkpoint file to the network when set
    :param ckpt_local_path: local path to the checkpoint file
    :param load_backbone: whether to load the checkpoint as a backbone
    :param net: network to load the checkpoint to
    :param strict:
    :param load_weights_only: Whether to ignore all other entries other then "net".
    :param load_processing_params: Whether to call set_dataset_processing_params on "processing_params" entry inside the
     checkpoint file (default=False).
    :return:
    """
    if isinstance(strict, str):
        strict = StrictLoad(strict)

    net = unwrap_model(net)

    if load_backbone and not hasattr(net, "backbone"):
        raise ValueError("No backbone attribute in net - Can't load backbone weights")

    # LOAD THE LOCAL CHECKPOINT PATH INTO A state_dict OBJECT
    checkpoint = read_ckpt_state_dict(ckpt_path=ckpt_local_path)

    if load_ema_as_net:
        if "ema_net" not in checkpoint.keys():
            raise ValueError("Can't load ema network- no EMA network stored in checkpoint file")
        else:
            checkpoint["net"] = checkpoint["ema_net"]

    # LOAD THE CHECKPOINTS WEIGHTS TO THE MODEL
    if load_backbone:
        adaptive_load_state_dict(net.backbone, checkpoint, strict)
    else:
        adaptive_load_state_dict(net, checkpoint, strict)

    message_suffix = " checkpoint." if not load_ema_as_net else " EMA checkpoint."
    message_model = "model" if not load_backbone else "model's backbone"
    logger.info("Successfully loaded " + message_model + " weights from " + ckpt_local_path + message_suffix)

    _maybe_load_preprocessing_params(net, checkpoint)

    if load_weights_only or load_backbone:
        # DISCARD ALL THE DATA STORED IN CHECKPOINT OTHER THAN THE WEIGHTS
        [checkpoint.pop(key) for key in list(checkpoint.keys()) if key != "net"]

    return checkpoint


class MissingPretrainedWeightsException(Exception):
    """Exception raised by unsupported pretrianed model.

    :param desc: explanation of the error
    """

    def __init__(self, desc):
        self.message = "Missing pretrained wights: " + desc
        super().__init__(self.message)


def load_pretrained_weights(model: torch.nn.Module, architecture: str, pretrained_weights: str):
    """
    Loads pretrained weights from the MODEL_URLS dictionary to model

    :param architecture:        name of the model's architecture
    :param model:               model to load pretrinaed weights for
    :param pretrained_weights:  name for the pretrianed weights (i.e imagenet)

    :return:                    None
    """
    from super_gradients.common.object_names import Models

    model_url_key = architecture + "_" + str(pretrained_weights)
    if model_url_key not in MODEL_URLS.keys():
        raise MissingPretrainedWeightsException(model_url_key)

    url = MODEL_URLS[model_url_key]

    if architecture in {Models.YOLO_NAS_S, Models.YOLO_NAS_M, Models.YOLO_NAS_L}:
        logger.info(
            "License Notification: YOLO-NAS pre-trained weights are subjected to the specific license terms and conditions detailed in \n"
            "https://github.com/Deci-AI/super-gradients/blob/master/LICENSE.YOLONAS.md\n"
            "By downloading the pre-trained weight files you agree to comply with these terms."
        )

    # Basically this check allows settings pretrained weights from local path using file:///path/to/weights scheme
    # which is a valid URI scheme for local files
    # Supporting local files and file URI allows us modification of pretrained weights dics in unit tests
    if url.startswith("file://") or os.path.exists(url):
        pretrained_state_dict = torch.load(url.replace("file://", ""), map_location="cpu")
    else:
        unique_filename = url.split("https://sghub.deci.ai/models/")[1].replace("/", "_").replace(" ", "_")
        map_location = torch.device("cpu")
        with wait_for_the_master(get_local_rank()):
            pretrained_state_dict = load_state_dict_from_url(url=url, map_location=map_location, file_name=unique_filename)

    _load_weights(architecture, model, pretrained_state_dict)
    _maybe_load_preprocessing_params(model, pretrained_state_dict)


def load_pretrained_weights_local(model: torch.nn.Module, architecture: str, pretrained_weights: str):
    """
    Loads pretrained weights from the MODEL_URLS dictionary to model
    :param architecture: name of the model's architecture
    :param model: model to load pretrinaed weights for
    :param pretrained_weights: path tp pretrained weights
    :return: None
    """

    map_location = torch.device("cpu")

    pretrained_state_dict = torch.load(pretrained_weights, map_location=map_location)
    _load_weights(architecture, model, pretrained_state_dict)
<<<<<<< HEAD


def get_scheduler_state(scheduler) -> Dict:
    """
    Wrapper for getting a torch lr scheduler state dict, resolving some issues with CyclicLR
    (see https://github.com/pytorch/pytorch/pull/91400)
    :param scheduler: torch.optim.lr_scheduler._LRScheduler, the scheduler
    :return: the scheduler's state_dict
    """
    from super_gradients.training.utils import torch_version_is_greater_or_equal

    state = scheduler.state_dict()
    if isinstance(scheduler, CyclicLR) and not torch_version_is_greater_or_equal(2, 0):
        del state["_scale_fn_ref"]
    return state
=======
    _maybe_load_preprocessing_params(model, pretrained_state_dict)


def _load_weights(architecture, model, pretrained_state_dict):
    if "ema_net" in pretrained_state_dict.keys():
        pretrained_state_dict["net"] = pretrained_state_dict["ema_net"]
    solver = YoloXCheckpointSolver() if "yolox" in architecture else DefaultCheckpointSolver()
    adaptive_load_state_dict(net=model, state_dict=pretrained_state_dict, strict=StrictLoad.NO_KEY_MATCHING, solver=solver)
    logger.info(f"Successfully loaded pretrained weights for architecture {architecture}")


def _maybe_load_preprocessing_params(model: Union[nn.Module, HasPredict], checkpoint: Mapping[str, Tensor]) -> bool:
    """
    Tries to load preprocessing params from the checkpoint to the model.
    The function does not crash, and raises a warning if the loading fails.
    :param model:      Instance of nn.Module
    :param checkpoint: Entire checkpoint dict (not state_dict with model weights)
    :return:           True if the loading was successful, False otherwise.
    """
    model = unwrap_model(model)
    checkpoint_has_preprocessing_params = "processing_params" in checkpoint.keys()
    model_has_predict = isinstance(model, HasPredict)
    logger.debug(
        f"Trying to load preprocessing params from checkpoint. Preprocessing params in checkpoint: {checkpoint_has_preprocessing_params}. "
        f"Model {model.__class__.__name__} inherit HasPredict: {model_has_predict}"
    )

    if model_has_predict and checkpoint_has_preprocessing_params:
        try:
            model.set_dataset_processing_params(**checkpoint["processing_params"])
            logger.debug(f"Successfully loaded preprocessing params from checkpoint {checkpoint['processing_params']}")
            return True
        except Exception as e:
            logger.warning(
                f"Could not set preprocessing pipeline from the checkpoint dataset: {e}. Before calling"
                "predict make sure to call set_dataset_processing_params."
            )
    return False
>>>>>>> 96df0276
<|MERGE_RESOLUTION|>--- conflicted
+++ resolved
@@ -1,12 +1,11 @@
 import collections
 import os
 import tempfile
-from typing import Union, Mapping, Dict
+from typing import Union, Mapping
 
 import pkg_resources
 import torch
 from torch import nn, Tensor
-from torch.optim.lr_scheduler import CyclicLR
 
 from super_gradients.common.abstractions.abstract_logger import get_logger
 from super_gradients.common.data_interface.adnn_model_repository_data_interface import ADNNModelRepositoryDataInterfaces
@@ -22,6 +21,7 @@
     from torch.hub import download_url_to_file, load_state_dict_from_url
 except (ModuleNotFoundError, ImportError, NameError):
     from torch.hub import _download_url_to_file as download_url_to_file
+
 
 logger = get_logger(__name__)
 
@@ -1578,6 +1578,7 @@
 
 
 def load_pretrained_weights_local(model: torch.nn.Module, architecture: str, pretrained_weights: str):
+
     """
     Loads pretrained weights from the MODEL_URLS dictionary to model
     :param architecture: name of the model's architecture
@@ -1590,23 +1591,6 @@
 
     pretrained_state_dict = torch.load(pretrained_weights, map_location=map_location)
     _load_weights(architecture, model, pretrained_state_dict)
-<<<<<<< HEAD
-
-
-def get_scheduler_state(scheduler) -> Dict:
-    """
-    Wrapper for getting a torch lr scheduler state dict, resolving some issues with CyclicLR
-    (see https://github.com/pytorch/pytorch/pull/91400)
-    :param scheduler: torch.optim.lr_scheduler._LRScheduler, the scheduler
-    :return: the scheduler's state_dict
-    """
-    from super_gradients.training.utils import torch_version_is_greater_or_equal
-
-    state = scheduler.state_dict()
-    if isinstance(scheduler, CyclicLR) and not torch_version_is_greater_or_equal(2, 0):
-        del state["_scale_fn_ref"]
-    return state
-=======
     _maybe_load_preprocessing_params(model, pretrained_state_dict)
 
 
@@ -1644,5 +1628,4 @@
                 f"Could not set preprocessing pipeline from the checkpoint dataset: {e}. Before calling"
                 "predict make sure to call set_dataset_processing_params."
             )
-    return False
->>>>>>> 96df0276
+    return False
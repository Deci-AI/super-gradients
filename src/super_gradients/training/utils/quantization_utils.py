"""
Quantization utilities

Methods are based on:
 https://github.com/NVIDIA/TensorRT/blob/51a4297753d3e12d0eed864be52400f429a6a94c/tools/pytorch-quantization/examples/torchvision/classification_flow.py#L385

(Licensed under the Apache License, Version 2.0)
"""
from torch.utils.data import DataLoader
from tqdm import tqdm
import torch
from super_gradients.common.abstractions.abstract_logger import get_logger
from super_gradients.training.utils.callbacks import Phase, PhaseCallback, PhaseContext
import os
from enum import Enum
from super_gradients.training.utils.checkpoint_utils import load_checkpoint_to_model, read_ckpt_state_dict
from super_gradients.training.utils import get_param
from super_gradients.training.utils.distributed_training_utils import get_local_rank, \
    get_world_size
from torch.distributed import all_gather

logger = get_logger(__name__)

try:
    from pytorch_quantization import nn as quant_nn, quant_modules
    from pytorch_quantization import calib
    from pytorch_quantization.tensor_quant import QuantDescriptor

    _imported_pytorch_quantization_failure = None
except (ImportError, NameError, ModuleNotFoundError) as import_err:
    logger.warning("Failed to import pytorch_quantization")
    _imported_pytorch_quantization_failure = import_err


class QuantizationLevel(str, Enum):
    FP32 = 'FP32'
    FP16 = 'FP16'
    INT8 = 'INT8'
    HYBRID = 'Hybrid'

    @staticmethod
    def from_string(quantization_level: str) -> Enum:
        quantization_level = quantization_level.lower()
        if quantization_level == 'fp32':
            return QuantizationLevel.FP32
        elif quantization_level == 'fp16':
            return QuantizationLevel.FP16
        elif quantization_level == 'int8':
            return QuantizationLevel.INT8
        elif quantization_level == 'hybrid':
            return QuantizationLevel.HYBRID
        else:
            raise NotImplementedError(f'Quantization Level: "{quantization_level}" is not supported')


def export_qat_onnx(model: torch.nn.Module, onnx_filename: str, input_shape: tuple,
                    per_channel_quantization: bool = False):
    """
    Method for exporting onnx after QAT.

    :param model: torch.nn.Module, model to export
    :param onnx_filename: str, target path for the onnx file,
    :param input_shape: tuple, input shape (usually BCHW)
    """
    if _imported_pytorch_quantization_failure is not None:
        raise _imported_pytorch_quantization_failure
    else:
        model.eval()
        if hasattr(model, "prep_model_for_conversion"):
            model.prep_model_for_conversion()
        quant_nn.TensorQuantizer.use_fb_fake_quant = True
        # Export ONNX for multiple batch sizes
        logger.info("Creating ONNX file: " + onnx_filename)
        dummy_input = torch.randn(input_shape, device='cuda')
        opset_version = 13 if per_channel_quantization else 12
        torch.onnx.export(model, dummy_input, onnx_filename, verbose=False, opset_version=opset_version,
                          enable_onnx_checker=False,
                          do_constant_folding=True)


def calibrate_model(model: torch.nn.Module, calib_data_loader: torch.utils.data.DataLoader, method: str = "percentile",
                    num_calib_batches: int = 2, percentile: float = 99.99):
    """
    Calibrates torch model with quantized modules.

<<<<<<< HEAD
    :param model: torch.nn.Module, model to perfrom the calibration on.
    :param calib_data_loader: torch.utils.data.DataLoader, data loader of the calibration dataset.
    :param method: str, One of [percentile, mse, entropy, max]. Statistics method for amax
                 computation of the quantized modules (default=percentile).
    :param num_calib_batches: int, number of batches to collect the statistics from.
    :param percentile: float, percentile value to use when Trainer,quant_modules_calib_method='percentile'. Discarded when other methods are used (Default=99.99).
=======
    :param model:               torch.nn.Module, model to perfrom the calibration on.
    :param calib_data_loader:   torch.utils.data.DataLoader, data loader of the calibration dataset.
    :param method:              str, One of [percentile, mse, entropy, max]. Statistics method for amax computation of the quantized modules
                                (Default=percentile).
    :param num_calib_batches:   int, number of batches to collect the statistics from.
    :param percentile:          float, percentile value to use when SgModel,quant_modules_calib_method='percentile'. Discarded when other methods are used
                                (Default=99.99).
>>>>>>> 25ec581c

    """
    if _imported_pytorch_quantization_failure is not None:
        raise _imported_pytorch_quantization_failure
    elif method in ["percentile", "mse", "entropy", "max"]:
        with torch.no_grad():
            _collect_stats(model, calib_data_loader, num_batches=num_calib_batches)

            # FOR PERCENTILE WE MUST PASS PERCENTILE VALUE THROUGH KWARGS,
            # SO IT WOULD BE PASSED TO module.load_calib_amax(**kwargs), AND IN OTHER METHODS WE MUST NOT PASS IT.
            if method == "precentile":
                _compute_amax(model, method="percentile", percentile=percentile)
            else:
                _compute_amax(model, method=method)
    else:
        raise ValueError(
            "Unsupported quantization calibration method, expected one of: percentile, mse, entropy, max, got " + str(
                method) + ".")


def _collect_stats(model, data_loader, num_batches):
    """Feed data to the network and collect statistics"""
    if _imported_pytorch_quantization_failure is not None:
        raise _imported_pytorch_quantization_failure
    else:
        local_rank = get_local_rank()
        world_size = get_world_size()

        # Enable calibrators
        _enable_calibrators(model)

        # Feed data to the network for collecting stats
        for i, (image, _) in tqdm(enumerate(data_loader), total=num_batches, disable=local_rank > 0):
            if world_size > 1:
                all_batches = [torch.zeros_like(image, device='cuda') for _ in range(world_size)]
                all_gather(all_batches, image.cuda())
            else:
                all_batches = [image]

            for local_image in all_batches:
                model(local_image.cuda())
            if i >= num_batches:
                break

        # Disable calibrators
        _disable_calibrators(model)


def _disable_calibrators(model):
    for name, module in model.named_modules():
        if isinstance(module, quant_nn.TensorQuantizer):
            if module._calibrator is not None:
                module.enable_quant()
                module.disable_calib()
            else:
                module.enable()


def _enable_calibrators(model):
    for name, module in model.named_modules():
        if isinstance(module, quant_nn.TensorQuantizer):
            if module._calibrator is not None:
                module.disable_quant()
                module.enable_calib()
            else:
                module.disable()


def _compute_amax(model, **kwargs):
    if _imported_pytorch_quantization_failure is not None:
        raise _imported_pytorch_quantization_failure
    else:
        # Load calib result
        for name, module in model.named_modules():
            if isinstance(module, quant_nn.TensorQuantizer):
                if module._calibrator is not None:
                    if isinstance(module._calibrator, calib.MaxCalibrator):
                        module.load_calib_amax()
                    else:
                        module.load_calib_amax(**kwargs)
        model.cuda()


def _deactivate_quant_modules_wrapping():
    """
    Deactivates quant modules wrapping, so that further modules won't use Q/DQ layers.
    """
    if _imported_pytorch_quantization_failure is not None:
        raise _imported_pytorch_quantization_failure
    else:
        quant_modules.deactivate()


def _activate_quant_modules_wrapping():
    """
    Activates quant modules wrapping, so that further modules use Q/DQ layers.
    """
    if _imported_pytorch_quantization_failure is not None:
        raise _imported_pytorch_quantization_failure
    else:
        quant_modules.initialize()


class QATCallback(PhaseCallback):
    """
    A callback for transitioning training into QAT.

    Rebuilds the model with QAT layers then either:
        1. loads the best checkpoint then performs calibration.
        2. loads an external calibrated model (makes sense when start_epoch=0).

    Additionally, resets Trainer's best_metric and sets ckpt_best_name to 'qat_ckpt_best.pth' so best QAT checkpoints
     will be saved separately.

    If performing calibration- the calibrated model is evaluated, and the metric_to_watch is logged under
     calibrated_model_{metric_to_watch}. The calibrated checkpoint is saved under ckpt_calibrated_{calibration_method}.pth


    Attributes:
        start_epoch: int, first epoch to start QAT.

        quant_modules_calib_method: str, One of [percentile, mse, entropy, max]. Statistics method for amax
         computation of the quantized modules (default=percentile).

        per_channel_quant_modules: bool, whether quant modules should be per channel (default=False).

        calibrate: bool, whether to perfrom calibration (default=False).

        calibrated_model_path: str, path to a calibrated checkpoint (default=None).

        calib_data_loader: torch.utils.data.DataLoader, data loader of the calibration dataset. When None,
         context.train_loader will be used (default=None).

        num_calib_batches: int, number of batches to collect the statistics from.

        percentile: float, percentile value to use when Trainer,quant_modules_calib_method='percentile'.
         Discarded when other methods are used (Default=99.99).



    """

    def __init__(self, start_epoch: int, quant_modules_calib_method: str = "percentile",
                 per_channel_quant_modules: bool = False, calibrate: bool = True, calibrated_model_path: str = None,
                 calib_data_loader: DataLoader = None, num_calib_batches: int = 2, percentile: float = 99.99):
        super(QATCallback, self).__init__(Phase.TRAIN_EPOCH_START)
        self._validate_args(start_epoch, quant_modules_calib_method, calibrate, calibrated_model_path)
        self.start_epoch = start_epoch
        self.quant_modules_calib_method = quant_modules_calib_method
        self.per_channel_quant_modules = per_channel_quant_modules
        self.calibrate = calibrate
        self.calibrated_model_path = calibrated_model_path
        self.calib_data_loader = calib_data_loader
        self.num_calib_batches = num_calib_batches
        self.percentile = percentile

    def _validate_args(self, start_epoch: int, quant_modules_calib_method: str, calibrate, calibrated_model_path):
        if _imported_pytorch_quantization_failure:
            raise _imported_pytorch_quantization_failure
        if start_epoch < 0:
            raise ValueError("start_epoch must be positive.")
        if quant_modules_calib_method not in ["percentile", "mse", "entropy", "max"]:
            raise ValueError(
                "Unsupported quantization calibration method, expected one of: percentile, mse, entropy, max, got " + str(
                    self.quant_modules_calib_method) + ".")
        if not calibrate and calibrated_model_path is None:
            logger.warning(
                "calibrate=False and no calibrated_model_path is given. QAT will be on an uncalibrated model.")

    def __call__(self, context: PhaseContext):
        if context.epoch == self.start_epoch:
            # SET CHECKPOINT PARAMS SO WE LOAD THE BEST CHECKPOINT SO FAR
            checkpoint_params_qat = context.checkpoint_params.to_dict()
            checkpoint_params_qat['ckpt_name'] = 'ckpt_best.pth'

            if self.calibrated_model_path is not None:
                checkpoint_params_qat['external_checkpoint_path'] = self.calibrated_model_path
                checkpoint_params_qat['load_ema_as_net'] = 'ema_net' in read_ckpt_state_dict(self.calibrated_model_path).keys()
                checkpoint_params_qat['load_checkpoint'] = True
            elif self.start_epoch > 0:
                checkpoint_params_qat['load_ema_as_net'] = context.training_params.ema
                checkpoint_params_qat['load_checkpoint'] = True
                if checkpoint_params_qat['load_ema_as_net']:
                    logger.warning("EMA net loaded from best checkpoint, continuing QAT without EMA.")
                    context.context_methods.set_ema(False)

            # REMOVE REFERENCES TO NETWORK AND CLEAN GPU MEMORY BEFORE BUILDING THE NEW NET
            context.context_methods.set_net(None)
            context.net = None
            torch.cuda.empty_cache()

            # BUILD THE SAME MODEL BUT WITH FAKE QUANTIZED MODULES, AND LOAD BEST CHECKPOINT TO IT
            self._initialize_quant_modules()
            context.context_methods.build_model(architecture=context.architecture,
                                                arch_params=context.arch_params.to_dict(),
                                                checkpoint_params=checkpoint_params_qat)
            _deactivate_quant_modules_wrapping()

            # UPDATE CONTEXT'S NET REFERENCE
            context.net = context.context_methods.get_net()

            if self.calibrate:
                self._calibrate_model(context)

            # RESET THE BEST METRIC VALUE SO WE SAVE CHECKPOINTS AFTER THE EXPECTED QAT ACCURACY DEGRADATION
            context.context_methods._reset_best_metric()

            # SET NEW FILENAME FOR THE BEST CHECKPOINT SO WE DON'T OVERRIDE THE PREVIOUS ONES
            context.context_methods.set_ckpt_best_name('qat_ckpt_best.pth')

    def _calibrate_model(self, context: PhaseContext):
        """
        Performs model calibration (collecting stats and setting amax for the fake quantized moduls)

        :param context: PhaseContext, current phase context.
        """
        self.calib_data_loader = self.calib_data_loader or context.train_loader
        calibrate_model(model=context.net,
                        calib_data_loader=self.calib_data_loader,
                        method=self.quant_modules_calib_method,
                        num_calib_batches=self.num_calib_batches,
                        percentile=self.percentile)
        method_desc = self.quant_modules_calib_method + '_' + str(
            self.percentile) if self.quant_modules_calib_method == 'percentile' else self.quant_modules_calib_method

        if not context.ddp_silent_mode:
            logger.info("Performing additional validation on calibrated model...")

        calibrated_valid_results = context.context_methods.validate_epoch(epoch=self.start_epoch, silent_mode=True)
        calibrated_acc = calibrated_valid_results[context.metric_idx_in_results_tuple]

        if not context.ddp_silent_mode:
            logger.info("Calibrate model " + context.metric_to_watch + ": " + str(calibrated_acc))
            context.sg_logger.add_checkpoint(tag='ckpt_calibrated_' + method_desc + '.pth',
                                             state_dict={"net": context.net.state_dict(), "acc": calibrated_acc})
            context.sg_logger.add_scalar("Calibrated_Model_" + context.metric_to_watch,
                                         calibrated_acc,
                                         global_step=self.start_epoch)

    def _initialize_quant_modules(self):
        """
        Initialize quant modules wrapping.
        """

        if _imported_pytorch_quantization_failure is not None:
            raise _imported_pytorch_quantization_failure
        else:
            if self.quant_modules_calib_method in ["percentile", "mse", "entropy"]:
                calib_method_type = 'histogram'
            else:
                calib_method_type = 'max'

            if self.per_channel_quant_modules:
                quant_desc_input = QuantDescriptor(calib_method=calib_method_type)
                quant_nn.QuantConv2d.set_default_quant_desc_input(quant_desc_input)
                quant_nn.QuantLinear.set_default_quant_desc_input(quant_desc_input)
            else:
                quant_desc_input = QuantDescriptor(calib_method=calib_method_type, axis=None)
                quant_nn.QuantConv2d.set_default_quant_desc_input(quant_desc_input)
                quant_nn.QuantConvTranspose2d.set_default_quant_desc_input(quant_desc_input)
                quant_nn.QuantLinear.set_default_quant_desc_input(quant_desc_input)

                quant_desc_weight = QuantDescriptor(calib_method=calib_method_type, axis=None)
                quant_nn.QuantConv2d.set_default_quant_desc_weight(quant_desc_weight)
                quant_nn.QuantConvTranspose2d.set_default_quant_desc_weight(quant_desc_weight)
                quant_nn.QuantLinear.set_default_quant_desc_weight(quant_desc_weight)

            _activate_quant_modules_wrapping()


class PostQATConversionCallback(PhaseCallback):
    """
    Post QAT training callback that saves the best checkpoint (i.e ckpt_best.pth) in onnx format.
    Should be used with QATCallback.

    Attributes:
        dummy_input_size: (tuple) dummy input size for the ONNX conversion.
    """

    def __init__(self, dummy_input_size):
        super().__init__(phase=Phase.POST_TRAINING)
        self.dummy_input_size = dummy_input_size

    def __call__(self, context: PhaseContext):
        if not context.ddp_silent_mode:
            best_ckpt_path = os.path.join(context.ckpt_dir, "qat_ckpt_best.pth")
            onnx_path = os.path.join(context.ckpt_dir, "qat_ckpt_best.onnx")

            load_checkpoint_to_model(ckpt_local_path=best_ckpt_path,
                                     net=context.net,
                                     load_weights_only=True,
                                     load_ema_as_net=context.training_params.ema,
                                     strict=True,
                                     load_backbone=False
                                     )
            per_channel_quant_modules = get_param(context.training_params.qat_params, "per_channel_quant_modules")
            export_qat_onnx(context.net.module, onnx_path, self.dummy_input_size, per_channel_quant_modules)

            context.sg_logger.add_file("qat_ckpt_best.onnx")<|MERGE_RESOLUTION|>--- conflicted
+++ resolved
@@ -83,22 +83,13 @@
     """
     Calibrates torch model with quantized modules.
 
-<<<<<<< HEAD
-    :param model: torch.nn.Module, model to perfrom the calibration on.
-    :param calib_data_loader: torch.utils.data.DataLoader, data loader of the calibration dataset.
-    :param method: str, One of [percentile, mse, entropy, max]. Statistics method for amax
-                 computation of the quantized modules (default=percentile).
-    :param num_calib_batches: int, number of batches to collect the statistics from.
-    :param percentile: float, percentile value to use when Trainer,quant_modules_calib_method='percentile'. Discarded when other methods are used (Default=99.99).
-=======
     :param model:               torch.nn.Module, model to perfrom the calibration on.
     :param calib_data_loader:   torch.utils.data.DataLoader, data loader of the calibration dataset.
     :param method:              str, One of [percentile, mse, entropy, max]. Statistics method for amax computation of the quantized modules
                                 (Default=percentile).
     :param num_calib_batches:   int, number of batches to collect the statistics from.
-    :param percentile:          float, percentile value to use when SgModel,quant_modules_calib_method='percentile'. Discarded when other methods are used
+    :param percentile:          float, percentile value to use when Trainer,quant_modules_calib_method='percentile'. Discarded when other methods are used
                                 (Default=99.99).
->>>>>>> 25ec581c
 
     """
     if _imported_pytorch_quantization_failure is not None:

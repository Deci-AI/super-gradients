import sys
import os
import itertools
from typing import List
from contextlib import contextmanager

import torch
import torch.nn as nn
from torch import distributed as dist
from torch.cuda.amp import autocast
from torch.distributed.elastic.multiprocessing import Std
from torch.distributed.elastic.multiprocessing.errors import record
from torch.distributed.launcher.api import LaunchConfig, elastic_launch

from super_gradients.common.environment.ddp_utils import init_trainer
from super_gradients.common.data_types.enum import MultiGPUMode
<<<<<<< HEAD
from super_gradients.common.environment.ddp_utils import find_free_port, is_distributed
from super_gradients.common.abstractions.abstract_logger import get_logger, mute_current_process
from super_gradients.common.environment import environment_config, device_config

from super_gradients.common.decorators.factory_decorator import resolve_param
from super_gradients.common.factories.type_factory import TypeFactory
=======
from super_gradients.common.environment.argparse_utils import EXTRA_ARGS
from super_gradients.common.environment.ddp_utils import find_free_port, is_distributed
from super_gradients.common.abstractions.abstract_logger import get_logger

>>>>>>> 788aade6

logger = get_logger(__name__)


def distributed_all_reduce_tensor_average(tensor, n):
    """
    This method performs a reduce operation on multiple nodes running distributed training
    It first sums all of the results and then divides the summation
    :param tensor:  The tensor to perform the reduce operation for
    :param n:  Number of nodes
    :return:   Averaged tensor from all of the nodes
    """
    rt = tensor.clone()
    torch.distributed.all_reduce(rt, op=torch.distributed.ReduceOp.SUM)
    rt /= n
    return rt


def reduce_results_tuple_for_ddp(validation_results_tuple, device):
    """Gather all validation tuples from the various devices and average them"""
    validation_results_list = list(validation_results_tuple)
    for i, validation_result in enumerate(validation_results_list):
        if torch.is_tensor(validation_result):
            validation_result = validation_result.clone().detach()
        else:
            validation_result = torch.tensor(validation_result)
        validation_results_list[i] = distributed_all_reduce_tensor_average(tensor=validation_result.to(device), n=torch.distributed.get_world_size())
    validation_results_tuple = tuple(validation_results_list)
    return validation_results_tuple


class MultiGPUModeAutocastWrapper:
    def __init__(self, func):
        self.func = func

    def __call__(self, *args, **kwargs):
        with autocast():
            out = self.func(*args, **kwargs)
        return out


def scaled_all_reduce(tensors: torch.Tensor, num_gpus: int):
    """
    Performs the scaled all_reduce operation on the provided tensors.
    The input tensors are modified in-place.
    Currently supports only the sum
    reduction operator.
    The reduced values are scaled by the inverse size of the
    process group (equivalent to num_gpus).
    """
    # There is no need for reduction in the single-proc case
    if num_gpus == 1:
        return tensors

    # Queue the reductions
    reductions = []
    for tensor in tensors:
        reduction = torch.distributed.all_reduce(tensor, async_op=True)
        reductions.append(reduction)

    # Wait for reductions to finish
    for reduction in reductions:
        reduction.wait()

    # Scale the results
    for tensor in tensors:
        tensor.mul_(1.0 / num_gpus)
    return tensors


@torch.no_grad()
def compute_precise_bn_stats(model: nn.Module, loader: torch.utils.data.DataLoader, precise_bn_batch_size: int, num_gpus: int):
    """
    :param model:                   The model being trained (ie: Trainer.net)
    :param loader:                  Training dataloader (ie: Trainer.train_loader)
    :param precise_bn_batch_size:   The effective batch size we want to calculate the batchnorm on. For example, if we are training a model
                                    on 8 gpus, with a batch of 128 on each gpu, a good rule of thumb would be to give it 8192
                                    (ie: effective_batch_size * num_gpus = batch_per_gpu * num_gpus * num_gpus).
                                    If precise_bn_batch_size is not provided in the training_params, the latter heuristic
                                    will be taken.
    param num_gpus:                 The number of gpus we are training on
    """

    # Compute the number of minibatches to use
    num_iter = int(precise_bn_batch_size / (loader.batch_size * num_gpus)) if precise_bn_batch_size else num_gpus
    num_iter = min(num_iter, len(loader))

    # Retrieve the BN layers
    bns = [m for m in model.modules() if isinstance(m, torch.nn.BatchNorm2d)]

    # Initialize BN stats storage for computing mean(mean(batch)) and mean(var(batch))
    running_means = [torch.zeros_like(bn.running_mean) for bn in bns]
    running_vars = [torch.zeros_like(bn.running_var) for bn in bns]

    # Remember momentum values
    momentums = [bn.momentum for bn in bns]

    # Set momentum to 1.0 to compute BN stats that only reflect the current batch
    for bn in bns:
        bn.momentum = 1.0

    # Average the BN stats for each BN layer over the batches
    for inputs, _labels in itertools.islice(loader, num_iter):
        model(inputs.cuda())
        for i, bn in enumerate(bns):
            running_means[i] += bn.running_mean / num_iter
            running_vars[i] += bn.running_var / num_iter

    # Sync BN stats across GPUs (no reduction if 1 GPU used)
    running_means = scaled_all_reduce(running_means, num_gpus=num_gpus)
    running_vars = scaled_all_reduce(running_vars, num_gpus=num_gpus)

    # Set BN stats and restore original momentum values
    for i, bn in enumerate(bns):
        bn.running_mean = running_means[i]
        bn.running_var = running_vars[i]
        bn.momentum = momentums[i]


def get_local_rank():
    """
    Returns the local rank if running in DDP, and 0 otherwise
    :return: local rank
    """
    return dist.get_rank() if dist.is_initialized() else 0


def require_ddp_setup() -> bool:
    return device_config.multi_gpu == MultiGPUMode.DISTRIBUTED_DATA_PARALLEL and device_config.assigned_rank != get_local_rank()


def is_ddp_subprocess():
    return torch.distributed.get_rank() > 0 if dist.is_initialized() else False


def get_world_size() -> int:
    """
    Returns the world size if running in DDP, and 1 otherwise
    :return: world size
    """
    if not dist.is_available():
        return 1
    if not dist.is_initialized():
        return 1
    return dist.get_world_size()


def get_device_ids() -> List[int]:
    return list(range(get_world_size()))


def count_used_devices() -> int:
    return len(get_device_ids())


@contextmanager
def wait_for_the_master(local_rank: int):
    """
    Make all processes waiting for the master to do some task.
    """
    if local_rank > 0:
        dist.barrier()
    yield
    if local_rank == 0:
        if not dist.is_available():
            return
        if not dist.is_initialized():
            return
        else:
            dist.barrier()


<<<<<<< HEAD
def setup_gpu_mode(gpu_mode: MultiGPUMode = MultiGPUMode.OFF, num_gpus: int = None):
    """[DEPRECATED in favor of setup_device] If required, launch ddp subprocesses.
    :param gpu_mode:    DDP, DP or Off
    :param num_gpus:    Number of GPU's to use.
    """
    logger.warning("setup_gpu_mode is now deprecated in favor of setup_device")
    setup_device(multi_gpu=gpu_mode, num_gpus=num_gpus)


@resolve_param("multi_gpu", TypeFactory(MultiGPUMode.dict()))
def setup_device(multi_gpu: MultiGPUMode = MultiGPUMode.OFF, num_gpus: int = None, device: str = "cuda"):
    """
    If required, launch ddp subprocesses.
    :param multi_gpu:    DDP, DP or Off
    :param num_gpus:    Number of GPU's to use.
    """
    init_trainer()

    if device == "cpu":
        setup_cpu(multi_gpu, num_gpus)
    elif device == "cuda":
        setup_gpu(multi_gpu, num_gpus)
    else:
        raise ValueError(f"Only valid values for device are: 'cpu' and 'cuda'. Received: '{device}'")


def setup_cpu(multi_gpu: MultiGPUMode = MultiGPUMode.OFF, num_gpus: int = None):
    """
    :param multi_gpu:    DDP, DP or Off
    :param num_gpus:    Number of GPU's to use.
    """
    if multi_gpu not in (MultiGPUMode.OFF, MultiGPUMode.AUTO):
        raise ValueError(f"device='cpu' and multi_gpu={multi_gpu} are not compatible together.")

    if num_gpus not in (0, None):
        raise ValueError(f"device='cpu' and num_gpus={num_gpus} are not compatible together.")

    device_config.device = "cpu"
    device_config.multi_gpu = MultiGPUMode.OFF


def setup_gpu(multi_gpu: MultiGPUMode = MultiGPUMode.OFF, num_gpus: int = None):
    """
    If required, launch ddp subprocesses.
    :param multi_gpu:    DDP, DP or Off
    :param num_gpus:    Number of GPU's to use.
    """
    if not torch.cuda.is_available():
        raise RuntimeError("Cuda device not found...")

    if num_gpus in (-1, None):
        if multi_gpu in (MultiGPUMode.OFF, MultiGPUMode.DATA_PARALLEL):
            num_gpus = 1
        elif multi_gpu in (MultiGPUMode.AUTO, MultiGPUMode.DISTRIBUTED_DATA_PARALLEL):
            num_gpus = torch.cuda.device_count()

    if multi_gpu == MultiGPUMode.AUTO:
        if num_gpus > 1:
            multi_gpu = MultiGPUMode.DISTRIBUTED_DATA_PARALLEL
        else:
            multi_gpu = MultiGPUMode.OFF

    # Check that num_gpus is valid for specified multi_gpu
    if multi_gpu in (MultiGPUMode.OFF, MultiGPUMode.DATA_PARALLEL):
        if num_gpus != 1:
            raise ValueError(f"You specified num_gpus={num_gpus} but it has not be 1 on when working with multi_gpu={multi_gpu}")
    else:
=======
def setup_device(multi_gpu: MultiGPUMode = MultiGPUMode.OFF, num_gpus: int = None):
    """
    If required, launch ddp subprocesses.
    :param multi_gpu:   DDP, DP or Off
    :param num_gpus:    Number of GPU's to use.
    """
    if multi_gpu == MultiGPUMode.AUTO and torch.cuda.device_count() > 1:
        multi_gpu = MultiGPUMode.DISTRIBUTED_DATA_PARALLEL
    if require_gpu_setup(multi_gpu):
        num_gpus = num_gpus or torch.cuda.device_count()
>>>>>>> 788aade6
        if num_gpus > torch.cuda.device_count():
            raise ValueError(f"You specified num_gpus={num_gpus} but only {torch.cuda.device_count()} GPU's are available")

    device_config.device = "cuda"
    device_config.multi_gpu = multi_gpu

    if multi_gpu == MultiGPUMode.DISTRIBUTED_DATA_PARALLEL:
        if is_distributed():
            initialize_ddp(local_rank=device_config.assigned_rank)
        else:
            restart_script_with_ddp(num_gpus=num_gpus)


def initialize_ddp(local_rank: int):
    """
    Initialize Distributed Data Parallel

    Important note: (1) in distributed training it is customary to specify learning rates and batch sizes per GPU.
    Whatever learning rate and schedule you specify will be applied to the each GPU individually.
    Since gradients are passed and summed (reduced) from all to all GPUs, the effective batch size is the
    batch you specify times the number of GPUs. In the literature there are several "best practices" to set
    learning rates and schedules for large batch sizes.
    """

    if local_rank > 0:
        mute_current_process()

    logger.info("Distributed training starting...")
    if not torch.distributed.is_initialized():
        backend = "gloo" if os.name == "nt" else "nccl"
        torch.distributed.init_process_group(backend=backend, init_method="env://")
    torch.cuda.set_device(local_rank)

<<<<<<< HEAD
    if torch.distributed.get_rank() == 0:
        logger.info(f"Training in distributed mode... with {str(torch.distributed.get_world_size())} GPUs")
    device_config.device = "cuda:%d" % local_rank
=======
def setup_gpu_mode(gpu_mode: MultiGPUMode = MultiGPUMode.OFF, num_gpus: int = None):
    """If required, launch ddp subprocesses (deprecated).
    :param gpu_mode:    DDP, DP or Off
    :param num_gpus:    Number of GPU's to use.
    """
    logger.warning("setup_gpu_mode is now deprecated in favor of setup_device. This will be removed in next version")
    setup_device(multi_gpu=gpu_mode, num_gpus=num_gpus)


def require_gpu_setup(multi_gpu: MultiGPUMode) -> bool:
    """Check if the environment requires a setup in order to work with DDP."""
    return (multi_gpu == MultiGPUMode.DISTRIBUTED_DATA_PARALLEL) and (not is_distributed())
>>>>>>> 788aade6


@record
def restart_script_with_ddp(num_gpus: int = None):
    """Launch the same script as the one that was launched (i.e. the command used to start the current process is re-used) but on subprocesses (i.e. with DDP).

    :param num_gpus: How many gpu's you want to run the script on. If not specified, every available device will be used.
    """
    ddp_port = find_free_port()

    # Get the value fom recipe if specified, otherwise take all available devices.
    num_gpus = num_gpus if num_gpus else torch.cuda.device_count()
    if num_gpus > torch.cuda.device_count():
        raise ValueError(f"You specified num_gpus={num_gpus} but only {torch.cuda.device_count()} GPU's are available")

    logger.info(
        "Launching DDP with:\n"
        f"   - ddp_port = {ddp_port}\n"
        f"   - num_gpus = {num_gpus}/{torch.cuda.device_count()} available\n"
        "-------------------------------------\n"
    )

    config = LaunchConfig(
        nproc_per_node=num_gpus,
        min_nodes=1,
        max_nodes=1,
        run_id="sg_initiated",
        role="default",
        rdzv_endpoint=f"127.0.0.1:{ddp_port}",
        rdzv_backend="static",
        rdzv_configs={"rank": 0, "timeout": 900},
        rdzv_timeout=-1,
        max_restarts=0,
        monitor_interval=5,
        start_method="spawn",
        log_dir=None,
        redirects=Std.NONE,
        tee=Std.NONE,
        metrics_cfg={},
    )

    elastic_launch(config=config, entrypoint=sys.executable)(*sys.argv, *EXTRA_ARGS)

    # The code below should actually never be reached as the process will be in a loop inside elastic_launch until any subprocess crashes.
    sys.exit("Main process finished")


def get_gpu_mem_utilization():
    """GPU memory managed by the caching allocator in bytes for a given device."""

    # Workaround to work on any torch version
    if hasattr(torch.cuda, "memory_reserved"):
        return torch.cuda.memory_reserved()
    else:
        return torch.cuda.memory_cached()


class DDPNotSetupException(Exception):
    """
    Exception raised when DDP setup is required but was not done

    Attributes:
        message -- explanation of the error
    """

    def __init__(self):
        self.message = (
            "Your environment was not setup correctly for DDP.\n"
            "Please run at the beginning of your script:\n"
            ">>> from super_gradients.training.utils.distributed_training_utils import setup_device'\n"
            ">>> from super_gradients.common.data_types.enum import MultiGPUMode\n"
            ">>> setup_device(multi_gpu=MultiGPUMode.DISTRIBUTED_DATA_PARALLEL, num_gpus=...)"
        )
        super().__init__(self.message)<|MERGE_RESOLUTION|>--- conflicted
+++ resolved
@@ -14,19 +14,15 @@
 
 from super_gradients.common.environment.ddp_utils import init_trainer
 from super_gradients.common.data_types.enum import MultiGPUMode
-<<<<<<< HEAD
+from super_gradients.common.environment.argparse_utils import EXTRA_ARGS
 from super_gradients.common.environment.ddp_utils import find_free_port, is_distributed
+
+
 from super_gradients.common.abstractions.abstract_logger import get_logger, mute_current_process
-from super_gradients.common.environment import environment_config, device_config
+from super_gradients.common.environment.environment_config import device_config
 
 from super_gradients.common.decorators.factory_decorator import resolve_param
 from super_gradients.common.factories.type_factory import TypeFactory
-=======
-from super_gradients.common.environment.argparse_utils import EXTRA_ARGS
-from super_gradients.common.environment.ddp_utils import find_free_port, is_distributed
-from super_gradients.common.abstractions.abstract_logger import get_logger
-
->>>>>>> 788aade6
 
 logger = get_logger(__name__)
 
@@ -199,7 +195,6 @@
             dist.barrier()
 
 
-<<<<<<< HEAD
 def setup_gpu_mode(gpu_mode: MultiGPUMode = MultiGPUMode.OFF, num_gpus: int = None):
     """[DEPRECATED in favor of setup_device] If required, launch ddp subprocesses.
     :param gpu_mode:    DDP, DP or Off
@@ -267,18 +262,6 @@
         if num_gpus != 1:
             raise ValueError(f"You specified num_gpus={num_gpus} but it has not be 1 on when working with multi_gpu={multi_gpu}")
     else:
-=======
-def setup_device(multi_gpu: MultiGPUMode = MultiGPUMode.OFF, num_gpus: int = None):
-    """
-    If required, launch ddp subprocesses.
-    :param multi_gpu:   DDP, DP or Off
-    :param num_gpus:    Number of GPU's to use.
-    """
-    if multi_gpu == MultiGPUMode.AUTO and torch.cuda.device_count() > 1:
-        multi_gpu = MultiGPUMode.DISTRIBUTED_DATA_PARALLEL
-    if require_gpu_setup(multi_gpu):
-        num_gpus = num_gpus or torch.cuda.device_count()
->>>>>>> 788aade6
         if num_gpus > torch.cuda.device_count():
             raise ValueError(f"You specified num_gpus={num_gpus} but only {torch.cuda.device_count()} GPU's are available")
 
@@ -312,24 +295,9 @@
         torch.distributed.init_process_group(backend=backend, init_method="env://")
     torch.cuda.set_device(local_rank)
 
-<<<<<<< HEAD
     if torch.distributed.get_rank() == 0:
         logger.info(f"Training in distributed mode... with {str(torch.distributed.get_world_size())} GPUs")
     device_config.device = "cuda:%d" % local_rank
-=======
-def setup_gpu_mode(gpu_mode: MultiGPUMode = MultiGPUMode.OFF, num_gpus: int = None):
-    """If required, launch ddp subprocesses (deprecated).
-    :param gpu_mode:    DDP, DP or Off
-    :param num_gpus:    Number of GPU's to use.
-    """
-    logger.warning("setup_gpu_mode is now deprecated in favor of setup_device. This will be removed in next version")
-    setup_device(multi_gpu=gpu_mode, num_gpus=num_gpus)
-
-
-def require_gpu_setup(multi_gpu: MultiGPUMode) -> bool:
-    """Check if the environment requires a setup in order to work with DDP."""
-    return (multi_gpu == MultiGPUMode.DISTRIBUTED_DATA_PARALLEL) and (not is_distributed())
->>>>>>> 788aade6
 
 
 @record

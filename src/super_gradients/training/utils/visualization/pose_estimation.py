from typing import Union, List, Tuple, Optional

import cv2
import numpy as np

from super_gradients.training.utils.visualization.detection import draw_bbox


def draw_skeleton(
    image: np.ndarray,
    keypoints: np.ndarray,
    score: float,
    edge_links: Union[None, np.ndarray, List[Tuple[int, int]]],
    edge_colors: Union[None, np.ndarray, List[Tuple[int, int, int]]],
    joint_thickness: int,
    keypoint_colors: Union[None, np.ndarray, List[Tuple[int, int, int]]],
    keypoint_radius: int,
    show_confidence: bool,
    box_thickness: int,
    keypoint_confidence_threshold: float = 0.0,
    show_keypoint_confidence: bool = False,
):
    """
    Draw a skeleton on an image.

<<<<<<< HEAD
    :param image: Input image (will not be modified)
    :param keypoints: Array of [Num Joints, 2] or [Num Joints, 3] containing the keypoints to draw.
                      First two values are the x and y coordinates, the third (optional, not used) is the confidence score.
    :param score:     Confidence score of the whole pose
    :param edge_links: Array of [Num Links, 2] containing the links between joints to draw. Can be None, in which case no links will be drawn.
    :param edge_colors: Array of shape [Num Links, 3] or list of tuples containing the (r,g,b) colors for each joint link.
=======
    :param image:           Input image (will not be modified)
    :param keypoints:       Array of [Num Joints, 2] or [Num Joints, 3] containing the keypoints to draw.
                            First two values are the x and y coordinates, the third (optional, not used) is the confidence score.
    :param score:           Confidence score of the whole pose
    :param edge_links:      Array of [Num Links, 2] containing the links between joints to draw. Can be None, in which case no links will be drawn.
    :param edge_colors:     Array of shape [Num Links, 3] or list of tuples containing the (r,g,b) colors for each joint link.
>>>>>>> 4311ca19
    :param joint_thickness: Thickness of the joint links
    :param keypoint_colors: Array of shape [Num Joints, 3] or list of tuples containing the (r,g,b) colors for each keypoint.
    :param keypoint_radius: Radius of the keypoints (in pixels)
    :param show_confidence: Whether to show the bounding box around the pose and confidence score on top of it.
    :param box_thickness:   Thickness of bounding boxes.
    :param keypoint_confidence_threshold: If keypoints contains confidence scores (Shape is [Num Joints, 3]), this function
    will draw keypoints with confidence score > threshold.
    :param show_keypoint_confidence: Whether to show the confidence score for each keypoint individually.


    :return: A new image with the skeleton drawn on it
    """
    if edge_links is not None and edge_colors is not None and len(edge_links) != len(edge_colors):
        raise ValueError("edge_colors and edge_links must have the same length")

    if edge_colors is None and edge_links is not None:
        edge_colors = [(255, 0, 255)] * len(edge_links)

    if keypoint_colors is None:
        keypoint_colors = [(0, 255, 0)] * len(keypoints)

    if len(keypoints.shape) != 2 or keypoints.shape[1] not in (2, 3):
        raise ValueError(f"Argument keypoints must be a 2D array of shape [Num Joints, 2] or [Num Joints, 3], got input of shape {keypoints.shape}")

    if keypoints.shape[1] == 3:
        keypoint_scores = keypoints[..., 2]
        keypoints = keypoints[..., 0:2].astype(int)
    else:
        # If keypoints contains no scores, set all scores above keypoint_confidence_threshold to draw them all
        keypoint_scores = np.ones(len(keypoints)) + keypoint_confidence_threshold
        keypoints = keypoints[..., 0:2].astype(int)
        show_keypoint_confidence = False

    keypoints_to_show_mask = keypoint_scores > keypoint_confidence_threshold

    pose_center = keypoints[keypoints_to_show_mask].mean(axis=0)
    direction_from_center = keypoints - pose_center
    direction_from_center /= np.linalg.norm(direction_from_center, axis=1, ord=2, keepdims=True) + 1e-9

    overlay = image.copy()

    for keypoint, score, direction, show, color in zip(keypoints, keypoint_scores, direction_from_center, keypoints_to_show_mask, keypoint_colors):
        if not show:
            continue
        x, y = keypoint
        x = int(x)
        y = int(y)
        color = tuple(map(int, color))
        cv2.circle(overlay, center=(x, y), radius=keypoint_radius, color=color, thickness=-1, lineType=cv2.LINE_AA)

        # Draw confidence score for each keypoint individually
        if show_keypoint_confidence:
            center_of_score = keypoint + direction * 16
            text = f"{score:.2f}"
            (w, h), baseline = cv2.getTextSize(text, cv2.FONT_HERSHEY_SIMPLEX, 0.5, 1)

            cx, cy = center_of_score
            if direction[0] < -0.5:
                x = int(cx - w)
            elif direction[0] > 0.5:
                x = int(cx)
            else:
                x = int(cx - w // 2)

            y = int(cy + h // 2)
            cv2.putText(overlay, text, org=(x, y), fontFace=cv2.FONT_HERSHEY_SIMPLEX, fontScale=0.5, color=(250, 250, 250), thickness=1, lineType=cv2.LINE_AA)

    if edge_links is not None:
        for (kp1, kp2), color in zip(edge_links, edge_colors):
            show = keypoints_to_show_mask[kp1] and keypoints_to_show_mask[kp2]
            if not show:
                continue
            p1 = tuple(map(int, keypoints[kp1]))
            p2 = tuple(map(int, keypoints[kp2]))
            color = tuple(map(int, color))
            cv2.line(overlay, p1, p2, color=color, thickness=joint_thickness, lineType=cv2.LINE_AA)

    confident_keypoints = keypoints[keypoints_to_show_mask]

    if show_confidence and len(confident_keypoints):
        x, y, w, h = cv2.boundingRect(confident_keypoints)
        overlay = draw_bbox(overlay, title=f"{score:.2f}", box_thickness=box_thickness, color=(255, 0, 255), x1=x, y1=y, x2=x + w, y2=y + h)

    return cv2.addWeighted(overlay, 0.75, image, 0.25, 0)


class PoseVisualization:
    @classmethod
    def draw_poses(
        self,
        *,
        image: np.ndarray,
        poses: np.ndarray,
        boxes: Optional[np.ndarray],
        scores: Optional[np.ndarray],
        is_crowd: Optional[np.ndarray],
        edge_links: Union[np.ndarray, List[Tuple[int, int]]],
        edge_colors: Union[None, np.ndarray, List[Tuple[int, int, int]]],
        keypoint_colors: Union[None, np.ndarray, List[Tuple[int, int, int]]],
        show_keypoint_confidence: bool = False,
        joint_thickness: int = 2,
        box_thickness: int = 2,
        keypoint_radius: int = 3,
        keypoint_confidence_threshold: float = 0.5,
    ):
        """
        Draw multiple poses on an image.
        :param image: Image on which to draw the poses. This image will not be modified, instead a new image will be returned.
        :param poses: Predicted poses. Shape [Num Poses, Num Joints, 2] or [Num Poses, Num Joints, 3] if confidence scores are available.
        :param boxes: Optional bounding boxes for each pose. Shape [Num Poses, 4] in XYXY format.
        :param scores: Optional confidence scores for each pose. Shape [Num Poses]
        :param is_crowd: Optional array of booleans indicating whether each pose is crowd or not. Shape [Num Poses]
        :param edge_links: Array of [Num Links, 2] containing the links between joints to draw.
        :param edge_colors: Array of shape [Num Links, 3] or list of tuples containing the (r,g,b) colors for each joint link.
        :param keypoint_colors: Array of shape [Num Joints, 3] or list of tuples containing the (r,g,b) colors for each keypoint.
        :param show_keypoint_confidence: Whether to show the confidence score for each keypoint individually.
        :param keypoint_confidence_threshold: A minimal confidence score for individual keypoint to be drawn.
        :param joint_thickness: Thickness of the joint links
        :return: A new image with the poses drawn on it.
        """
        if boxes is not None and len(boxes) != len(poses):
            raise ValueError("boxes and poses must have the same length")
        if scores is not None and len(scores) != len(poses):
            raise ValueError("conf and poses must have the same length")
        if is_crowd is not None and len(is_crowd) != len(poses):
            raise ValueError("is_crowd and poses must have the same length")

        # For visualization purposes, sort poses by confidence starting from the least confident
        if scores is not None:
            order = np.argsort(scores)
            poses = poses[order]
            scores = scores[order]
            if boxes is not None:
                boxes = boxes[order]
            if is_crowd is not None:
                is_crowd = is_crowd[order]

        res_image = image.copy()
        num_poses = len(poses)

        for pose_index in range(num_poses):
            res_image = draw_skeleton(
                image=res_image,
                keypoints=poses[pose_index],
                score=scores[pose_index] if scores is not None else None,
                edge_links=edge_links,
                edge_colors=edge_colors,
                joint_thickness=joint_thickness,
                keypoint_colors=keypoint_colors,
                keypoint_radius=keypoint_radius,
                show_confidence=scores is not None and boxes is None,
                show_keypoint_confidence=show_keypoint_confidence,
                box_thickness=box_thickness,
                keypoint_confidence_threshold=keypoint_confidence_threshold,
            )

            if boxes is not None:
                title = ""
                if scores is not None:
                    title += f"Score {scores[pose_index]:.2f}"
                if is_crowd is not None:
                    title += f"Crowd {is_crowd[pose_index]}"

                res_image = draw_bbox(
                    image=res_image,
                    x1=int(boxes[pose_index][0]),
                    y1=int(boxes[pose_index][1]),
                    x2=int(boxes[pose_index][2]),
                    y2=int(boxes[pose_index][3]),
                    color=(255, 255, 255),
                    title=title,
                    box_thickness=box_thickness,
                )

        return res_image<|MERGE_RESOLUTION|>--- conflicted
+++ resolved
@@ -23,21 +23,12 @@
     """
     Draw a skeleton on an image.
 
-<<<<<<< HEAD
-    :param image: Input image (will not be modified)
-    :param keypoints: Array of [Num Joints, 2] or [Num Joints, 3] containing the keypoints to draw.
-                      First two values are the x and y coordinates, the third (optional, not used) is the confidence score.
-    :param score:     Confidence score of the whole pose
-    :param edge_links: Array of [Num Links, 2] containing the links between joints to draw. Can be None, in which case no links will be drawn.
-    :param edge_colors: Array of shape [Num Links, 3] or list of tuples containing the (r,g,b) colors for each joint link.
-=======
     :param image:           Input image (will not be modified)
     :param keypoints:       Array of [Num Joints, 2] or [Num Joints, 3] containing the keypoints to draw.
                             First two values are the x and y coordinates, the third (optional, not used) is the confidence score.
     :param score:           Confidence score of the whole pose
     :param edge_links:      Array of [Num Links, 2] containing the links between joints to draw. Can be None, in which case no links will be drawn.
     :param edge_colors:     Array of shape [Num Links, 3] or list of tuples containing the (r,g,b) colors for each joint link.
->>>>>>> 4311ca19
     :param joint_thickness: Thickness of the joint links
     :param keypoint_colors: Array of shape [Num Joints, 3] or list of tuples containing the (r,g,b) colors for each keypoint.
     :param keypoint_radius: Radius of the keypoints (in pixels)

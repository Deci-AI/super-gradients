--- conflicted
+++ resolved
@@ -1,4 +1,5 @@
 import copy
+import getpass
 import os
 import time
 from enum import Enum
@@ -8,14 +9,11 @@
 import onnx
 import onnxruntime
 import torch
-<<<<<<< HEAD
+import signal
+from typing import List
+
 import random
 import torch.distributed as dist
-=======
-import signal
-from typing import List
-
->>>>>>> 658f6383
 from super_gradients.common.abstractions.abstract_logger import get_logger
 from super_gradients.training.utils.detection_utils import DetectionVisualization, DetectionPostPredictionCallback
 from super_gradients.training.utils.segmentation_utils import BinarySegmentationVisualization
@@ -55,33 +53,10 @@
 
     """
 
-<<<<<<< HEAD
     def __init__(self, epoch=None, batch_idx=None, optimizer=None, metrics_dict=None, inputs=None, preds=None,
                  target=None, metrics_compute_fn=None, loss_avg_meter=None, loss_log_items=None, criterion=None,
                  device=None, experiment_name=None, ckpt_dir=None, net=None, lr_warmup_epochs=None, sg_logger=None,
                  train_loader=None, valid_loader=None, sg_model=None):
-=======
-    def __init__(
-        self,
-        epoch=None,
-        batch_idx=None,
-        optimizer=None,
-        metrics_dict=None,
-        inputs=None,
-        preds=None,
-        target=None,
-        metrics_compute_fn=None,
-        loss_avg_meter=None,
-        loss_log_items=None,
-        criterion=None,
-        device=None,
-        experiment_name=None,
-        ckpt_dir=None,
-        net=None,
-        lr_warmup_epochs=None,
-        sg_logger=None,
-    ):
->>>>>>> 658f6383
         self.epoch = epoch
         self.batch_idx = batch_idx
         self.optimizer = optimizer
@@ -381,13 +356,7 @@
 
     def __init__(self, **kwargs):
         super(WarmupLRCallback, self).__init__(Phase.TRAIN_EPOCH_START, **kwargs)
-        self.warmup_initial_lr = self.training_params.warmup_initial_lr or self.initial_lr / (
-<<<<<<< HEAD
-                    self.training_params.lr_warmup_epochs + 1)
-=======
-            self.training_params.lr_warmup_epochs + 1
-        )
->>>>>>> 658f6383
+        self.warmup_initial_lr = self.training_params.warmup_initial_lr or self.initial_lr / (self.training_params.lr_warmup_epochs + 1)
         self.warmup_step_size = (self.initial_lr - self.warmup_initial_lr) / self.training_params.lr_warmup_epochs
 
     def perform_scheduling(self, context):
@@ -430,26 +399,17 @@
         super(StepLRCallback, self).__init__(Phase.TRAIN_EPOCH_END, **kwargs)
         if step_lr_update_freq and len(lr_updates):
             raise ValueError(
-<<<<<<< HEAD
-                "Only one of [lr_updates, step_lr_update_freq] should be passed to StepLRCallback constructor")
-=======
                 "Only one of [lr_updates, step_lr_update_freq] should be passed to StepLRCallback constructor"
             )
->>>>>>> 658f6383
 
         if step_lr_update_freq:
             max_epochs = self.training_params.max_epochs - self.training_params.lr_cooldown_epochs
             warmup_epochs = self.training_params.lr_warmup_epochs
-<<<<<<< HEAD
-            lr_updates = [int(np.ceil(step_lr_update_freq * x)) for x in range(1, max_epochs) if
-                          warmup_epochs <= int(np.ceil(step_lr_update_freq * x)) < max_epochs]
-=======
             lr_updates = [
                 int(np.ceil(step_lr_update_freq * x))
                 for x in range(1, max_epochs)
                 if warmup_epochs <= int(np.ceil(step_lr_update_freq * x)) < max_epochs
             ]
->>>>>>> 658f6383
         elif self.training_params.lr_cooldown_epochs > 0:
             logger.warning(
                 "Specific lr_updates were passed along with cooldown_epochs > 0," " cooldown will have no effect."
@@ -482,11 +442,7 @@
         self.update_lr(context.optimizer, context.epoch, context.batch_idx)
 
     def is_lr_scheduling_enabled(self, context):
-        return (
-            self.training_params.lr_warmup_epochs
-            <= context.epoch
-            < self.training_params.max_epochs - self.training_params.lr_cooldown_epochs
-        )
+        return self.training_params.lr_warmup_epochs <= context.epoch < self.training_params.max_epochs - self.training_params.lr_cooldown_epochs
 
 
 class PolyLRCallback(LRCallbackBase):
@@ -500,18 +456,8 @@
 
     def perform_scheduling(self, context):
         effective_epoch = context.epoch - self.training_params.lr_warmup_epochs
-<<<<<<< HEAD
         effective_max_epochs = self.max_epochs - self.training_params.lr_warmup_epochs - self.training_params.lr_cooldown_epochs
-        current_iter = (
-                                   self.train_loader_len * effective_epoch + context.batch_idx) / self.training_params.batch_accumulate
-=======
-        effective_max_epochs = (
-            self.max_epochs - self.training_params.lr_warmup_epochs - self.training_params.lr_cooldown_epochs
-        )
-        current_iter = (
-            self.train_loader_len * effective_epoch + context.batch_idx
-        ) / self.training_params.batch_accumulate
->>>>>>> 658f6383
+        current_iter = (self.train_loader_len * effective_epoch + context.batch_idx) / self.training_params.batch_accumulate
         max_iter = self.train_loader_len * effective_max_epochs / self.training_params.batch_accumulate
         self.lr = self.initial_lr * pow((1.0 - (current_iter / max_iter)), 0.9)
         self.update_lr(context.optimizer, context.epoch, context.batch_idx)
@@ -674,21 +620,7 @@
         classes: class list of the dataset.
         last_img_idx_in_batch: Last image index to add to log. (default=-1, will take entire batch).
     """
-
-<<<<<<< HEAD
-    def __init__(self, phase: Phase, freq: int, post_prediction_callback: DetectionPostPredictionCallback,
-                 classes: list, batch_idx: int = 0, last_img_idx_in_batch: int = -1):
-=======
-    def __init__(
-        self,
-        phase: Phase,
-        freq: int,
-        post_prediction_callback: DetectionPostPredictionCallback,
-        classes: list,
-        batch_idx: int = 0,
-        last_img_idx_in_batch: int = -1,
-    ):
->>>>>>> 658f6383
+    def __init__(self, phase: Phase, freq: int, post_prediction_callback: DetectionPostPredictionCallback, classes: list, batch_idx: int = 0, last_img_idx_in_batch: int = -1):
         super(DetectionVisualizationCallback, self).__init__(phase)
         self.freq = freq
         self.post_prediction_callback = post_prediction_callback
@@ -701,25 +633,11 @@
             # SOME CALCULATIONS ARE IN-PLACE IN NMS, SO CLONE THE PREDICTIONS
             preds = (context.preds[0].clone(), None)
             preds = self.post_prediction_callback(preds)
-<<<<<<< HEAD
-            batch_imgs = DetectionVisualization.visualize_batch(context.inputs, preds, context.target, self.batch_idx,
-                                                                self.classes)
+            batch_imgs = DetectionVisualization.visualize_batch(context.inputs, preds, context.target, self.batch_idx, self.classes)
             batch_imgs = [cv2.cvtColor(image, cv2.COLOR_BGR2RGB) for image in batch_imgs]
             batch_imgs = np.stack(batch_imgs)
             tag = "batch_" + str(self.batch_idx) + "_images"
-            context.sg_logger.add_images(tag=tag, images=batch_imgs[:self.last_img_idx_in_batch],
-                                         global_step=context.epoch, data_format='NHWC')
-=======
-            batch_imgs = DetectionVisualization.visualize_batch(
-                context.inputs, preds, context.target, self.batch_idx, self.classes
-            )
-            batch_imgs = [cv2.cvtColor(image, cv2.COLOR_BGR2RGB) for image in batch_imgs]
-            batch_imgs = np.stack(batch_imgs)
-            tag = "batch_" + str(self.batch_idx) + "_images"
-            context.sg_logger.add_images(
-                tag=tag, images=batch_imgs[: self.last_img_idx_in_batch], global_step=context.epoch, data_format="NHWC"
-            )
->>>>>>> 658f6383
+            context.sg_logger.add_images(tag=tag, images=batch_imgs[:self.last_img_idx_in_batch], global_step=context.epoch, data_format='NHWC')
 
 
 class BinarySegmentationVisualizationCallback(PhaseCallback):
@@ -730,7 +648,6 @@
         batch_idx: batch index to perform visualization for.
         last_img_idx_in_batch: Last image index to add to log. (default=-1, will take entire batch).
     """
-
     def __init__(self, phase: Phase, freq: int, batch_idx: int = 0, last_img_idx_in_batch: int = -1):
         super(BinarySegmentationVisualizationCallback, self).__init__(phase)
         self.freq = freq
@@ -743,9 +660,7 @@
                 preds = context.preds[0].clone()
             else:
                 preds = context.preds.clone()
-<<<<<<< HEAD
-            batch_imgs = BinarySegmentationVisualization.visualize_batch(context.inputs, preds, context.target,
-                                                                         self.batch_idx)
+            batch_imgs = BinarySegmentationVisualization.visualize_batch(context.inputs, preds, context.target, self.batch_idx)
             batch_imgs = [cv2.cvtColor(image, cv2.COLOR_BGR2RGB) for image in batch_imgs]
             batch_imgs = np.stack(batch_imgs)
             tag = "batch_" + str(self.batch_idx) + "_images"
@@ -843,17 +758,6 @@
             if not hasattr(context.train_loader.collate_fn,"target_resolution"):
                 raise ValueError("TARGET RES NOT HERE")
             context.train_loader.collate_fn.target_resolution = (tensor[0].item(), tensor[1].item())
-=======
-            batch_imgs = BinarySegmentationVisualization.visualize_batch(
-                context.inputs, preds, context.target, self.batch_idx
-            )
-            batch_imgs = [cv2.cvtColor(image, cv2.COLOR_BGR2RGB) for image in batch_imgs]
-            batch_imgs = np.stack(batch_imgs)
-            tag = "batch_" + str(self.batch_idx) + "_images"
-            context.sg_logger.add_images(
-                tag=tag, images=batch_imgs[: self.last_img_idx_in_batch], global_step=context.epoch, data_format="NHWC"
-            )
->>>>>>> 658f6383
 
 
 class CallbackHandler:

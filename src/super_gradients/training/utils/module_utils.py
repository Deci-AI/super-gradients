from collections import OrderedDict
import copy
from typing import List, Union, Optional
import torch
from torch import nn

from super_gradients.common import UpsampleMode
from super_gradients.modules import ConvBNAct


class MultiOutputModule(nn.Module):
    """
    This module wraps around a container nn.Module (such as Module, Sequential and ModuleList) and allows to extract
    multiple output from its inner modules on each forward call() (as a list of output tensors)
    note: the default output of the wrapped module will not be added to the output list by default. To get
    the default output in the outputs list, explicitly include its path in the @output_paths parameter

    i.e.
    for module:
        Sequential(
          (0): Sequential(
            (0): Conv2d(3, 32, kernel_size=(3, 3), stride=(2, 2), padding=(1, 1), bias=False)
            (1): BatchNorm2d(32, eps=1e-05, momentum=0.1, affine=True, track_running_stats=True)
            (2): ReLU6(inplace=True)
          )                                         ===================================>>
          (1): InvertedResidual(
            (conv): Sequential(
              (0): Conv2d(32, 32, kernel_size=(3, 3), stride=(1, 1), padding=(1, 1), groups=32, bias=False)
              (1): BatchNorm2d(32, eps=1e-05, momentum=0.1, affine=True, track_running_stats=True)
              (2): ReLU6(inplace=True)              ===================================>>
              (3): Conv2d(32, 16, kernel_size=(1, 1), stride=(1, 1), bias=False)
              (4): BatchNorm2d(16, eps=1e-05, momentum=0.1, affine=True, track_running_stats=True)
            )
          )
        )
    and paths:
        [0, [1, 'conv', 2]]
    the output are marked with arrows
    """

    def __init__(self, module: nn.Module, output_paths: list, prune: bool = True):
        """
        :param module: The wrapped container module
        :param output_paths: a list of lists or keys containing the canonical paths to the outputs
        i.e. [3, [4, 'conv', 5], 7] will extract outputs of layers 3, 7 and 4->conv->5
        """
        super().__init__()
        self.output_paths = output_paths
        self._modules["0"] = module
        self._outputs_lists = {}

        for path in output_paths:
            child = self._get_recursive(module, path)
            child.register_forward_hook(hook=self.save_output_hook)

        # PRUNE THE MODULE TO SUPPORT ALL PROVIDED OUTPUT_PATHS BUT REMOVE ALL REDUNDANT LAYERS
        if prune:
            self._prune(module, output_paths)

    def save_output_hook(self, _, input, output):
        self._outputs_lists[input[0].device].append(output)

    def forward(self, x) -> list:
        self._outputs_lists[x.device] = []
        self._modules["0"](x)
        return self._outputs_lists[x.device]

    def _get_recursive(self, module: nn.Module, path) -> nn.Module:
        """recursively look for a module using a path"""
        if not isinstance(path, list):
            return module._modules[str(path)]
        elif len(path) == 1:
            return module._modules[str(path[0])]
        else:
            return self._get_recursive(module._modules[str(path[0])], path[1:])

    def _prune(self, module: nn.Module, output_paths: list):
        """
        Recursively prune the module to support all provided output_paths but remove all redundant layers
        """
        last_index = -1
        last_key = None

        # look for the last key from all paths
        for path in output_paths:
            key = path[0] if isinstance(path, list) else path
            index = list(module._modules).index(str(key))
            if index > last_index:
                last_index = index
                last_key = key

        module._modules = self._slice_odict(module._modules, 0, last_index + 1)

        next_level_paths = []
        for path in output_paths:
            if isinstance(path, list) and path[0] == last_key and len(path) > 1:
                next_level_paths.append(path[1:])

        if len(next_level_paths) > 0:
            self._prune(module._modules[str(last_key)], next_level_paths)

    def _slice_odict(self, odict: OrderedDict, start: int, end: int):
        """Slice an OrderedDict in the same logic list,tuple... are sliced"""
        return OrderedDict([(k, v) for (k, v) in odict.items() if k in list(odict.keys())[start:end]])


def _replace_activations_recursive(module: nn.Module, new_activation: nn.Module, activations_to_replace: List[type]):
    """
    A helper called in replace_activations(...)
    """
    for n, m in module.named_children():
        if type(m) in activations_to_replace:
            setattr(module, n, copy.deepcopy(new_activation))
        else:
            _replace_activations_recursive(m, new_activation, activations_to_replace)


def replace_activations(module: nn.Module, new_activation: nn.Module, activations_to_replace: List[type]):
    """
    Recursively go through module and replaces each activation in activations_to_replace with a copy of new_activation
    :param module:                  a module that will be changed inplace
    :param new_activation:          a sample of a new activation (will be copied)
    :param activations_to_replace:  types of activations to replace, each must be a subclass of nn.Module
    """
    # check arguments once before the recursion
    assert isinstance(new_activation, nn.Module), "new_activation should be nn.Module"
    assert all(
        [isinstance(t, type) and issubclass(t, nn.Module) for t in activations_to_replace]
    ), "activations_to_replace should be types that are subclasses of nn.Module"

    # do the replacement
    _replace_activations_recursive(module, new_activation, activations_to_replace)


def fuse_repvgg_blocks_residual_branches(model: nn.Module):
    """
    Call fuse_block_residual_branches for all repvgg blocks in the model
    :param model: torch.nn.Module with repvgg blocks. Doesn't have to be entirely consists of repvgg.
    :type model: torch.nn.Module
    """
    assert not model.training, "To fuse RepVGG block residual branches, model must be on eval mode"
    for module in model.modules():
        if hasattr(module, "fuse_block_residual_branches"):
            module.fuse_block_residual_branches()
    model.build_residual_branches = False


<<<<<<< HEAD
def ConvBNReLU(
    in_channels: int,
    out_channels: int,
    kernel_size: Union[int, Tuple[int, int]],
    stride: Union[int, Tuple[int, int]] = 1,
    padding: Union[int, Tuple[int, int]] = 0,
    dilation: Union[int, Tuple[int, int]] = 1,
    groups: int = 1,
    bias: bool = True,
    padding_mode: str = "zeros",
    use_normalization: bool = True,
    eps: float = 1e-5,
    momentum: float = 0.1,
    affine: bool = True,
    track_running_stats: bool = True,
    device=None,
    dtype=None,
    use_activation: bool = True,
    inplace: bool = False,
):
    """
    Class for Convolution2d-Batchnorm2d-Relu layer. Default behaviour is Conv-BN-Relu. To exclude Batchnorm module use
        `use_normalization=False`, to exclude Relu activation use `use_activation=False`.
    For convolution arguments documentation see `nn.Conv2d`.
    For batchnorm arguments documentation see `nn.BatchNorm2d`.
    For relu arguments documentation see `nn.Relu`.
    """
    return ConvBNAct(
        in_channels=in_channels,
        out_channels=out_channels,
        kernel_size=kernel_size,
        stride=stride,
        padding=padding,
        dilation=dilation,
        groups=groups,
        bias=bias,
        padding_mode=padding_mode,
        use_normalization=use_normalization,
        eps=eps,
        momentum=momentum,
        affine=affine,
        track_running_stats=track_running_stats,
        device=device,
        dtype=dtype,
        activation_type=nn.ReLU if use_activation else None,
        activation_kwargs=dict(inplace=inplace),
    )


=======
>>>>>>> 11699548
class NormalizationAdapter(torch.nn.Module):
    """
    Denormalizes input by mean_original, std_original, then normalizes by mean_required, std_required.

    Used in KD training where teacher expects data normalized by mean_required, std_required.

    mean_original, std_original, mean_required, std_required are all list-like objects of length that's equal to the
     number of input channels.

    """

    def __init__(self, mean_original, std_original, mean_required, std_required):
        super(NormalizationAdapter, self).__init__()
        mean_original = torch.tensor(mean_original).unsqueeze(-1).unsqueeze(-1)
        std_original = torch.tensor(std_original).unsqueeze(-1).unsqueeze(-1)
        mean_required = torch.tensor(mean_required).unsqueeze(-1).unsqueeze(-1)
        std_required = torch.tensor(std_required).unsqueeze(-1).unsqueeze(-1)

        self.additive = torch.nn.Parameter((mean_original - mean_required) / std_original)
        self.multiplier = torch.nn.Parameter(std_original / std_required)

    def forward(self, x):
        x = (x + self.additive) * self.multiplier
        return x


def make_upsample_module(scale_factor: int, upsample_mode: Union[str, UpsampleMode], align_corners: Optional[bool] = None):
    """
    Factory method for creating upsampling modules.
    :param scale_factor: upsample scale factor
    :param upsample_mode: see UpsampleMode for supported options.
    :return: nn.Module
    """
    upsample_mode = upsample_mode.value if isinstance(upsample_mode, UpsampleMode) else upsample_mode
    if upsample_mode == UpsampleMode.NEAREST.value:
        # Prevent ValueError when passing align_corners with nearest mode.
        module = nn.Upsample(scale_factor=scale_factor, mode=upsample_mode)
    elif upsample_mode in [UpsampleMode.BILINEAR.value, UpsampleMode.BICUBIC.value]:
        module = nn.Upsample(scale_factor=scale_factor, mode=upsample_mode, align_corners=align_corners)
    else:
        raise NotImplementedError(f"Upsample mode: `{upsample_mode}` is not supported.")
    return module<|MERGE_RESOLUTION|>--- conflicted
+++ resolved
@@ -5,7 +5,6 @@
 from torch import nn
 
 from super_gradients.common import UpsampleMode
-from super_gradients.modules import ConvBNAct
 
 
 class MultiOutputModule(nn.Module):
@@ -145,58 +144,6 @@
     model.build_residual_branches = False
 
 
-<<<<<<< HEAD
-def ConvBNReLU(
-    in_channels: int,
-    out_channels: int,
-    kernel_size: Union[int, Tuple[int, int]],
-    stride: Union[int, Tuple[int, int]] = 1,
-    padding: Union[int, Tuple[int, int]] = 0,
-    dilation: Union[int, Tuple[int, int]] = 1,
-    groups: int = 1,
-    bias: bool = True,
-    padding_mode: str = "zeros",
-    use_normalization: bool = True,
-    eps: float = 1e-5,
-    momentum: float = 0.1,
-    affine: bool = True,
-    track_running_stats: bool = True,
-    device=None,
-    dtype=None,
-    use_activation: bool = True,
-    inplace: bool = False,
-):
-    """
-    Class for Convolution2d-Batchnorm2d-Relu layer. Default behaviour is Conv-BN-Relu. To exclude Batchnorm module use
-        `use_normalization=False`, to exclude Relu activation use `use_activation=False`.
-    For convolution arguments documentation see `nn.Conv2d`.
-    For batchnorm arguments documentation see `nn.BatchNorm2d`.
-    For relu arguments documentation see `nn.Relu`.
-    """
-    return ConvBNAct(
-        in_channels=in_channels,
-        out_channels=out_channels,
-        kernel_size=kernel_size,
-        stride=stride,
-        padding=padding,
-        dilation=dilation,
-        groups=groups,
-        bias=bias,
-        padding_mode=padding_mode,
-        use_normalization=use_normalization,
-        eps=eps,
-        momentum=momentum,
-        affine=affine,
-        track_running_stats=track_running_stats,
-        device=device,
-        dtype=dtype,
-        activation_type=nn.ReLU if use_activation else None,
-        activation_kwargs=dict(inplace=inplace),
-    )
-
-
-=======
->>>>>>> 11699548
 class NormalizationAdapter(torch.nn.Module):
     """
     Denormalizes input by mean_original, std_original, then normalizes by mean_required, std_required.

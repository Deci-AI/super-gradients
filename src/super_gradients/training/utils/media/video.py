--- conflicted
+++ resolved
@@ -150,8 +150,4 @@
     :param file_path:   Path to the video file.
     :return:            True if the file includes a video extension.
     """
-<<<<<<< HEAD
-    return file_path.lower().endswith(VIDEO_EXTENSIONS)
-=======
-    return isinstance(file_path, str) and file_path.lower().endswith(VIDEO_EXTENSIONS)
->>>>>>> 72a4df49
+    return isinstance(file_path, str) and file_path.lower().endswith(VIDEO_EXTENSIONS)
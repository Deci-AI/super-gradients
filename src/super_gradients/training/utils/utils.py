<<<<<<< HEAD
"""Some helper functions for PyTorch, including:
    - get_mean_and_std: calculate the mean and std value of dataset.
    - msr_init: net parameter initialization.
    - progress_bar: progress bar mimic xlua.progress.
"""
import os
=======
>>>>>>> 2aa4045d
import time
from pathlib import Path
from typing import Union, Mapping
from zipfile import ZipFile

from jsonschema import validate

import torch
import torch.nn as nn

# These functions changed from torch 1.2 to torch 1.3

import random
import numpy as np
from importlib import import_module


def convert_to_tensor(array):
    """Converts numpy arrays and lists to Torch tensors before calculation losses
    :param array: torch.tensor / Numpy array / List
    """
    return torch.FloatTensor(array) if type(array) != torch.Tensor else array


class HpmStruct:
    def __init__(self, **entries):
        self.__dict__.update(entries)
        self.schema = None

    def set_schema(self, schema: dict):
        self.schema = schema

    def override(self, **entries):
        recursive_override(self.__dict__, entries)

    def to_dict(self):
        return self.__dict__

    def validate(self):
        """
        Validate the current dict values according to the provided schema
        :raises
            `AttributeError` if schema was not set
            `jsonschema.exceptions.ValidationError` if the instance is invalid
            `jsonschema.exceptions.SchemaError` if the schema itselfis invalid
        """
        if self.schema is None:
            raise AttributeError('schema was not set')
        else:
            validate(self.__dict__, self.schema)


class WrappedModel(nn.Module):
    def __init__(self, module):
        super(WrappedModel, self).__init__()
        self.module = module  # that I actually define.

    def forward(self, x):
        return self.module(x)


class Timer:
    """A class to measure time handling both GPU & CPU processes
    Returns time in milliseconds"""

    def __init__(self, device: str):
        """
        :param device: str
            'cpu'\'cuda'
        """
        self.on_gpu = (device == 'cuda')
        # On GPU time is measured using cuda.events
        if self.on_gpu:
            self.starter = torch.cuda.Event(enable_timing=True)
            self.ender = torch.cuda.Event(enable_timing=True)
        # On CPU time is measured using time
        else:
            self.starter, self.ender = 0, 0

    def start(self):
        if self.on_gpu:
            self.starter.record()
        else:
            self.starter = time.time()

    def stop(self):
        if self.on_gpu:
            self.ender.record()
            torch.cuda.synchronize()
            timer = self.starter.elapsed_time(self.ender)
        else:
            # Time measures in seconds -> convert to milliseconds
            timer = (time.time() - self.starter) * 1000

        # Return time in milliseconds
        return timer


class AverageMeter:
    """A class to calculate the average of a metric, for each batch
    during training/testing"""

    def __init__(self):
        self._sum = None
        self._count = 0

    def update(self, value: Union[float, tuple, list, torch.Tensor], batch_size: int):

        if not isinstance(value, torch.Tensor):
            value = torch.tensor(value)

        if self._sum is None:
            self._sum = value * batch_size
        else:
            self._sum += value * batch_size

        self._count += batch_size

    @property
    def average(self):
        if self._sum is None:
            return 0
        return ((self._sum / self._count).__float__()) if self._sum.dim() < 1 else tuple(
            (self._sum / self._count).cpu().numpy())

        # return (self._sum / self._count).__float__() if self._sum.dim() < 1 or len(self._sum) == 1 \
        #     else tuple((self._sum / self._count).cpu().numpy())


def tensor_container_to_device(obj: Union[torch.Tensor, tuple, list, dict], device: str, non_blocking=True):
    """
    recursively send compounded objects to device (sending all tensors to device and maintaining structure)
        :param obj           the object to send to device (list / tuple / tensor / dict)
        :param device:       device to send the tensors to
        :param non_blocking: used for DistributedDataParallel
        :returns        an object with the same structure (tensors, lists, tuples) with the device pointers (like
                        the return value of Tensor.to(device)
    """
    if isinstance(obj, torch.Tensor):
        return obj.to(device, non_blocking=non_blocking)
    elif isinstance(obj, tuple):
        return tuple(tensor_container_to_device(x, device, non_blocking=non_blocking) for x in obj)
    elif isinstance(obj, list):
        return [tensor_container_to_device(x, device, non_blocking=non_blocking) for x in obj]
    elif isinstance(obj, dict):
        return {k: tensor_container_to_device(v, device, non_blocking=non_blocking) for k, v in obj.items()}
    else:
        return obj


def get_param(params, name, default_val=None):
    """
    Retrieves a param from a parameter object/dict. If the parameter does not exist, will return default_val.
    In case the default_val is of type dictionary, and a value is found in the params - the function
    will return the default value dictionary with internal values overridden by the found value

    i.e.
    default_opt_params = {'lr':0.1, 'momentum':0.99, 'alpha':0.001}
    training_params = {'optimizer_params': {'lr':0.0001}, 'batch': 32 .... }
    get_param(training_params, name='optimizer_params', default_val=default_opt_params)
    will return {'lr':0.0001, 'momentum':0.99, 'alpha':0.001}

    :param params:      an object (typically HpmStruct) or a dict holding the params
    :param name:        name of the searched parameter
    :param default_val: assumed to be the same type as the value searched in the params
    :return:            the found value, or default if not found
    """
    if isinstance(params, dict):
        if name in params:
            if isinstance(default_val, dict):
                return {**default_val, **params[name]}
            else:
                return params[name]
        else:
            return default_val
    elif hasattr(params, name):
        if isinstance(default_val, dict):
            return {**default_val, **getattr(params, name)}
        else:
            return getattr(params, name)
    else:
        return default_val


def static_vars(**kwargs):
    def decorate(func):
        for k in kwargs:
            setattr(func, k, kwargs[k])
        return func

    return decorate


@static_vars(printed=set())
def print_once(s: str):
    if s not in print_once.printed:
        print_once.printed.add(s)
        print(s)


def move_state_dict_to_device(model_sd, device):
    """
    Moving model state dict tensors to target device (cuda or cpu)
    :param model_sd: model state dict
    :param device: either cuda or cpu
    """
    for k, v in model_sd.items():
        model_sd[k] = v.to(device)
    return model_sd


def random_seed(is_ddp, device, seed):
    """
    Sets random seed of numpy, torch and random.

    When using ddp a seed will be set for each process according to its local rank derived from the device number.
    :param is_ddp: bool, will set different random seed for each process when using ddp.
    :param device: 'cuda','cpu', 'cuda:<device_number>'
    :param seed: int, random seed to be set
    """
    rank = 0 if not is_ddp else int(device.split(':')[1])
    torch.manual_seed(seed + rank)
    np.random.seed(seed + rank)
    random.seed(seed + rank)


def load_func(dotpath: str):
    """
    load function in module.  function is right-most segment.

    Used for passing functions (without calling them) in yaml files.

    @param dotpath: path to module.
    @return: a python function
    """
    module_, func = dotpath.rsplit(".", maxsplit=1)
    m = import_module(module_)
    return getattr(m, func)


def get_filename_suffix_by_framework(framework: str):
    """
    Return the file extension of framework.

    @param framework: (str)
    @return: (str) the suffix for the specific framework
    """
    frameworks_dict = \
        {
            'TENSORFLOW1': '.pb',
            'TENSORFLOW2': '.zip',
            'PYTORCH': '.pth',
            'ONNX': '.onnx',
            'TENSORRT': '.pkl',
            'OPENVINO': '.pkl',
            'TORCHSCRIPT': '.pth',
            'TVM': '',
            'KERAS': '.h5',
            'TFLITE': '.tflite'
        }

    if framework.upper() not in frameworks_dict.keys():
        raise ValueError(f'Unsupported framework: {framework}')

    return frameworks_dict[framework.upper()]


def check_models_have_same_weights(model_1: torch.nn.Module, model_2: torch.nn.Module):
    """
    Checks whether two networks have the same weights

    @param model_1: Net to be checked
    @param model_2: Net to be checked
    @return: True iff the two networks have the same weights
    """
    model_1, model_2 = model_1.to('cpu'), model_2.to('cpu')
    models_differ = 0
    for key_item_1, key_item_2 in zip(model_1.state_dict().items(), model_2.state_dict().items()):
        if torch.equal(key_item_1[1], key_item_2[1]):
            pass
        else:
            models_differ += 1
            if (key_item_1[0] == key_item_2[0]):
                print(f'Layer names match but layers have different weights for layers: {key_item_1[0]}')
    if models_differ == 0:
        return True
    else:
        return False


def recursive_override(base: dict, extension: dict):
    for k, v in extension.items():
        if k in base:
            if isinstance(v, Mapping):
                recursive_override(base[k], extension[k])
            else:
                base[k] = extension[k]
        else:
            base[k] = extension[k]


def download_and_unzip_from_url(url, dir='.', unzip=True, delete=True):
        def download_one(url, dir):
            # Download 1 file
            f = dir / Path(url).name  # filename
            if Path(url).is_file():  # exists in current path
                Path(url).rename(f)  # move to dir
            elif not f.exists():
                print(f'Downloading {url} to {f}...')
                torch.hub.download_url_to_file(url, f, progress=True)  # torch download
            if unzip and f.suffix in ('.zip', '.gz'):
                print(f'Unzipping {f}...')
                if f.suffix == '.zip':
                    ZipFile(f).extractall(path=dir)  # unzip
                elif f.suffix == '.gz':
                    os.system(f'tar xfz {f} --directory {f.parent}')  # unzip
                if delete:
                    f.unlink()  # remove zip

        dir = Path(dir)
        dir.mkdir(parents=True, exist_ok=True)  # make directory
        for u in [url] if isinstance(url, (str, Path)) else url:
            download_one(u, dir)<|MERGE_RESOLUTION|>--- conflicted
+++ resolved
@@ -1,17 +1,8 @@
-<<<<<<< HEAD
-"""Some helper functions for PyTorch, including:
-    - get_mean_and_std: calculate the mean and std value of dataset.
-    - msr_init: net parameter initialization.
-    - progress_bar: progress bar mimic xlua.progress.
-"""
-import os
-=======
->>>>>>> 2aa4045d
 import time
 from pathlib import Path
 from typing import Union, Mapping
 from zipfile import ZipFile
-
+import os
 from jsonschema import validate
 
 import torch

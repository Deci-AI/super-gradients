--- conflicted
+++ resolved
@@ -6,22 +6,15 @@
 from typing import Callable, List, Union, Tuple, Optional, Dict
 
 import cv2
-<<<<<<< HEAD
 from deprecated import deprecated
-=======
-from torch.utils.data._utils.collate import default_collate
->>>>>>> b51566b4
 import matplotlib.pyplot as plt
 
 import numpy as np
 import torch
 import torchvision
 from torch import nn
-<<<<<<< HEAD
 from torch.nn import functional as F
 from torch.utils.data._utils.collate import default_collate
-=======
->>>>>>> b51566b4
 from omegaconf import ListConfig
 
 

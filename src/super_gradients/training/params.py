from super_gradients.training.utils import HpmStruct
from copy import deepcopy

DEFAULT_TRAINING_PARAMS = {
    "lr_warmup_epochs": 0,
    "lr_cooldown_epochs": 0,
    "warmup_initial_lr": None,
    "cosine_final_lr_ratio": 0.01,
    "optimizer": "SGD",
<<<<<<< HEAD
=======
    "optimizer_params": {},
>>>>>>> 6b1cb8e2
    "criterion_params": {},
    "ema": False,
    "batch_accumulate": 1,  # number of batches to accumulate before every backward pass
    "ema_params": {},
    "zero_weight_decay_on_bias_and_bn": False,
    "load_opt_params": True,
    "run_validation_freq": 1,
    "save_model": True,
    "metric_to_watch": "Accuracy",
    "launch_tensorboard": False,
    "tb_files_user_prompt": False,  # Asks User for Tensorboard Deletion Prompt
    "silent_mode": False,  # Silents the Print outs
    "mixed_precision": False,
    "tensorboard_port": None,
    "save_ckpt_epoch_list": [],  # indices where the ckpt will save automatically
    "average_best_models": True,
    "dataset_statistics": False,  # add a dataset statistical analysis and sample images to tensorboard
    "save_tensorboard_to_s3": False,
    "lr_schedule_function": None,
    "train_metrics_list": [],
    "valid_metrics_list": [],
    "greater_metric_to_watch_is_better": True,
    "precise_bn": False,
    "precise_bn_batch_size": None,
    "seed": 42,
    "lr_mode": None,
    "phase_callbacks": None,
    "log_installed_packages": True,
<<<<<<< HEAD
=======
    "save_full_train_log": False,
>>>>>>> 6b1cb8e2
    "sg_logger": "base_sg_logger",
    "sg_logger_params": {
        "tb_files_user_prompt": False,  # Asks User for Tensorboard Deletion Prompt
        "project_name": "",
        "launch_tensorboard": False,
        "tensorboard_port": None,
        "save_checkpoints_remote": False,  # upload checkpoint files to s3
        "save_tensorboard_remote": False,  # upload tensorboard files to s3
        "save_logs_remote": False,
    },  # upload log files to s3
    "warmup_mode": "linear_step",
    "step_lr_update_freq": None,
    "lr_updates": [],
    "clip_grad_norm": None,
    "pre_prediction_callback": None,
    "ckpt_best_name": "ckpt_best.pth",
    "enable_qat": False,
    "qat_params": {
        "start_epoch": 0,
        "quant_modules_calib_method": "percentile",
        "per_channel_quant_modules": False,
        "calibrate": True,
        "calibrated_model_path": None,
        "calib_data_loader": None,
        "num_calib_batches": 2,
        "percentile": 99.99,
    },
    "resume": False,
    "resume_path": None,
    "ckpt_name": "ckpt_latest.pth",
    "resume_strict_load": False,
    "sync_bn": False,
}

DEFAULT_OPTIMIZER_PARAMS_SGD = {"weight_decay": 1e-4, "momentum": 0.9}

DEFAULT_OPTIMIZER_PARAMS_ADAM = {"weight_decay": 1e-4}

DEFAULT_OPTIMIZER_PARAMS_RMSPROP = {"weight_decay": 1e-4, "momentum": 0.9}

DEFAULT_OPTIMIZER_PARAMS_RMSPROPTF = {"weight_decay": 1e-4, "momentum": 0.9}

TRAINING_PARAM_SCHEMA = {
    "type": "object",
    "properties": {
        "max_epochs": {"type": "number", "minimum": 1},
        # FIXME: CHECK THE IMPORTANCE OF THE COMMENTED SCHEMA- AS IT CAUSES HYDRA USE TO CRASH
        # "lr_updates": {"type": "array", "minItems": 1},
        "lr_decay_factor": {"type": "number", "minimum": 0, "maximum": 1},
        "lr_warmup_epochs": {"type": "number", "minimum": 0, "maximum": 10},
        "initial_lr": {"type": "number", "exclusiveMinimum": 0, "maximum": 10},
    },
    "if": {"properties": {"lr_mode": {"const": "step"}}},
    "then": {"required": ["lr_updates", "lr_decay_factor"]},
    "required": ["max_epochs", "lr_mode", "initial_lr", "loss"],
}


class TrainingParams(HpmStruct):
    def __init__(self, **entries):
        # WE initialize by the default training params, overridden by the provided params
        default_training_params = deepcopy(DEFAULT_TRAINING_PARAMS)
        super().__init__(**default_training_params)
        self.set_schema(TRAINING_PARAM_SCHEMA)
        if len(entries) > 0:
            self.override(**entries)

    def override(self, **entries):
        super().override(**entries)
        self.validate()<|MERGE_RESOLUTION|>--- conflicted
+++ resolved
@@ -7,10 +7,7 @@
     "warmup_initial_lr": None,
     "cosine_final_lr_ratio": 0.01,
     "optimizer": "SGD",
-<<<<<<< HEAD
-=======
     "optimizer_params": {},
->>>>>>> 6b1cb8e2
     "criterion_params": {},
     "ema": False,
     "batch_accumulate": 1,  # number of batches to accumulate before every backward pass
@@ -39,10 +36,6 @@
     "lr_mode": None,
     "phase_callbacks": None,
     "log_installed_packages": True,
-<<<<<<< HEAD
-=======
-    "save_full_train_log": False,
->>>>>>> 6b1cb8e2
     "sg_logger": "base_sg_logger",
     "sg_logger_params": {
         "tb_files_user_prompt": False,  # Asks User for Tensorboard Deletion Prompt

--- conflicted
+++ resolved
@@ -68,16 +68,11 @@
     "ckpt_name": "ckpt_latest.pth",
     "resume_strict_load": False,
     "sync_bn": False,
-<<<<<<< HEAD
-    "max_forward_passes_train": None,  # When not None- will break out of inner train loop
-    # (i.e iterating over train_loader) when reaching this number of batches.
     "kil_ddp_pgroup_on_end": True,  # Whether to kill the DDP process group in the end of training.
-=======
     "max_train_batches": None,  # For debug- when not None- will break out of inner train loop
     # (i.e iterating over train_loader) when reaching this number of batches.
     "max_valid_batches": None,  # For debug- when not None- will break out of inner valid loop
     # (i.e iterating over valid_loader) when reaching this number of batches.
->>>>>>> 03972c06
 }
 
 DEFAULT_OPTIMIZER_PARAMS_SGD = {"weight_decay": 1e-4, "momentum": 0.9}

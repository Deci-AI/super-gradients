from super_gradients.training.utils import HpmStruct
from copy import deepcopy

DEFAULT_TRAINING_PARAMS = {
    "lr_warmup_epochs": 0,
    "lr_cooldown_epochs": 0,
    "warmup_initial_lr": None,
    "cosine_final_lr_ratio": 0.01,
    "optimizer": "SGD",
<<<<<<< HEAD
=======
    "optimizer_params": {},
>>>>>>> 906597c9
    "criterion_params": {},
    "ema": False,
    "batch_accumulate": 1,  # number of batches to accumulate before every backward pass
    "ema_params": {},
    "zero_weight_decay_on_bias_and_bn": False,
    "load_opt_params": True,
    "run_validation_freq": 1,
    "save_model": True,
    "metric_to_watch": "Accuracy",
    "launch_tensorboard": False,
    "tb_files_user_prompt": False,  # Asks User for Tensorboard Deletion Prompt
    "silent_mode": False,  # Silents the Print outs
    "mixed_precision": False,
    "tensorboard_port": None,
    "save_ckpt_epoch_list": [],  # indices where the ckpt will save automatically
    "average_best_models": True,
    "dataset_statistics": False,  # add a dataset statistical analysis and sample images to tensorboard
    "save_tensorboard_to_s3": False,
    "lr_schedule_function": None,
    "train_metrics_list": [],
    "valid_metrics_list": [],
    "greater_metric_to_watch_is_better": True,
    "precise_bn": False,
    "precise_bn_batch_size": None,
    "seed": 42,
    "lr_mode": None,
    "phase_callbacks": None,
    "log_installed_packages": True,
    "sg_logger": "base_sg_logger",
    "sg_logger_params": {
        "tb_files_user_prompt": False,  # Asks User for Tensorboard Deletion Prompt
        "project_name": "",
        "launch_tensorboard": False,
        "tensorboard_port": None,
        "save_checkpoints_remote": False,  # upload checkpoint files to s3
        "save_tensorboard_remote": False,  # upload tensorboard files to s3
        "save_logs_remote": False,
    },  # upload log files to s3
    "warmup_mode": "linear_step",
    "step_lr_update_freq": None,
    "lr_updates": [],
    "clip_grad_norm": None,
    "pre_prediction_callback": None,
    "ckpt_best_name": "ckpt_best.pth",
    "enable_qat": False,
    "qat_params": {
        "start_epoch": 0,
        "quant_modules_calib_method": "percentile",
        "per_channel_quant_modules": False,
        "calibrate": True,
        "calibrated_model_path": None,
        "calib_data_loader": None,
        "num_calib_batches": 2,
        "percentile": 99.99,
    },
    "resume": False,
    "resume_path": None,
    "ckpt_name": "ckpt_latest.pth",
    "resume_strict_load": False,
    "sync_bn": False,
}

DEFAULT_OPTIMIZER_PARAMS_SGD = {"weight_decay": 1e-4, "momentum": 0.9}

DEFAULT_OPTIMIZER_PARAMS_ADAM = {"weight_decay": 1e-4}

DEFAULT_OPTIMIZER_PARAMS_RMSPROP = {"weight_decay": 1e-4, "momentum": 0.9}

DEFAULT_OPTIMIZER_PARAMS_RMSPROPTF = {"weight_decay": 1e-4, "momentum": 0.9}

TRAINING_PARAM_SCHEMA = {
    "type": "object",
    "properties": {
        "max_epochs": {"type": "number", "minimum": 1},
        # FIXME: CHECK THE IMPORTANCE OF THE COMMENTED SCHEMA- AS IT CAUSES HYDRA USE TO CRASH
        # "lr_updates": {"type": "array", "minItems": 1},
        "lr_decay_factor": {"type": "number", "minimum": 0, "maximum": 1},
        "lr_warmup_epochs": {"type": "number", "minimum": 0, "maximum": 10},
        "initial_lr": {"type": "number", "exclusiveMinimum": 0, "maximum": 10},
    },
    "if": {"properties": {"lr_mode": {"const": "step"}}},
    "then": {"required": ["lr_updates", "lr_decay_factor"]},
    "required": ["max_epochs", "lr_mode", "initial_lr", "loss"],
}


class TrainingParams(HpmStruct):
    def __init__(self, **entries):
        # WE initialize by the default training params, overridden by the provided params
        default_training_params = deepcopy(DEFAULT_TRAINING_PARAMS)
        super().__init__(**default_training_params)
        self.set_schema(TRAINING_PARAM_SCHEMA)
        if len(entries) > 0:
            self.override(**entries)

    def override(self, **entries):
        super().override(**entries)
        self.validate()<|MERGE_RESOLUTION|>--- conflicted
+++ resolved
@@ -7,10 +7,7 @@
     "warmup_initial_lr": None,
     "cosine_final_lr_ratio": 0.01,
     "optimizer": "SGD",
-<<<<<<< HEAD
-=======
     "optimizer_params": {},
->>>>>>> 906597c9
     "criterion_params": {},
     "ema": False,
     "batch_accumulate": 1,  # number of batches to accumulate before every backward pass

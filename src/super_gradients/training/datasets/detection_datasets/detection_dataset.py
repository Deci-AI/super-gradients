import os
from typing import List, Dict, Union, Any, Optional, Tuple
from multiprocessing.pool import ThreadPool
import random
import cv2
import matplotlib.pyplot as plt
from pathlib import Path
from copy import deepcopy

import numpy as np
from tqdm import tqdm
from torch.utils.data import Dataset

from super_gradients.training.utils.detection_utils import get_cls_posx_in_target, DetectionTargetsFormat
from super_gradients.common.abstractions.abstract_logger import get_logger
from super_gradients.training.transforms.transforms import DetectionTransform, DetectionTargetsFormatTransform
from super_gradients.training.exceptions.dataset_exceptions import EmptyDatasetException

logger = get_logger(__name__)


class DetectionDataset(Dataset):
    """Detection dataset.

    This is a boilerplate class to facilitate the implementation of datasets.

    HOW TO CREATE A DATASET THAT INHERITS FROM DetectionDataSet ?
        - Inherit from DetectionDataSet
        - implement the method self._load_annotation to return at least the fields "target" and "img_path"
        - Call super().__init__ with the required params.
                //!\\ super().__init__ will call self._load_annotation, so make sure that every required
                      attributes are set up before calling super().__init__ (ideally just call it last)

    WORKFLOW:
        - On instantiation:
            - All annotations are cached. If class_inclusion_list was specified, there is also subclassing at this step.
            - If cache is True, the images are also cached

        - On call (__getitem__) for a specific image index:
            - The image and annotations are grouped together in a dict called SAMPLE
            - the sample is processed according to th transform
            - Only the specified fields are returned by __getitem__

    TERMINOLOGY
        - TARGET:       Groundtruth, made of bboxes. The format can vary from one dataset to another
        - ANNOTATION:   Combination of targets (groundtruth) and metadata of the image, but without the image itself.
                            > Has to include the fields "target" and "img_path"
                            > Can include other fields like "crowd_target", "image_info", "segmentation", ...
        - SAMPLE:       Outout of the dataset:
                            > Has to include the fields "target" and "image"
                            > Can include other fields like "crowd_target", "image_info", "segmentation", ...
        - INDEX:        Refers to the index in the dataset.
        - SAMPLE ID:    Refers to the id of sample before droping any annotaion.
                            Let's imagine a situation where the downloaded data is made of 120 images but 20 were drop
                            because they had no annotation. In that case:
                                > We have 120 samples so sample_id will be between 0 and 119
                                > But only 100 will be indexed so index will be between 0 and 99
                                > Therefore, we also have len(self) = 100
    """

    def __init__(
            self,
            data_dir: str,
            input_dim: tuple,
            original_target_format: DetectionTargetsFormat,
            max_num_samples: int = None,
            cache: bool = False,
            cache_path: str = None,
            transforms: List[DetectionTransform] = [],
            all_classes_list: Optional[List[str]] = None,
            class_inclusion_list: Optional[List[str]] = None,
            ignore_empty_annotations: bool = True,
            target_fields: List[str] = None,
            output_fields: List[str] = None,
    ):
        """Detection dataset.

        :param data_dir:                Where the data is stored
        :param input_dim:               Image size (when loaded, before transforms).
        :param original_target_format:  Format of targets stored on disk. raw data format, the output format might
                                        differ based on transforms.
        :param max_num_samples:         If not None, set the maximum size of the dataset by only indexing the first n annotations/images.
        :param cache:                   Whether to cache images or not.
        :param cache_path:              Path to the directory where cached images will be stored in an optimized format.
        :param transforms:              List of transforms to apply sequentially on sample.
        :param all_classes_list:        All the class names.
        :param class_inclusion_list:    If not None,every class not included will be ignored.
        :param ignore_empty_annotations:        If True and class_inclusion_list not None, images without any target
                                                will be ignored.
        :param target_fields:                   List of the fields target fields. This has to include regular target,
                                                but can also include crowd target, segmentation target, ...
                                                It has to include at least "target" but can include other.
        :paran output_fields:                   Fields that will be outputed by __getitem__.
                                                It has to include at least "image" and "target" but can include other.
        """
        super().__init__()

        self.data_dir = data_dir
        if not Path(data_dir).exists():
            raise FileNotFoundError(f"Please make sure to download the data in the data directory ({self.data_dir}).")

        # Number of images that are avalaible(regardless of ignored images)
        self.n_available_samples = self._setup_data_source()
        if not isinstance(self.n_available_samples, int) or self.n_available_samples < 1:
            raise ValueError(f"_setup_data_source() should return the number of available samples but got {self.n_available_samples}")

        self.input_dim = input_dim
        self.original_target_format = original_target_format
        self.max_num_samples = max_num_samples

        self.all_classes_list = all_classes_list
        self.class_inclusion_list = class_inclusion_list
        self.classes = self.class_inclusion_list or self.all_classes_list
        if len(set(self.classes) - set(all_classes_list)) > 0:
            wrong_classes = set(self.classes) - set(all_classes_list)
            raise ValueError(f"class_inclusion_list includes classes that are not in all_classes_list: {wrong_classes}")

        self.ignore_empty_annotations = ignore_empty_annotations
        self.target_fields = target_fields or ["target"]
        if "target" not in self.target_fields:
            raise KeyError('"target" is expected to be in the fields to subclass but it was not included')

        self.REQUIRED_ANNOTATION_FIELDS = {"target", "img_path", "rescaled_img_shape"}
        self.annotations = self._cache_annotations()

        self.cache = cache
        self.cache_path = cache_path
        self.cached_imgs_padded = self._cache_images() if self.cache else None

        self.transforms = transforms

        self.output_fields = output_fields or ["image", "target"]
        if len(self.output_fields) < 2 or self.output_fields[0] != "image" or self.output_fields[1] != "target":
            raise ValueError('output_fields must start with "image" and then "target", followed by any other field')

    def _setup_data_source(self) -> int:
        """Set up the data source and store relevant objects as attributes.

        :return: Number of available samples, (i.e. how many images we have, regardless of any filter we might want to use)"""
        raise NotImplementedError

    def _load_annotation(self, sample_id: int) -> Dict[str, Union[np.ndarray, Any]]:
        """Load annotations associated to a specific sample.
        Please note that the targets should be rescaled according to self.input_dim!

        :param sample_id:   Id of the sample to load annotations from.
        :return:            Annotation, a dict with any field but has to include at least the fields specified in self.REQUIRED_ANNOTATION_FIELDS.
        """
        raise NotImplementedError

    def _cache_annotations(self) -> List[Dict[str, Union[np.ndarray, Any]]]:
        """Load all the annotations to memory to avoid opening files back and forth.
        :return: List of annotations
        """
        annotations = []
        for sample_id, img_id in enumerate(tqdm(range(self.n_available_samples), desc="Caching annotations")):

            if self.max_num_samples is not None and len(annotations) >= self.max_num_samples:
                break

            img_annotation = self._load_annotation(img_id)
            if not self.REQUIRED_ANNOTATION_FIELDS.issubset(set(img_annotation.keys())):
                raise KeyError(f'_load_annotation is expected to return at least the fields {self.REQUIRED_ANNOTATION_FIELDS} '
                               f'but got {set(img_annotation.keys())}')

            if self.class_inclusion_list is not None:
                img_annotation = self._sub_class_annotation(img_annotation)

            is_annotation_empty = all(len(img_annotation[field]) == 0 for field in self.target_fields)
            if self.ignore_empty_annotations and is_annotation_empty:
                continue
            annotations.append(img_annotation)

        if len(annotations) == 0:
            raise EmptyDatasetException(f"Out of {self.n_available_samples} images, not a single one was found with"
                                        f"any of these classes: {self.class_inclusion_list}")
        return annotations

    def _sub_class_annotation(self, annotation: dict) -> Union[dict, None]:
        """Subclass every field listed in self.target_fields. It could be targets, crowd_targets, ...

        :param annotation: Dict representing the annotation of a specific image
        :return:           Subclassed annotation if non empty after subclassing, otherwise None
        """
        cls_posx = get_cls_posx_in_target(self.original_target_format)
        for field in self.target_fields:
            annotation[field] = self._sub_class_target(targets=annotation[field], cls_posx=cls_posx)
        return annotation

    def _sub_class_target(self, targets: np.ndarray, cls_posx: int) -> np.ndarray:
        """Sublass targets of a specific image.

        :param targets:     Target array to subclass of shape [n_targets, 5], 5 representing a bbox
        :param cls_posx:    Position of the class id in a bbox
                                ex: 0 if bbox of format label_xyxy | -1 if bbox of format xyxy_label
        :return:            Subclassed target
        """
        targets_kept = []
        for target in targets:
            cls_id = int(target[cls_posx])
            cls_name = self.all_classes_list[cls_id]
            if cls_name in self.class_inclusion_list:
                # Replace the target cls_id in self.all_classes_list by cls_id in self.class_inclusion_list
                target[cls_posx] = self.class_inclusion_list.index(cls_name)
                targets_kept.append(target)

        return np.array(targets_kept) if len(targets_kept) > 0 else np.zeros((0, 5), dtype=np.float32)

    def _cache_images(self) -> np.ndarray:
        """Cache the images. The cached image are stored in a file to be loaded faster mext time.
        :return: Cached images
        """
        cache_path = Path(self.cache_path)
        if cache_path is None:
            raise ValueError("You must specify a cache_path if you want to cache your images."
                             "If you did not mean to use cache, please set cache=False ")
        cache_path.mkdir(parents=True, exist_ok=True)

        logger.warning("\n********************************************************************************\n"
                       "You are using cached images in RAM to accelerate training.\n"
                       "This requires large system RAM.\n"
                       "********************************************************************************\n")

        max_h, max_w = self.input_dim[0], self.input_dim[1]
<<<<<<< HEAD
        img_rescaled_cache_path = cache_path / "img_rescaled_cache.array"

        logger.info("Caching images.")
        NUM_THREADs = min(8, os.cpu_count())
        loaded_images = ThreadPool(NUM_THREADs).imap(func=lambda x: self._load_rescaled_img(x), iterable=range(len(self)))

        # Initialize placeholder for images with fixes size (padded)
        cached_imgs_padded = np.memmap(str(img_rescaled_cache_path), shape=(len(self), max_h, max_w, 3),
                                       dtype=np.uint8, mode="w+")

        # Store images in the placeholder
        loaded_images_pbar = tqdm(enumerate(loaded_images), total=len(self))
        for i, image in loaded_images_pbar:
            cached_imgs_padded[i][: image.shape[0], : image.shape[1], :] = image.copy()
        cached_imgs_padded.flush()
        loaded_images_pbar.close()
=======

        # The cache should be the same as long as the images and their sizes are the same
        cache_hash = hash(tuple((Path(annotation["img_path"]).name, annotation["resized_img_shape"]) for annotation in self.annotations))
        img_resized_cache_path = cache_path / f"img_resized_cache_{cache_hash}.array"

        if not img_resized_cache_path.exists():
            logger.info("Caching images for the first time. Be aware that this will stay in the disk until you delete it yourself.")
            NUM_THREADs = min(8, os.cpu_count())
            loaded_images = ThreadPool(NUM_THREADs).imap(func=lambda x: self._load_image(x), iterable=range(len(self)))

            # Initialize placeholder for images
            cached_imgs = np.memmap(str(img_resized_cache_path), shape=(len(self), max_h, max_w, 3),
                                    dtype=np.uint8, mode="w+")

            # Store images in the placeholder
            loaded_images_pbar = tqdm(enumerate(loaded_images), total=len(self))
            for i, image in loaded_images_pbar:
                cached_imgs[i][: image.shape[0], : image.shape[1], :] = image.copy()
            cached_imgs.flush()
            loaded_images_pbar.close()
        else:
            logger.warning("You are using cached imgs!")
>>>>>>> 7073a8ef

        logger.info("Loading cached imgs...")
        cached_imgs_padded = np.memmap(str(img_rescaled_cache_path), shape=(len(self), max_h, max_w, 3),
                                       dtype=np.uint8, mode="r+")
        return cached_imgs_padded

    def _load_rescaled_img(self, index: int) -> np.ndarray:
        """Load image, and resizes it to self.input_dim
        :param index:   Image index
        :return:        rescaled image
        """
        img = self._load_image(index)

        r = min(self.input_dim[0] / img.shape[0], self.input_dim[1] / img.shape[1])
        desired_size = (int(img.shape[1] * r), int(img.shape[0] * r))

        rescaled_img = cv2.resize(src=img, dsize=desired_size, interpolation=cv2.INTER_LINEAR).astype(np.uint8)
        return rescaled_img

    def _load_image(self, index: int) -> np.ndarray:
        """Loads image at index with its original resolution.
        :param index:   Image index
        :return:        Image in array format
        """
        img_path = self.annotations[index]["img_path"]

        img_file = os.path.join(img_path)
        img = cv2.imread(img_file)

        if img is None:
            raise FileNotFoundError(f"{img_file} was no found. Please make sure that the dataset was"
                                    f"downloaded and that the path is correct")
        return img

    def __del__(self):
        """Clear the cached images"""
        if hasattr(self, "cached_imgs_padded"):
            del self.cached_imgs_padded

    def __len__(self):
        """Get the length of the dataset."""
        return len(self.annotations)

    def __getitem__(self, index: int) -> Tuple:
        """Get the sample post transforms at a specific index of the dataset.
        The output of this function will be collated to form batches."""
        sample = self.apply_transforms(self.get_sample(index))
        for field in self.output_fields:
            if field not in sample.keys():
                raise KeyError(f'The field {field} must be present in the sample but was not found.'
                               'Please check the output fields of your transforms.')
        return tuple(sample[field] for field in self.output_fields)

    def get_random_item(self):
        return self[self._random_index()]

    def get_sample(self, index: int) -> Dict[str, Union[np.ndarray, Any]]:
        """Get raw sample, before any transform (beside subclassing).
        :param index:   Image index
        :return:        Sample, i.e. a dictionary including at least "image" and "target"
        """
        img = self.get_rescaled_image(index)
        annotation = deepcopy(self.annotations[index])
        return {"image": img, **annotation}

    def get_rescaled_image(self, index: int) -> np.ndarray:
        """
        Get the rescaled image (i.e. either width or height reaches its input_dim) at a specific sample_id,
        either from cache or by loading from disk, based on self.cached_imgs_padded
        :param index:  Image index
        :return:       rescaled image
        """
        if self.cache:
            padded_image = self.cached_imgs_padded[index]
            rescaled_height, rescaled_width = self.annotations[index]["rescaled_img_shape"]
            rescaled_image = padded_image[:rescaled_height, :rescaled_width, :]
            return rescaled_image.copy()
        else:
            return self._load_rescaled_img(index)

    def apply_transforms(self, sample: Dict[str, Union[np.ndarray, Any]]) -> Dict[str, Union[np.ndarray, Any]]:
        """
        Applies self.transforms sequentially to sample

        If a transforms has the attribute 'additional_samples_count', additional samples will be loaded and stored in
         sample["additional_samples"] prior to applying it. Combining with the attribute "non_empty_annotations" will load
         only additional samples with objects in them.

        :param sample: Sample to apply the transforms on to (loaded with self.get_sample)
        :return: Transformed sample
        """
        for transform in self.transforms:
            self._add_additional_inputs_for_transform(sample, transform)
            sample = transform(sample)
            sample.pop("additional_samples")  # additional_samples is not useful after the transform
        return sample

    def _add_additional_inputs_for_transform(self, sample: Dict[str, Union[np.ndarray, Any]],
                                             transform: DetectionTransform):
        """Add additional inputs required by a transform to the sample"""
        additional_samples_count = transform.additional_samples_count if hasattr(transform,
                                                                                 "additional_samples_count") else 0
        non_empty_annotations = transform.non_empty_annotations if hasattr(transform, "non_empty_annotations") else False
        additional_samples = self.get_random_samples(additional_samples_count, non_empty_annotations)
        sample["additional_samples"] = additional_samples

    def get_random_samples(self, count: int,
                           non_empty_annotations_only: bool = False) -> List[Dict[str, Union[np.ndarray, Any]]]:
        """Load random samples.

        :param count: The number of samples wanted
        :param non_empty_annotations_only: If true, only return samples with at least 1 annotation
        :return: A list of samples satisfying input params
        """
        return [self.get_random_sample(non_empty_annotations_only) for _ in range(count)]

    def get_random_sample(self, non_empty_annotations_only: bool = False):
        if non_empty_annotations_only:
            return self.get_sample(self._get_random_non_empty_annotation_available_indexes())
        else:
            return self.get_sample(self._random_index())

    def _get_random_non_empty_annotation_available_indexes(self) -> int:
        """Get the index of a non-empty annotation.
        :return: Image index"""
        target, index = [], -1
        while len(target) == 0:
            index = self._random_index()
            target = self.annotations[index]["target"]
        return index

    def _random_index(self):
        """Get a random index of this dataset"""
        return random.randint(0, len(self) - 1)

    @property
    def output_target_format(self):
        target_format = self.original_target_format
        for transform in self.transforms:
            if isinstance(transform, DetectionTargetsFormatTransform):
                target_format = transform.output_format
        return target_format

    def plot(self, max_samples_per_plot: int = 16, n_plots: int = 1, plot_transformed_data: bool = True):
        """Combine samples of images with bbox into plots and display the result.

            :param max_samples_per_plot:    Maximum number of images to be displayed per plot
            :param n_plots:                 Number of plots to display (each plot being a combination of img with bbox)
            :param plot_transformed_data:   If True, the plot will be over samples after applying transforms (i.e. on __getitem__).
                                            If False, the plot will be over the raw samples (i.e. on get_sample)
            :return:
        """
        plot_counter = 0
        input_format = self.output_target_format if plot_transformed_data else self.original_target_format
        target_format_transform = DetectionTargetsFormatTransform(input_format=input_format,
                                                                  output_format=DetectionTargetsFormat.XYXY_LABEL)

        for plot_i in range(n_plots):
            fig = plt.figure(figsize=(10, 10))
            n_subplot = int(np.ceil(max_samples_per_plot ** 0.5))
            for img_i in range(max_samples_per_plot):
                index = img_i + plot_i * 16

                if plot_transformed_data:
                    image, targets, *_ = self[img_i + plot_i * 16]
                    image = image.transpose(1, 2, 0).astype(np.int32)
                else:
                    sample = self.get_sample(index)
                    image, targets = sample["image"], sample["target"]

                sample = target_format_transform({"image": image, "target": targets})

                # shape = [padding_size x 4] (The dataset will most likely pad the targets to a fixed dim)
                boxes = sample["target"][:, 0:4]

                # shape = [n_box x 4] (We remove padded boxes, which corresponds to boxes with only 0)
                boxes = boxes[(boxes != 0).any(axis=1)]
                plt.subplot(n_subplot, n_subplot, img_i + 1).imshow(image)
                plt.plot(boxes[:, [0, 2, 2, 0, 0]].T, boxes[:, [1, 1, 3, 3, 1]].T, '.-')
                plt.axis('off')
            fig.tight_layout()
            plt.show()
            plt.close()

            plot_counter += 1
            if plot_counter == n_plots:
                return<|MERGE_RESOLUTION|>--- conflicted
+++ resolved
@@ -222,24 +222,6 @@
                        "********************************************************************************\n")
 
         max_h, max_w = self.input_dim[0], self.input_dim[1]
-<<<<<<< HEAD
-        img_rescaled_cache_path = cache_path / "img_rescaled_cache.array"
-
-        logger.info("Caching images.")
-        NUM_THREADs = min(8, os.cpu_count())
-        loaded_images = ThreadPool(NUM_THREADs).imap(func=lambda x: self._load_rescaled_img(x), iterable=range(len(self)))
-
-        # Initialize placeholder for images with fixes size (padded)
-        cached_imgs_padded = np.memmap(str(img_rescaled_cache_path), shape=(len(self), max_h, max_w, 3),
-                                       dtype=np.uint8, mode="w+")
-
-        # Store images in the placeholder
-        loaded_images_pbar = tqdm(enumerate(loaded_images), total=len(self))
-        for i, image in loaded_images_pbar:
-            cached_imgs_padded[i][: image.shape[0], : image.shape[1], :] = image.copy()
-        cached_imgs_padded.flush()
-        loaded_images_pbar.close()
-=======
 
         # The cache should be the same as long as the images and their sizes are the same
         cache_hash = hash(tuple((Path(annotation["img_path"]).name, annotation["resized_img_shape"]) for annotation in self.annotations))
@@ -248,7 +230,7 @@
         if not img_resized_cache_path.exists():
             logger.info("Caching images for the first time. Be aware that this will stay in the disk until you delete it yourself.")
             NUM_THREADs = min(8, os.cpu_count())
-            loaded_images = ThreadPool(NUM_THREADs).imap(func=lambda x: self._load_image(x), iterable=range(len(self)))
+            loaded_images = ThreadPool(NUM_THREADs).imap(func=lambda x: self._load_rescaled_img(x), iterable=range(len(self)))
 
             # Initialize placeholder for images
             cached_imgs = np.memmap(str(img_resized_cache_path), shape=(len(self), max_h, max_w, 3),
@@ -262,12 +244,11 @@
             loaded_images_pbar.close()
         else:
             logger.warning("You are using cached imgs!")
->>>>>>> 7073a8ef
 
         logger.info("Loading cached imgs...")
-        cached_imgs_padded = np.memmap(str(img_rescaled_cache_path), shape=(len(self), max_h, max_w, 3),
-                                       dtype=np.uint8, mode="r+")
-        return cached_imgs_padded
+        cached_imgs = np.memmap(str(img_resized_cache_path), shape=(len(self), max_h, max_w, 3),
+                                dtype=np.uint8, mode="r+")
+        return cached_imgs
 
     def _load_rescaled_img(self, index: int) -> np.ndarray:
         """Load image, and resizes it to self.input_dim

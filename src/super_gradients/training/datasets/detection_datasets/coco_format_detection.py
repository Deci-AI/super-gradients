--- conflicted
+++ resolved
@@ -7,12 +7,8 @@
 from typing import List, Optional, Tuple
 
 from super_gradients.common.abstractions.abstract_logger import get_logger
-<<<<<<< HEAD
-=======
+from super_gradients.common.exceptions.dataset_exceptions import DatasetValidationException, ParameterMismatchException
 from super_gradients.common.deprecate import deprecated_parameter
-from super_gradients.training.datasets.detection_datasets.detection_dataset import DetectionDataset
->>>>>>> d5a85fd3
-from super_gradients.common.exceptions.dataset_exceptions import DatasetValidationException, ParameterMismatchException
 from super_gradients.training.datasets.data_formats.bbox_formats.xywh import xywh_to_xyxy_inplace
 from super_gradients.training.datasets.detection_datasets.detection_dataset import DetectionDataset
 from super_gradients.training.datasets.data_formats.default_formats import XYXY_LABEL
@@ -110,23 +106,6 @@
     def _all_classes(self) -> List[str]:
         return self.original_classes
 
-<<<<<<< HEAD
-=======
-    def _init_coco(self) -> COCO:
-        annotation_file_path = os.path.join(self.data_dir, self.json_annotation_file)
-        if not os.path.exists(annotation_file_path):
-            raise ValueError("Could not find annotation file under " + str(annotation_file_path))
-
-        if not self.verbose:
-            with redirect_stdout(open(os.devnull, "w")):
-                coco = COCO(annotation_file_path)
-        else:
-            coco = COCO(annotation_file_path)
-
-        remove_useless_info(coco, False)
-        return coco
-
->>>>>>> d5a85fd3
     def _load_annotation(self, sample_id: int) -> dict:
         """
         Load relevant information of a specific image.
@@ -140,7 +119,6 @@
         :return img_path:               Path to the associated image
         """
 
-<<<<<<< HEAD
         annotation = self._annotations[sample_id]
 
         width = annotation.image_width
@@ -156,56 +134,12 @@
         boxes_xyxy = boxes_xyxy[mask]
         iscrowd = iscrowd[mask]
         labels = labels[mask]
-=======
-        img_id = self.sample_id_to_coco_id[sample_id]
-
-        img_metadata = self.coco.loadImgs(img_id)[0]
-        width = img_metadata["width"]
-        height = img_metadata["height"]
-
-        img_annotation_ids = self.coco.getAnnIds(imgIds=[int(img_id)])
-        img_annotations = self.coco.loadAnns(img_annotation_ids)
-
-        cleaned_annotations = []
-        for annotation in img_annotations:
-            x1 = np.max((0, annotation["bbox"][0]))
-            y1 = np.max((0, annotation["bbox"][1]))
-            x2 = np.min((width, x1 + np.max((0, annotation["bbox"][2]))))
-            y2 = np.min((height, y1 + np.max((0, annotation["bbox"][3]))))
-            if annotation["area"] > 0 and x2 >= x1 and y2 >= y1:
-                annotation["clean_bbox"] = [x1, y1, x2, y2]
-                cleaned_annotations.append(annotation)
-
-        non_crowd_annotations = [annotation for annotation in cleaned_annotations if annotation["iscrowd"] == 0]
-
-        target = np.zeros((len(non_crowd_annotations), 5))
-
-        for ix, annotation in enumerate(non_crowd_annotations):
-            cls = self.class_ids.index(annotation["category_id"])
-            target[ix, 0:4] = annotation["clean_bbox"]
-            target[ix, 4] = cls
-
-        crowd_annotations = [annotation for annotation in cleaned_annotations if annotation["iscrowd"] == 1]
-
-        crowd_target = np.zeros((len(crowd_annotations), 5))
-        for ix, annotation in enumerate(crowd_annotations):
-            cls = self.class_ids.index(annotation["category_id"])
-            crowd_target[ix, 0:4] = annotation["clean_bbox"]
-            crowd_target[ix, 4] = cls
->>>>>>> d5a85fd3
 
         # Currently, the base class includes a feature to resize the image, so we need to resize the target as well when self.input_dim is set.
         initial_img_shape = (height, width)
         if self.input_dim is not None:
-<<<<<<< HEAD
             scale_factor = min(self.input_dim[0] / height, self.input_dim[1] / width)
             resized_img_shape = (int(height * scale_factor), int(width * scale_factor))
-=======
-            r = min(self.input_dim[0] / height, self.input_dim[1] / width)
-            target[:, :4] *= r
-            crowd_target[:, :4] *= r
-            resized_img_shape = (int(height * r), int(width * r))
->>>>>>> d5a85fd3
         else:
             resized_img_shape = initial_img_shape
 
@@ -213,13 +147,8 @@
         crowd_targets = np.concatenate([boxes_xyxy[iscrowd], labels[iscrowd, None]], axis=1).astype(np.float32)
 
         annotation = {
-<<<<<<< HEAD
             "target": targets,
             "crowd_target": crowd_targets,
-=======
-            "target": target,
-            "crowd_target": crowd_target,
->>>>>>> d5a85fd3
             "initial_img_shape": initial_img_shape,
             "resized_img_shape": resized_img_shape,
             "img_path": annotation.image_path,

from __future__ import absolute_import
import cv2

from super_gradients.training.datasets.data_augmentation import DataAugmentation
from super_gradients.training.datasets.sg_dataset import ListDataset, DirectoryDataSet
from super_gradients.training.datasets.classification_datasets import ImageNetDataset, Cifar10, Cifar100
from super_gradients.training.datasets.detection_datasets import (
    DetectionDataset,
    COCODetectionDataset,
    PascalVOCDetectionDataset,
    YoloDarknetFormatDetectionDataset,
)
from super_gradients.training.datasets.segmentation_datasets.segmentation_dataset import SegmentationDataSet
from super_gradients.training.datasets.segmentation_datasets.pascal_voc_segmentation import (
    PascalVOC2012SegmentationDataSet,
    PascalAUG2012SegmentationDataSet,
    PascalVOCAndAUGUnifiedDataset,
)
from super_gradients.training.datasets.segmentation_datasets.cityscape_segmentation import CityscapesDataset, CityscapesConcatDataset
from super_gradients.training.datasets.segmentation_datasets.coco_segmentation import CoCoSegmentationDataSet
from super_gradients.training.datasets.segmentation_datasets.supervisely_persons_segmentation import SuperviselyPersonsDataset
from super_gradients.training.datasets.pose_estimation_datasets import (
    COCOKeypointsDataset,
    BaseKeypointsDataset,
)


__all__ = [
    "BaseKeypointsDataset",
    "DataAugmentation",
    "ListDataset",
    "DirectoryDataSet",
    "SegmentationDataSet",
    "CityscapesDataset",
    "CityscapesConcatDataset",
    "PascalVOC2012SegmentationDataSet",
    "PascalAUG2012SegmentationDataSet",
    "PascalVOCAndAUGUnifiedDataset",
    "CoCoSegmentationDataSet",
    "DetectionDataset",
    "COCODetectionDataset",
    "YoloDarknetFormatDetectionDataset",
    "PascalVOCDetectionDataset",
    "ImageNetDataset",
    "Cifar10",
    "Cifar100",
    "SuperviselyPersonsDataset",
    "COCOKeypointsDataset",
<<<<<<< HEAD
    "BaseDatasetAdapterCollateFN",
]
=======
]

cv2.setNumThreads(0)
>>>>>>> 3a19f855
<|MERGE_RESOLUTION|>--- conflicted
+++ resolved
@@ -46,11 +46,7 @@
     "Cifar100",
     "SuperviselyPersonsDataset",
     "COCOKeypointsDataset",
-<<<<<<< HEAD
     "BaseDatasetAdapterCollateFN",
 ]
-=======
-]
 
-cv2.setNumThreads(0)
->>>>>>> 3a19f855
+cv2.setNumThreads(0)
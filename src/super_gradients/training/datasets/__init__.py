--- conflicted
+++ resolved
@@ -3,13 +3,7 @@
 
 from super_gradients.training.datasets.data_augmentation import DataAugmentation
 from super_gradients.training.datasets.sg_dataset import ListDataset, DirectoryDataSet
-<<<<<<< HEAD
-from super_gradients.training.datasets.all_datasets import CLASSIFICATION_DATASETS, OBJECT_DETECTION_DATASETS, \
-    SEMANTIC_SEGMENTATION_DATASETS, DatasetNames
-from super_gradients.training.datasets.classification_datasets import ImageNetDataset
-=======
-from super_gradients.training.datasets.classification_datasets import ImageNetDataset, Cifar10, Cifar100
->>>>>>> 799dd484
+from super_gradients.training.datasets.classification_datasets import ImageNetDataset, Cifar10, Cifar100, DatasetNames
 from super_gradients.training.datasets.detection_datasets import DetectionDataset, COCODetectionDataset, PascalVOCDetectionDataset
 from super_gradients.training.datasets.segmentation_datasets.segmentation_dataset import SegmentationDataSet
 from super_gradients.training.datasets.segmentation_datasets.pascal_voc_segmentation import PascalVOC2012SegmentationDataSet
@@ -23,16 +17,6 @@
 
 __all__ = ['DataAugmentation', 'ListDataset', 'DirectoryDataSet', 'SegmentationDataSet',
            'PascalVOC2012SegmentationDataSet',
-<<<<<<< HEAD
-           'PascalAUG2012SegmentationDataSet', 'CoCoSegmentationDataSet', 'TestDatasetInterface', 'DatasetInterface',
-           'Cifar10DatasetInterface', 'CoCoSegmentationDatasetInterface',
-           'PascalVOC2012SegmentationDataSetInterface', 'PascalAUG2012SegmentationDataSetInterface',
-           'TestYoloDetectionDatasetInterface', 'DetectionTestDatasetInterface', 'ClassificationTestDatasetInterface',
-           'SegmentationTestDatasetInterface',
-           'ImageNetDatasetInterface',
-           'DetectionDataset', 'COCODetectionDataset', 'PascalVOCDetectionDataset', 'ImageNetDataset', 'DatasetNames']
-=======
            'PascalAUG2012SegmentationDataSet', 'CoCoSegmentationDataSet',
            'DetectionDataset', 'COCODetectionDataset', 'PascalVOCDetectionDataset', 'ImageNetDataset',
-           'Cifar10', 'Cifar100', 'SuperviselyPersonsDataset']
->>>>>>> 799dd484
+           'Cifar10', 'Cifar100', 'SuperviselyPersonsDataset', 'DatasetNames']
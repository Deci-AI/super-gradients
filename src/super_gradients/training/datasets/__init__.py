from __future__ import absolute_import
import cv2

from super_gradients.training.datasets.data_augmentation import DataAugmentation
from super_gradients.training.datasets.sg_dataset import ListDataset, DirectoryDataSet
from super_gradients.training.datasets.classification_datasets import ImageNetDataset, Cifar10, Cifar100
from super_gradients.training.datasets.detection_datasets import (
    DetectionDataset,
    COCODetectionDataset,
    PascalVOCDetectionDataset,
    YoloDarknetFormatDetectionDataset,
)
from super_gradients.training.datasets.segmentation_datasets.segmentation_dataset import SegmentationDataSet
from super_gradients.training.datasets.segmentation_datasets.pascal_voc_segmentation import (
    PascalVOC2012SegmentationDataSet,
    PascalAUG2012SegmentationDataSet,
    PascalVOCAndAUGUnifiedDataset,
)
from super_gradients.training.datasets.segmentation_datasets.cityscape_segmentation import CityscapesDataset, CityscapesConcatDataset
from super_gradients.training.datasets.segmentation_datasets.coco_segmentation import CoCoSegmentationDataSet
from super_gradients.training.datasets.segmentation_datasets.supervisely_persons_segmentation import SuperviselyPersonsDataset
from super_gradients.training.datasets.pose_estimation_datasets import (
    COCOKeypointsDataset,
    BaseKeypointsDataset,
    COCOPoseEstimationDataset,
)


__all__ = [
    "BaseKeypointsDataset",
    "DataAugmentation",
    "ListDataset",
    "DirectoryDataSet",
    "SegmentationDataSet",
    "CityscapesDataset",
    "CityscapesConcatDataset",
    "PascalVOC2012SegmentationDataSet",
    "PascalAUG2012SegmentationDataSet",
    "PascalVOCAndAUGUnifiedDataset",
    "CoCoSegmentationDataSet",
    "DetectionDataset",
    "COCODetectionDataset",
    "YoloDarknetFormatDetectionDataset",
    "PascalVOCDetectionDataset",
    "ImageNetDataset",
    "Cifar10",
    "Cifar100",
    "SuperviselyPersonsDataset",
    "COCOKeypointsDataset",
<<<<<<< HEAD
    "COCOPoseEstimationDataset",
=======
    "BaseDatasetAdapterCollateFN",
>>>>>>> 38b5a3fa
]

cv2.setNumThreads(0)<|MERGE_RESOLUTION|>--- conflicted
+++ resolved
@@ -47,11 +47,8 @@
     "Cifar100",
     "SuperviselyPersonsDataset",
     "COCOKeypointsDataset",
-<<<<<<< HEAD
     "COCOPoseEstimationDataset",
-=======
     "BaseDatasetAdapterCollateFN",
->>>>>>> 38b5a3fa
 ]
 
 cv2.setNumThreads(0)
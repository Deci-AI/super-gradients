from __future__ import absolute_import
import cv2

from super_gradients.training.datasets.data_augmentation import DataAugmentation
from super_gradients.training.datasets.sg_dataset import ListDataset, DirectoryDataSet
from super_gradients.training.datasets.all_datasets import CLASSIFICATION_DATASETS, OBJECT_DETECTION_DATASETS, \
    SEMANTIC_SEGMENTATION_DATASETS
from super_gradients.training.datasets.classification_datasets import ImageNetDataset, Cifar10, Cifar100
from super_gradients.training.datasets.detection_datasets import DetectionDataset, COCODetectionDataset, PascalVOCDetectionDataset
from super_gradients.training.datasets.segmentation_datasets.segmentation_dataset import SegmentationDataSet
from super_gradients.training.datasets.segmentation_datasets.pascal_voc_segmentation import PascalVOC2012SegmentationDataSet
from super_gradients.training.datasets.segmentation_datasets.pascal_aug_segmentation import PascalAUG2012SegmentationDataSet
from super_gradients.training.datasets.segmentation_datasets.coco_segmentation import CoCoSegmentationDataSet
from super_gradients.training.datasets.segmentation_datasets.supervisely_persons_segmentation import SuperviselyPersonsDataset

from super_gradients.training.datasets.dataset_interfaces.dataset_interface import TestDatasetInterface, DatasetInterface, \
    Cifar10DatasetInterface, CoCoSegmentationDatasetInterface, \
    PascalVOC2012SegmentationDataSetInterface, PascalAUG2012SegmentationDataSetInterface, \
    TestYoloDetectionDatasetInterface, SegmentationTestDatasetInterface, DetectionTestDatasetInterface, \
    ClassificationTestDatasetInterface, ImageNetDatasetInterface

cv2.setNumThreads(0)


__all__ = ['DataAugmentation', 'ListDataset', 'DirectoryDataSet', 'CLASSIFICATION_DATASETS', 'OBJECT_DETECTION_DATASETS',
           'SEMANTIC_SEGMENTATION_DATASETS', 'SegmentationDataSet',
           'PascalVOC2012SegmentationDataSet',
           'PascalAUG2012SegmentationDataSet', 'CoCoSegmentationDataSet', 'TestDatasetInterface', 'DatasetInterface',
           'Cifar10DatasetInterface', 'CoCoSegmentationDatasetInterface',
           'PascalVOC2012SegmentationDataSetInterface', 'PascalAUG2012SegmentationDataSetInterface',
           'TestYoloDetectionDatasetInterface', 'DetectionTestDatasetInterface', 'ClassificationTestDatasetInterface',
           'SegmentationTestDatasetInterface',
           'ImageNetDatasetInterface',
<<<<<<< HEAD
           'DetectionDataset', 'COCODetectionDataset', 'PascalVOCDetectionDataset', 'ImageNetDataset', 'Cifar10', 'Cifar100']
=======
           'DetectionDataset', 'COCODetectionDataset', 'PascalVOCDetectionDataset', 'ImageNetDataset', 'SuperviselyPersonsDataset']
>>>>>>> 1eb2ea9d
<|MERGE_RESOLUTION|>--- conflicted
+++ resolved
@@ -31,8 +31,5 @@
            'TestYoloDetectionDatasetInterface', 'DetectionTestDatasetInterface', 'ClassificationTestDatasetInterface',
            'SegmentationTestDatasetInterface',
            'ImageNetDatasetInterface',
-<<<<<<< HEAD
-           'DetectionDataset', 'COCODetectionDataset', 'PascalVOCDetectionDataset', 'ImageNetDataset', 'Cifar10', 'Cifar100']
-=======
-           'DetectionDataset', 'COCODetectionDataset', 'PascalVOCDetectionDataset', 'ImageNetDataset', 'SuperviselyPersonsDataset']
->>>>>>> 1eb2ea9d
+           'DetectionDataset', 'COCODetectionDataset', 'PascalVOCDetectionDataset', 'ImageNetDataset',
+           'Cifar10', 'Cifar100', 'SuperviselyPersonsDataset']

--- conflicted
+++ resolved
@@ -5,13 +5,8 @@
 import numpy as np
 from torch import Tensor
 
-<<<<<<< HEAD
 from super_gradients.common.registry.registry import register_target_generator
 
-
-@register_target_generator()
-class DEKRTargetsGenerator:
-=======
 __all__ = ["KeypointsTargetsGenerator", "DEKRTargetsGenerator"]
 
 
@@ -31,8 +26,8 @@
         raise NotImplementedError()
 
 
+@register_target_generator()
 class DEKRTargetsGenerator(KeypointsTargetsGenerator):
->>>>>>> e5a25abf
     """
     Target generator for pose estimation task tailored for the DEKR paper (https://arxiv.org/abs/2104.02300)
     """

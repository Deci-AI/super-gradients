import os
<<<<<<< HEAD
from typing import Callable, Iterable, Optional, Tuple

import numpy as np
import torch
import torchvision.transforms as transform
=======
from typing import Callable, Iterable
>>>>>>> 7438e670
from PIL import Image
from tqdm import tqdm

from super_gradients.common.object_names import Datasets, Processings
from super_gradients.common.registry.registry import register_dataset
from super_gradients.common.decorators.factory_decorator import resolve_param
from super_gradients.common.factories.transforms_factory import TransformsFactory
from super_gradients.training.datasets.sg_dataset import DirectoryDataSet, ListDataset
from super_gradients.training.samples import SegmentationSample


@register_dataset(Datasets.SEGMENTATION_DATASET)
class SegmentationDataSet(DirectoryDataSet, ListDataset):
    @resolve_param("transforms", factory=TransformsFactory())
    def __init__(
        self,
        root: str,
        list_file: str = None,
        samples_sub_directory: str = None,
        targets_sub_directory: str = None,
        cache_labels: bool = False,
        cache_images: bool = False,
        collate_fn: Callable = None,
        target_extension: str = ".png",
        transforms: Iterable = None,
    ):
        """
        SegmentationDataSet
            :param root:                        Root folder of the Data Set
            :param list_file:                   Path to the file with the samples list
            :param samples_sub_directory:       name of the samples sub-directory
            :param targets_sub_directory:       name of the targets sub-directory
            :param cache_labels:                "Caches" the labels -> Pre-Loads to memory as a list
            :param cache_images:                "Caches" the images -> Pre-Loads to memory as a list
            :param collate_fn:                  collate_fn func to process batches for the Data Loader
            :param target_extension:            file extension of the targets (default is .png for PASCAL VOC 2012)
            :param transforms:                  transforms to be applied on image and mask

        """
        self.samples_sub_directory = samples_sub_directory
        self.targets_sub_directory = targets_sub_directory
        self.cache_labels = cache_labels
        self.cache_images = cache_images

        # CREATE A DIRECTORY DATASET OR A LIST DATASET BASED ON THE list_file INPUT VARIABLE
        if list_file is not None:
            ListDataset.__init__(
                self,
                root=root,
                file=list_file,
                target_extension=target_extension,
                sample_loader=self.sample_loader,
                target_loader=self.target_loader,
                collate_fn=collate_fn,
            )
        else:
            DirectoryDataSet.__init__(
                self,
                root=root,
                samples_sub_directory=samples_sub_directory,
                targets_sub_directory=targets_sub_directory,
                target_extension=target_extension,
                sample_loader=self.sample_loader,
                target_loader=self.target_loader,
                collate_fn=collate_fn,
            )

        self.transforms = transforms if transforms else []

    def __getitem__(self, index):
        sample_path, target_path = self.samples_targets_tuples_list[index]

        # TRY TO LOAD THE CACHED IMAGE FIRST
        if self.cache_images:
            sample = self.imgs[index]
        else:
            sample = self.sample_loader(sample_path)

        # TRY TO LOAD THE CACHED LABEL FIRST
        if self.cache_labels:
            target = self.labels[index]
        else:
            target = self.target_loader(target_path)

        # MAKE SURE THE TRANSFORM WORKS ON BOTH IMAGE AND MASK TO ALIGN THE AUGMENTATIONS
        sample, target = self._transform_image_and_mask(sample, target)
        return sample, target

    @staticmethod
    def sample_loader(sample_path: str) -> Image:
        """
        sample_loader - Loads a dataset image from path using PIL
            :param sample_path: The path to the sample image
            :return:            The loaded Image
        """
        image = Image.open(sample_path).convert("RGB")
        return image

    @staticmethod
    def target_loader(target_path: str) -> Image:
        """
        target_loader
            :param target_path: The path to the sample image
            :return:            The loaded Image
        """
        target = Image.open(target_path)
        return target

    def _generate_samples_and_targets(self):
        """
        _generate_samples_and_targets
        """
        # IF THE DERIVED CLASS DID NOT IMPLEMENT AN EXPLICIT _generate_samples_and_targets CHILD METHOD
        if not self.samples_targets_tuples_list:
            super()._generate_samples_and_targets()

        # EXTRACT THE LABELS FROM THE TUPLES LIST
        image_files, label_files = map(list, zip(*self.samples_targets_tuples_list))
        image_indices_to_remove = []

        # CACHE IMAGES INTO MEMORY FOR FASTER TRAINING (WARNING: LARGE DATASETS MAY EXCEED SYSTEM RAM)
        if self.cache_images:
            # CREATE AN EMPTY LIST FOR THE LABELS
            self.imgs = len(self) * [None]
            cached_images_mem_in_gb = 0.0
            with tqdm(image_files, desc="Caching images") as pbar:
                for i, img_path in enumerate(pbar):
                    img = self.sample_loader(img_path)
                    if img is None:
                        image_indices_to_remove.append(i)

                    cached_images_mem_in_gb += os.path.getsize(image_files[i]) / 1024.0**3.0

                    self.imgs[i] = img
                    pbar.desc = "Caching images (%.1fGB)" % (cached_images_mem_in_gb)
            self.img_files = [e for i, e in enumerate(image_files) if i not in image_indices_to_remove]
            self.imgs = [e for i, e in enumerate(self.imgs) if i not in image_indices_to_remove]

        # CACHE LABELS INTO MEMORY FOR FASTER TRAINING - RELEVANT FOR EFFICIENT VALIDATION RUNS DURING TRAINING
        if self.cache_labels:
            # CREATE AN EMPTY LIST FOR THE LABELS
            self.labels = len(self) * [None]
            with tqdm(label_files, desc="Caching labels") as pbar:
                missing_labels, found_labels, duplicate_labels = 0, 0, 0

                for i, file in enumerate(pbar):
                    labels = self.target_loader(file)

                    if labels is None:
                        missing_labels += 1
                        image_indices_to_remove.append(i)
                        continue

                    self.labels[i] = labels
                    found_labels += 1

                    pbar.desc = "Caching labels (%g found, %g missing, %g duplicate, for %g images)" % (
                        found_labels,
                        missing_labels,
                        duplicate_labels,
                        len(image_files),
                    )
            assert found_labels > 0, "No labels found."

            #  REMOVE THE IRRELEVANT ENTRIES FROM THE DATA
            self.label_files = [e for i, e in enumerate(label_files) if i not in image_indices_to_remove]
            self.labels = [e for i, e in enumerate(self.labels) if i not in image_indices_to_remove]

    def _transform_image_and_mask(self, image, mask) -> tuple:
        """
        :param image:           The input image
        :param mask:            The input mask
        :return:                The transformed image, mask
        """
<<<<<<< HEAD
        transformed = self.transforms({"image": image, "mask": mask})
        return transformed["image"], transformed["mask"]

    @property
    def _original_dataset_image_shape(self) -> Optional[Tuple[int, int]]:
        """
        Image default shape - (H,W)
        Default shape (model's input) should be defined for additional processing that might be needed
        when using "predict" any input-image/s can be used, the images should be rescaled to match the model's training-data shape
        """
        return

    def get_dataset_preprocessing_params(self):
        """
        Return any hardcoded preprocessing + adaptation for PIL.Image image reading (RGB).
         image_processor as returned as a list of dicts to be resolved by processing factory.
        :return:
        """
        pipeline = [Processings.ImagePermute()]
        pipeline += [{Processings.NormalizeImage: {"mean": [0.485, 0.456, 0.406], "std": [0.229, 0.224, 0.225]}}]
        if self._original_dataset_image_shape:
            pipeline += [{Processings.SegResizeWithPadding: {"output_shape": self._original_dataset_image_shape, "pad_value": 0}}]
            # Resize image to same image-shape as model input. default shape should be defined in dataset class under "output_image_shape"
        pipeline += [Processings.StandardizeImage()]
        for t in self.transforms:
            pipeline += t.get_equivalent_preprocessing()
        params = dict(class_names=self.classes, image_processor={Processings.ComposeProcessing: {"processings": pipeline}})
        return params
=======
        sample = SegmentationSample(image=image, mask=mask)
        for t in self.transforms:
            sample = t.apply_to_sample(sample)
        return sample.image, sample.mask
>>>>>>> 7438e670
<|MERGE_RESOLUTION|>--- conflicted
+++ resolved
@@ -1,13 +1,6 @@
 import os
-<<<<<<< HEAD
+
 from typing import Callable, Iterable, Optional, Tuple
-
-import numpy as np
-import torch
-import torchvision.transforms as transform
-=======
-from typing import Callable, Iterable
->>>>>>> 7438e670
 from PIL import Image
 from tqdm import tqdm
 
@@ -182,9 +175,10 @@
         :param mask:            The input mask
         :return:                The transformed image, mask
         """
-<<<<<<< HEAD
-        transformed = self.transforms({"image": image, "mask": mask})
-        return transformed["image"], transformed["mask"]
+        sample = SegmentationSample(image=image, mask=mask)
+        for t in self.transforms:
+            sample = t.apply_to_sample(sample)
+        return sample.image, sample.mask
 
     @property
     def _original_dataset_image_shape(self) -> Optional[Tuple[int, int]]:
@@ -210,10 +204,4 @@
         for t in self.transforms:
             pipeline += t.get_equivalent_preprocessing()
         params = dict(class_names=self.classes, image_processor={Processings.ComposeProcessing: {"processings": pipeline}})
-        return params
-=======
-        sample = SegmentationSample(image=image, mask=mask)
-        for t in self.transforms:
-            sample = t.apply_to_sample(sample)
-        return sample.image, sample.mask
->>>>>>> 7438e670
+        return params
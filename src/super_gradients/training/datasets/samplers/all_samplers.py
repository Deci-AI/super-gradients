from super_gradients.common.object_names import Samplers
from super_gradients.training.datasets.samplers.infinite_sampler import InfiniteSampler
from super_gradients.training.datasets.samplers.repeated_augmentation_sampler import RepeatAugSampler
from torch.utils.data.distributed import DistributedSampler
from torch.utils.data.sampler import SequentialSampler, SubsetRandomSampler, RandomSampler, WeightedRandomSampler

<<<<<<< HEAD
SAMPLERS = {
    Samplers.INFINITE: InfiniteSampler,
    Samplers.REPEAT_AUG: RepeatAugSampler,
    Samplers.DISTRIBUTED: DistributedSampler,
    Samplers.SEQUENTIAL: SequentialSampler,
    Samplers.SUBSET_RANDOM: SubsetRandomSampler,
    Samplers.RANDOM: RandomSampler,
    Samplers.WEIGHTED_RANDOM: WeightedRandomSampler,
}
=======
SAMPLERS = {Samplers.INFINITE: InfiniteSampler, Samplers.REPEAT_AUG: RepeatAugSampler, Samplers.DISTRIBUTED: DistributedSampler}
>>>>>>> 4d762023
<|MERGE_RESOLUTION|>--- conflicted
+++ resolved
@@ -4,7 +4,7 @@
 from torch.utils.data.distributed import DistributedSampler
 from torch.utils.data.sampler import SequentialSampler, SubsetRandomSampler, RandomSampler, WeightedRandomSampler
 
-<<<<<<< HEAD
+
 SAMPLERS = {
     Samplers.INFINITE: InfiniteSampler,
     Samplers.REPEAT_AUG: RepeatAugSampler,
@@ -13,7 +13,4 @@
     Samplers.SUBSET_RANDOM: SubsetRandomSampler,
     Samplers.RANDOM: RandomSampler,
     Samplers.WEIGHTED_RANDOM: WeightedRandomSampler,
-}
-=======
-SAMPLERS = {Samplers.INFINITE: InfiniteSampler, Samplers.REPEAT_AUG: RepeatAugSampler, Samplers.DISTRIBUTED: DistributedSampler}
->>>>>>> 4d762023
+}
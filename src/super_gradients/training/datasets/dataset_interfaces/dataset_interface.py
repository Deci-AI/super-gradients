import os
import numpy as np

import torch
import torchvision
import torchvision.datasets as datasets
from torch.utils.data.distributed import DistributedSampler

from super_gradients.common.abstractions.abstract_logger import get_logger
from super_gradients.training.datasets import datasets_utils, DataAugmentation
from super_gradients.training.datasets.data_augmentation import Lighting, RandomErase
from super_gradients.training.datasets.datasets_utils import RandomResizedCropAndInterpolation, worker_init_reset_seed
from super_gradients.training.datasets.detection_datasets import COCODetectionDataSet, PascalVOCDetectionDataSet
from super_gradients.training.datasets.detection_datasets.coco_detection_yolox import COCODetectionDatasetV2
from super_gradients.training.datasets.samplers.infinite_sampler import InfiniteSampler
from super_gradients.training.datasets.segmentation_datasets import PascalVOC2012SegmentationDataSet, \
    PascalAUG2012SegmentationDataSet, CoCoSegmentationDataSet
from super_gradients.training import utils as core_utils
from super_gradients.common import DatasetDataInterface
from super_gradients.common.environment import AWS_ENV_NAME
<<<<<<< HEAD
from super_gradients.training.utils.detection_utils import base_detection_collate_fn, DetectionTargetsFormat
=======
from super_gradients.training.utils.detection_utils import base_detection_collate_fn, crowd_detection_collate_fn
>>>>>>> 70fc0ae8
from super_gradients.training.datasets.mixup import CollateMixup
from super_gradients.training.exceptions.dataset_exceptions import IllegalDatasetParameterException
from super_gradients.training.datasets.segmentation_datasets.cityscape_segmentation import CityscapesDataset
from torch.utils.data import ConcatDataset, BatchSampler, DataLoader
import xml.etree.ElementTree as ET
from tqdm import tqdm
from pathlib import Path
from super_gradients.training.datasets.detection_datasets.pascal_voc_detection import PASCAL_VOC_2012_CLASSES
from super_gradients.training.utils.distributed_training_utils import get_local_rank, wait_for_the_master
from super_gradients.training.utils.utils import download_and_unzip_from_url
from super_gradients.training.utils import get_param
import torchvision.transforms as transforms
from super_gradients.training.datasets.segmentation_datasets.supervisely_persons_segmentation import \
    SuperviselyPersonsDataset
from super_gradients.training.datasets.samplers.repeated_augmentation_sampler import RepeatAugSampler
from super_gradients.training.datasets.datasets_conf import COCO_DETECTION_CLASSES_LIST
from super_gradients.training.transforms.transforms import DetectionMosaic, DetectionMixup, DetectionRandomAffine, DetectionTargetsFormatTransform, \
    DetectionPaddedRescale, DetectionHSV, DetectionHorizontalFlip

default_dataset_params = {"batch_size": 64, "val_batch_size": 200, "test_batch_size": 200, "dataset_dir": "./data/",
                          "s3_link": None}
LIBRARY_DATASETS = {
    "cifar10": {'class': datasets.CIFAR10, 'mean': (0.4914, 0.4822, 0.4465), 'std': (0.2023, 0.1994, 0.2010)},
    "cifar100": {'class': datasets.CIFAR100, 'mean': (0.5071, 0.4865, 0.4409), 'std': (0.2673, 0.2564, 0.2762)},
    "SVHN": {'class': datasets.SVHN, 'mean': None, 'std': None}
}

logger = get_logger(__name__)


class DatasetInterface:
    """
    DatasetInterface - This class manages all of the "communiation" the Model has with the Data Sets
    """

    def __init__(self, dataset_params={}, train_loader=None, val_loader=None, test_loader=None, classes=None):
        """
        @param train_loader: torch.utils.data.Dataloader (optional) dataloader for training.
        @param test_loader: torch.utils.data.Dataloader (optional) dataloader for testing.
        @param classes: list of classes.

        Note: the above parameters will be discarded in case dataset_params is passed.

        @param dataset_params:

            - `batch_size` : int (default=64)

                Number of examples per batch for training. Large batch sizes are recommended.

            - `val_batch_size` : int (default=200)

                Number of examples per batch for validation. Large batch sizes are recommended.

            - `dataset_dir` : str (default="./data/")

                Directory location for the data. Data will be downloaded to this directory when getting it from a
                remote url.

            - `s3_link` : str (default=None)

                remote s3 link to download the data (optional).

            - `aug_repeat_count` : int (default=0)

                amount of repetitions (each repetition of an example is augmented differently) for each
                 example for the trainset.

        """

        self.dataset_params = core_utils.HpmStruct(**default_dataset_params)
        self.dataset_params.override(**dataset_params)

        self.trainset, self.valset, self.testset = None, None, None
        self.train_loader, self.val_loader, self.test_loader = train_loader, val_loader, test_loader
        self.classes = classes
        self.batch_size_factor = 1
        if self.dataset_params.s3_link is not None:
            self.download_from_cloud()

    def download_from_cloud(self):
        if self.dataset_params.s3_link is not None:
            env_name = AWS_ENV_NAME
            downloader = DatasetDataInterface(env=env_name)
            target_dir = self.dataset_params.dataset_dir
            if not os.path.exists(target_dir):
                os.mkdir(target_dir)
            downloader.load_remote_dataset_file(self.dataset_params.s3_link, target_dir)

    def build_data_loaders(self, batch_size_factor=1, num_workers=8, train_batch_size=None, val_batch_size=None,
                           test_batch_size=None, distributed_sampler: bool = False):
        """

        define train, val (and optionally test) loaders. The method deals separately with distributed training and standard
        (non distributed, or parallel training). In the case of distributed training we need to rely on distributed
        samplers.
        :param batch_size_factor: int - factor to multiply the batch size (usually for multi gpu)
        :param num_workers: int - number of workers (parallel processes) for dataloaders
        :param train_batch_size: int - batch size for train loader, if None will be taken from dataset_params
        :param val_batch_size: int - batch size for val loader, if None will be taken from dataset_params
        :param distributed_sampler: boolean flag for distributed training mode
        :return: train_loader, val_loader, classes: list of classes
        """
        # CHANGE THE BATCH SIZE ACCORDING TO THE NUMBER OF DEVICES - ONLY IN NON-DISTRIBUTED TRAINING MODE
        # IN DISTRIBUTED MODE WE NEED DISTRIBUTED SAMPLERS
        # NO SHUFFLE IN DISTRIBUTED TRAINING

        aug_repeat_count = get_param(self.dataset_params, "aug_repeat_count", 0)
        if aug_repeat_count > 0 and not distributed_sampler:
            raise IllegalDatasetParameterException("repeated augmentation is only supported with DDP.")

        if distributed_sampler:
            self.batch_size_factor = 1
            train_sampler = RepeatAugSampler(self.trainset,
                                             num_repeats=aug_repeat_count) if aug_repeat_count > 0 else DistributedSampler(
                self.trainset)
            val_sampler = DistributedSampler(self.valset)
            test_sampler = DistributedSampler(self.testset) if self.testset is not None else None
            train_shuffle = False
        else:
            self.batch_size_factor = batch_size_factor
            train_sampler = None
            val_sampler = None
            test_sampler = None
            train_shuffle = True

        if train_batch_size is None:
            train_batch_size = self.dataset_params.batch_size * self.batch_size_factor
        if val_batch_size is None:
            val_batch_size = self.dataset_params.val_batch_size * self.batch_size_factor
        if test_batch_size is None:
            test_batch_size = self.dataset_params.test_batch_size * self.batch_size_factor

        train_loader_drop_last = core_utils.get_param(self.dataset_params, 'train_loader_drop_last', default_val=False)

        cutmix = core_utils.get_param(self.dataset_params, 'cutmix', False)
        cutmix_params = core_utils.get_param(self.dataset_params, 'cutmix_params')

        # WRAPPING collate_fn
        train_collate_fn = core_utils.get_param(self.trainset, 'collate_fn')
        val_collate_fn = core_utils.get_param(self.valset, 'collate_fn')
        test_collate_fn = core_utils.get_param(self.testset, 'collate_fn')

        if cutmix and train_collate_fn is not None:
            raise IllegalDatasetParameterException("cutmix and collate function cannot be used together")

        if cutmix:
            # FIXME - cutmix should be available only in classification dataset. once we make sure all classification
            # datasets inherit from the same super class, we should move cutmix code to that class
            logger.warning("Cutmix/mixup was enabled. This feature is currently supported only "
                           "for classification datasets.")
            train_collate_fn = CollateMixup(**cutmix_params)

        # FIXME - UNDERSTAND IF THE num_replicas VARIBALE IS NEEDED
        # train_sampler = DistributedSampler(self.trainset,
        #                                    num_replicas=distributed_gpus_num) if distributed_sampler else None
        # val_sampler = DistributedSampler(self.valset,
        #                                   num_replicas=distributed_gpus_num) if distributed_sampler else None

        self.train_loader = torch.utils.data.DataLoader(self.trainset,
                                                        batch_size=train_batch_size,
                                                        shuffle=train_shuffle,
                                                        num_workers=num_workers,
                                                        pin_memory=True,
                                                        sampler=train_sampler,
                                                        collate_fn=train_collate_fn,
                                                        drop_last=train_loader_drop_last)

        self.val_loader = torch.utils.data.DataLoader(self.valset,
                                                      batch_size=val_batch_size,
                                                      shuffle=False,
                                                      num_workers=num_workers,
                                                      pin_memory=True,
                                                      sampler=val_sampler,
                                                      collate_fn=val_collate_fn)

        if self.testset is not None:
            self.test_loader = torch.utils.data.DataLoader(self.testset,
                                                           batch_size=test_batch_size,
                                                           shuffle=False,
                                                           num_workers=num_workers,
                                                           pin_memory=True,
                                                           sampler=test_sampler,
                                                           collate_fn=test_collate_fn)

        self.classes = self.trainset.classes

    def get_data_loaders(self, **kwargs):
        """
        Get self.train_loader, self.test_loader, self.classes.

        If the data loaders haven't been initialized yet, build them first.

        :param kwargs: kwargs are passed to build_data_loaders.

        """

        if self.train_loader is None and self.val_loader is None:
            self.build_data_loaders(**kwargs)

        return self.train_loader, self.val_loader, self.test_loader, self.classes

    def get_val_sample(self, num_samples=1):
        if num_samples > len(self.valset):
            raise Exception("Tried to load more samples than val-set size")
        if num_samples == 1:
            return self.valset[0]
        else:
            return self.valset[0:num_samples]

    def get_dataset_params(self):
        return self.dataset_params

    def print_dataset_details(self):
        logger.info("{} training samples, {} val samples, {} classes".format(len(self.trainset), len(self.valset),
                                                                             len(self.trainset.classes)))


class ExternalDatasetInterface(DatasetInterface):
    def __init__(self, train_loader, val_loader, num_classes, dataset_params={}):
        """
        ExternalDatasetInterface - A wrapper for external dataset interface that gets dataloaders from keras/TF
        and converts them to Torch-like dataloaders that return torch.Tensors after
        optional collate_fn while maintaining the same interface (connect_dataset_interface etc.)
            :train_loader:       The external train_loader
            :val_loader:        The external val_loader
            :num_classes:        The number of classes
            :dataset_params      The dict that includes the batch_size and/or the collate_fn

            :return:             DataLoaders that generate torch.Tensors batches after collate_fn
        """
        super().__init__(dataset_params)
        self.train_loader = train_loader
        self.val_loader = val_loader
        self.classes = num_classes

    def get_data_loaders(self, batch_size_factor: int = 1, num_workers: int = 8, train_batch_size: int = None,
                         val_batch_size: int = None, distributed_sampler: bool = False):

        # CHANGE THE BATCH SIZE ACCORDING TO THE NUMBER OF DEVICES - ONLY IN NON-DISTRIBUED TRAINING MODE
        # IN DISTRIBUTED MODE WE NEED DISTRIBUTED SAMPLERS
        # NO SHUFFLE IN DISTRIBUTED TRAINING
        if distributed_sampler:
            self.batch_size_factor = 1
            train_sampler = DistributedSampler(self.trainset, shuffle=True)
            val_sampler = DistributedSampler(self.valset)
            train_shuffle = False
        else:
            self.batch_size_factor = batch_size_factor
            train_sampler = None
            val_sampler = None
            train_shuffle = True

        if train_batch_size is None:
            train_batch_size = self.dataset_params.batch_size * self.batch_size_factor
        if val_batch_size is None:
            val_batch_size = self.dataset_params.val_batch_size * self.batch_size_factor

        train_loader_drop_last = core_utils.get_param(self.dataset_params, 'train_loader_drop_last', default_val=False)

        # WRAPPING collate_fn
        train_collate_fn = core_utils.get_param(self.dataset_params, 'train_collate_fn')
        val_collate_fn = core_utils.get_param(self.dataset_params, 'val_collate_fn')

        # FIXME - UNDERSTAND IF THE num_replicas VARIBALE IS NEEDED
        # train_sampler = DistributedSampler(self.trainset,
        #                                    num_replicas=distributed_gpus_num) if distributed_sampler else None
        # val_sampler = DistributedSampler(self.valset,
        #                                   num_replicas=distributed_gpus_num) if distributed_sampler else None

        self.torch_train_loader = torch.utils.data.DataLoader(self.train_loader,
                                                              batch_size=train_batch_size,
                                                              shuffle=train_shuffle,
                                                              num_workers=num_workers,
                                                              pin_memory=True,
                                                              sampler=train_sampler,
                                                              collate_fn=train_collate_fn,
                                                              drop_last=train_loader_drop_last)

        self.torch_val_loader = torch.utils.data.DataLoader(self.val_loader,
                                                            batch_size=val_batch_size,
                                                            shuffle=False,
                                                            num_workers=num_workers,
                                                            pin_memory=True,
                                                            sampler=val_sampler,
                                                            collate_fn=val_collate_fn)

        return self.torch_train_loader, self.torch_val_loader, None, self.classes


class LibraryDatasetInterface(DatasetInterface):
    def __init__(self, name="cifar10", dataset_params={}, to_cutout=False):
        super(LibraryDatasetInterface, self).__init__(dataset_params)
        self.dataset_name = name
        if self.dataset_name not in LIBRARY_DATASETS.keys():
            raise Exception('dataset not found')
        self.lib_dataset_params = LIBRARY_DATASETS[self.dataset_name]

        if self.lib_dataset_params['mean'] is None:
            trainset = torchvision.datasets.SVHN(root=self.dataset_params.dataset_dir, split='train', download=True,
                                                 transform=transforms.ToTensor())
            self.lib_dataset_params['mean'], self.lib_dataset_params['std'] = datasets_utils.get_mean_and_std(trainset)

        # OVERWRITE MEAN AND STD IF DEFINED IN DATASET PARAMS
        self.lib_dataset_params['mean'] = core_utils.get_param(self.dataset_params, 'img_mean',
                                                               default_val=self.lib_dataset_params['mean'])
        self.lib_dataset_params['std'] = core_utils.get_param(self.dataset_params, 'img_std',
                                                              default_val=self.lib_dataset_params['std'])

        crop_size = core_utils.get_param(self.dataset_params, 'crop_size', default_val=32)

        if to_cutout:
            transform_train = transforms.Compose([
                transforms.RandomCrop(crop_size, padding=4),
                transforms.RandomHorizontalFlip(),
                DataAugmentation.normalize(self.lib_dataset_params['mean'], self.lib_dataset_params['std']),
                DataAugmentation.cutout(16),
                DataAugmentation.to_tensor()
            ])
        else:
            transform_train = transforms.Compose([
                transforms.RandomCrop(crop_size, padding=4),
                transforms.RandomHorizontalFlip(),
                transforms.ToTensor(),
                transforms.Normalize(self.lib_dataset_params['mean'], self.lib_dataset_params['std']),
            ])

        transform_val = transforms.Compose([
            transforms.ToTensor(),
            transforms.Normalize(self.lib_dataset_params['mean'], self.lib_dataset_params['std']),
        ])
        dataset_cls = self.lib_dataset_params["class"]
        self.trainset = dataset_cls(root=self.dataset_params.dataset_dir, train=True, download=True,
                                    transform=transform_train)

        self.valset = dataset_cls(root=self.dataset_params.dataset_dir, train=False, download=True,
                                  transform=transform_val)


class Cifar10DatasetInterface(LibraryDatasetInterface):
    def __init__(self, dataset_params={}):
        super(Cifar10DatasetInterface, self).__init__(name="cifar10", dataset_params=dataset_params)


class Cifar100DatasetInterface(LibraryDatasetInterface):
    def __init__(self, dataset_params={}):
        super(Cifar100DatasetInterface, self).__init__(name="cifar100", dataset_params=dataset_params)


class TestDatasetInterface(DatasetInterface):
    def __init__(self, trainset, dataset_params={}, classes=None):
        super(TestDatasetInterface, self).__init__(dataset_params)

        self.trainset = trainset
        self.valset = self.trainset
        self.testset = self.trainset
        self.classes = classes

    def get_data_loaders(self, batch_size_factor=1, num_workers=8, train_batch_size=None, val_batch_size=None,
                         distributed_sampler=False):
        self.trainset.classes = [0, 1, 2, 3, 4] if self.classes is None else self.classes
        return super().get_data_loaders(batch_size_factor=batch_size_factor,
                                        num_workers=num_workers,
                                        train_batch_size=train_batch_size,
                                        val_batch_size=val_batch_size,
                                        distributed_sampler=distributed_sampler)


class ClassificationTestDatasetInterface(TestDatasetInterface):
    def __init__(self, dataset_params={}, image_size=32, batch_size=5, classes=None):
        trainset = torch.utils.data.TensorDataset(torch.Tensor(np.zeros((batch_size, 3, image_size, image_size))),
                                                  torch.LongTensor(np.zeros((batch_size))))
        super(ClassificationTestDatasetInterface, self).__init__(trainset=trainset, dataset_params=dataset_params,
                                                                 classes=classes)


class SegmentationTestDatasetInterface(TestDatasetInterface):
    def __init__(self, dataset_params={}, image_size=512, batch_size=4):
        trainset = torch.utils.data.TensorDataset(torch.Tensor(np.zeros((batch_size, 3, image_size, image_size))),
                                                  torch.LongTensor(np.zeros((batch_size, image_size, image_size))))

        super(SegmentationTestDatasetInterface, self).__init__(trainset=trainset, dataset_params=dataset_params)


class DetectionTestDatasetInterface(TestDatasetInterface):
    def __init__(self, dataset_params={}, image_size=320, batch_size=4, classes=None):
        trainset = torch.utils.data.TensorDataset(torch.Tensor(np.zeros((batch_size, 3, image_size, image_size))),
                                                  torch.Tensor(np.zeros((batch_size, 6))))

        super(DetectionTestDatasetInterface, self).__init__(trainset=trainset, dataset_params=dataset_params,
                                                            classes=classes)


class TestYoloDetectionDatasetInterface(DatasetInterface):
    """
    note: the output size is (batch_size, 6) in the test while in real training
    the size of axis 0 can vary (the number of bounding boxes)
    """

    def __init__(self, dataset_params={}, input_dims=(3, 32, 32), batch_size=5):
        super().__init__(dataset_params)
        self.trainset = torch.utils.data.TensorDataset(torch.ones((batch_size, *input_dims)),
                                                       torch.ones((batch_size, 6)))
        self.trainset.classes = [0, 1, 2, 3, 4]
        self.valset = self.trainset


class ImageNetDatasetInterface(DatasetInterface):
    def __init__(self, dataset_params={}, data_dir="/data/Imagenet"):
        super(ImageNetDatasetInterface, self).__init__(dataset_params)

        data_dir = dataset_params['dataset_dir'] if 'dataset_dir' in dataset_params.keys() else data_dir
        traindir = os.path.join(os.path.abspath(data_dir), 'train')
        valdir = os.path.join(data_dir, 'val')
        img_mean = core_utils.get_param(self.dataset_params, 'img_mean', default_val=[0.485, 0.456, 0.406])
        img_std = core_utils.get_param(self.dataset_params, 'img_std', default_val=[0.229, 0.224, 0.225])
        normalize = transforms.Normalize(mean=img_mean,
                                         std=img_std)

        crop_size = core_utils.get_param(self.dataset_params, 'crop_size', default_val=224)
        resize_size = core_utils.get_param(self.dataset_params, 'resize_size', default_val=256)
        color_jitter = core_utils.get_param(self.dataset_params, 'color_jitter', default_val=0.0)
        imagenet_pca_aug = core_utils.get_param(self.dataset_params, 'imagenet_pca_aug', default_val=0.0)
        train_interpolation = core_utils.get_param(self.dataset_params, 'train_interpolation', default_val='default')
        rand_augment_config_string = core_utils.get_param(self.dataset_params, 'rand_augment_config_string',
                                                          default_val=None)

        color_jitter = (float(color_jitter),) * 3 if isinstance(color_jitter, float) else color_jitter
        assert len(color_jitter) in (3, 4), "color_jitter must be a scalar or tuple of len 3 or 4"

        color_augmentation = datasets_utils.get_color_augmentation(rand_augment_config_string, color_jitter,
                                                                   crop_size=crop_size, img_mean=img_mean)

        train_transformation_list = [
            RandomResizedCropAndInterpolation(crop_size, interpolation=train_interpolation),
            transforms.RandomHorizontalFlip(),
            color_augmentation,
            transforms.ToTensor(),
            Lighting(imagenet_pca_aug),
            normalize]

        rndm_erase_prob = core_utils.get_param(self.dataset_params, 'random_erase_prob', default_val=0.)
        if rndm_erase_prob:
            train_transformation_list.append(RandomErase(rndm_erase_prob, self.dataset_params.random_erase_value))

        self.trainset = datasets.ImageFolder(traindir, transforms.Compose(train_transformation_list))
        self.valset = datasets.ImageFolder(valdir, transforms.Compose([
            transforms.Resize(resize_size),
            transforms.CenterCrop(crop_size),
            transforms.ToTensor(),
            normalize,
        ]))


class TinyImageNetDatasetInterface(DatasetInterface):
    def __init__(self, dataset_params={}, data_dir="/data/TinyImagenet"):
        super(TinyImageNetDatasetInterface, self).__init__(dataset_params)

        data_dir = dataset_params['dataset_dir'] if 'dataset_dir' in dataset_params.keys() else data_dir
        traindir = os.path.join(os.path.abspath(data_dir), 'train')
        valdir = os.path.join(data_dir, 'val')

        img_mean = core_utils.get_param(self.dataset_params, 'img_mean', default_val=[0.4802, 0.4481, 0.3975])
        img_std = core_utils.get_param(self.dataset_params, 'img_std', default_val=[0.2770, 0.2691, 0.2821])
        normalize = transforms.Normalize(mean=img_mean,
                                         std=img_std)

        crop_size = core_utils.get_param(self.dataset_params, 'crop_size', default_val=56)
        resize_size = core_utils.get_param(self.dataset_params, 'resize_size', default_val=64)

        self.trainset = datasets.ImageFolder(
            traindir,
            transforms.Compose([
                transforms.RandomResizedCrop(crop_size),
                transforms.RandomHorizontalFlip(),
                transforms.ToTensor(),
                normalize,
            ]))
        self.valset = datasets.ImageFolder(valdir, transforms.Compose([
            transforms.Resize(resize_size),
            transforms.CenterCrop(crop_size),
            transforms.ToTensor(),
            normalize,
        ]))


class ClassificationDatasetInterface(DatasetInterface):
    def __init__(self, normalization_mean=(0, 0, 0), normalization_std=(1, 1, 1), resolution=64,
                 dataset_params={}):
        super(ClassificationDatasetInterface, self).__init__(dataset_params)
        data_dir = self.dataset_params.dataset_dir

        traindir = os.path.join(os.path.abspath(data_dir), 'train')
        valdir = os.path.join(data_dir, 'val')
        normalize = transforms.Normalize(mean=normalization_mean,
                                         std=normalization_std)

        self.trainset = datasets.ImageFolder(
            traindir,
            transforms.Compose([
                transforms.RandomResizedCrop(resolution),
                transforms.RandomHorizontalFlip(),
                transforms.ToTensor(),
                normalize,
            ]))
        self.valset = datasets.ImageFolder(valdir, transforms.Compose([
            transforms.Resize(int(resolution * 1.15)),
            transforms.CenterCrop(resolution),
            transforms.ToTensor(),
            normalize,
        ]))
        self.data_dir = data_dir
        self.normalization_mean = normalization_mean
        self.normalization_std = normalization_std


class PascalVOC2012SegmentationDataSetInterface(DatasetInterface):
    def __init__(self, dataset_params=None, cache_labels=False, cache_images=False):
        if dataset_params is None:
            dataset_params = dict()
        super().__init__(dataset_params=dataset_params)

        self.root_dir = dataset_params['dataset_dir'] if 'dataset_dir' in dataset_params.keys() \
            else '/data/pascal_voc_2012/VOCdevkit/VOC2012/'

        self.trainset = PascalVOC2012SegmentationDataSet(root=self.root_dir,
                                                         list_file='ImageSets/Segmentation/train.txt',
                                                         samples_sub_directory='JPEGImages',
                                                         targets_sub_directory='SegmentationClass', augment=True,
                                                         dataset_hyper_params=dataset_params, cache_labels=cache_labels,
                                                         cache_images=cache_images)

        self.valset = PascalVOC2012SegmentationDataSet(root=self.root_dir,
                                                       list_file='ImageSets/Segmentation/val.txt',
                                                       samples_sub_directory='JPEGImages',
                                                       targets_sub_directory='SegmentationClass', augment=True,
                                                       dataset_hyper_params=dataset_params, cache_labels=cache_labels,
                                                       cache_images=cache_images)
        self.classes = self.trainset.classes


class PascalAUG2012SegmentationDataSetInterface(DatasetInterface):
    def __init__(self, dataset_params=None, cache_labels=False, cache_images=False):
        if dataset_params is None:
            dataset_params = dict()
        super().__init__(dataset_params=dataset_params)

        self.root_dir = dataset_params['dataset_dir'] if 'dataset_dir' in dataset_params.keys() \
            else '/data/pascal_voc_2012/VOCaug/dataset/'

        self.trainset = PascalAUG2012SegmentationDataSet(
            root=self.root_dir,
            list_file='trainval.txt',
            samples_sub_directory='img',
            targets_sub_directory='cls', augment=True,
            dataset_hyper_params=dataset_params, cache_labels=cache_labels,
            cache_images=cache_images)

        self.valset = PascalAUG2012SegmentationDataSet(
            root=self.root_dir,
            list_file='val.txt',
            samples_sub_directory='img',
            targets_sub_directory='cls', augment=False,
            dataset_hyper_params=dataset_params, cache_labels=cache_labels,
            cache_images=cache_images)

        self.classes = self.trainset.classes


class CoCoDataSetInterfaceBase(DatasetInterface):
    def __init__(self, dataset_params=None):
        if dataset_params is None:
            dataset_params = dict()
        super().__init__(dataset_params=dataset_params)

        self.root_dir = dataset_params['dataset_dir'] if 'dataset_dir' in dataset_params.keys() else '/data/coco/'


class CoCoDetectionDatasetInterface(CoCoDataSetInterfaceBase):
    def __init__(self, dataset_params=None, cache_labels=False, cache_images=False, train_list_file='train2017.txt',
                 val_list_file='val2017.txt', with_crowd=False):
        super().__init__(dataset_params=dataset_params)

        default_hyper_params = {
            'hsv_h': 0.0138,  # IMAGE HSV-Hue AUGMENTATION (fraction)
            'hsv_s': 0.678,  # IMAGE HSV-Saturation AUGMENTATION (fraction)
            'hsv_v': 0.36,  # IMAGE HSV-Value AUGMENTATION (fraction)
            'degrees': 1.98,  # IMAGE ROTATION (+/- deg)
            'translate': 0.05,  # IMAGE TRANSLATION (+/- fraction)
            'scale': 0.05,  # IMAGE SCALE (+/- gain)
            'shear': 0.641,  # IMAGE SHEAR (+/- deg)
            'mixup': 0.0}  # IMAGE MIXUP AUGMENTATION (fraction)

        self.coco_dataset_hyper_params = core_utils.get_param(self.dataset_params, 'dataset_hyper_param',
                                                              default_val=default_hyper_params)
        train_sample_method = core_utils.get_param(self.dataset_params, 'train_sample_loading_method',
                                                   default_val='mosaic')
        val_sample_method = core_utils.get_param(self.dataset_params, 'val_sample_loading_method',
                                                 default_val='rectangular')

        train_collate_fn = core_utils.get_param(self.dataset_params, 'train_collate_fn',
                                                base_detection_collate_fn)
        val_collate_fn = core_utils.get_param(self.dataset_params, 'val_collate_fn',
                                              crowd_detection_collate_fn if with_crowd else base_detection_collate_fn)

        image_size = core_utils.get_param(self.dataset_params, 'image_size')
        train_image_size = core_utils.get_param(self.dataset_params, 'train_image_size')
        val_image_size = core_utils.get_param(self.dataset_params, 'val_image_size')
        labels_offset = core_utils.get_param(self.dataset_params, 'labels_offset', default_val=0)
        class_inclusion_list = core_utils.get_param(self.dataset_params, 'class_inclusion_list')
        with_crowd = core_utils.get_param(self.dataset_params, 'with_crowd', default_val=True)

        if image_size is None:
            assert train_image_size is not None and val_image_size is not None, 'Please provide either only image_size or ' \
                                                                                'both train_image_size AND val_image_size'
        else:
            assert train_image_size is None and val_image_size is None, 'Please provide either only image_size or ' \
                                                                        'both train_image_size AND val_image_size'
            train_image_size = image_size
            val_image_size = image_size

        self.trainset = COCODetectionDataSet(root=self.root_dir, list_file=train_list_file,
                                             dataset_hyper_params=self.coco_dataset_hyper_params,
                                             batch_size=self.dataset_params.batch_size,
                                             img_size=train_image_size,
                                             collate_fn=train_collate_fn,
                                             augment=True,
                                             sample_loading_method=train_sample_method,
                                             cache_labels=cache_labels,
                                             cache_images=cache_images,
                                             labels_offset=labels_offset,
                                             class_inclusion_list=class_inclusion_list,
                                             with_additional_labels=False)

        self.valset = COCODetectionDataSet(root=self.root_dir, list_file=val_list_file,
                                           dataset_hyper_params=self.coco_dataset_hyper_params,
                                           batch_size=self.dataset_params.val_batch_size,
                                           img_size=val_image_size,
                                           collate_fn=val_collate_fn,
                                           sample_loading_method=val_sample_method,
                                           cache_labels=cache_labels,
                                           cache_images=cache_images,
                                           labels_offset=labels_offset,
                                           class_inclusion_list=class_inclusion_list,
                                           with_additional_labels=with_crowd,
                                           additional_labels_path='annotations/instances_val2017.json')

        self.coco_classes = self.trainset.classes


class CoCoSegmentationDatasetInterface(CoCoDataSetInterfaceBase):
    def __init__(self, dataset_params=None, cache_labels: bool = False, cache_images: bool = False,
                 dataset_classes_inclusion_tuples_list: list = None):
        super().__init__(dataset_params=dataset_params)

        self.trainset = CoCoSegmentationDataSet(
            root=self.root_dir,
            list_file='instances_train2017.json',
            samples_sub_directory='images/train2017',
            targets_sub_directory='annotations', augment=True,
            dataset_hyper_params=dataset_params,
            cache_labels=cache_labels,
            cache_images=cache_images,
            dataset_classes_inclusion_tuples_list=dataset_classes_inclusion_tuples_list)

        self.valset = CoCoSegmentationDataSet(
            root=self.root_dir,
            list_file='instances_val2017.json',
            samples_sub_directory='images/val2017',
            targets_sub_directory='annotations', augment=False,
            dataset_hyper_params=dataset_params,
            cache_labels=cache_labels,
            cache_images=cache_images,
            dataset_classes_inclusion_tuples_list=dataset_classes_inclusion_tuples_list)

        self.coco_classes = self.trainset.classes


class CoCo2014DetectionDatasetInterface(CoCoDetectionDatasetInterface):
    def __init__(self, dataset_params=None, cache_labels=False, cache_images=False, train_list_file='train2014.txt',
                 val_list_file='val2014.txt'):
        dataset_params['dataset_dir'] = core_utils.get_param(dataset_params, 'dataset_dir', '/data/coco2014/')
        super().__init__(dataset_params=dataset_params, cache_labels=cache_labels, cache_images=cache_images,
                         train_list_file=train_list_file, val_list_file=val_list_file)


class CityscapesDatasetInterface(DatasetInterface):
    def __init__(self, dataset_params=None, cache_labels: bool = False, cache_images: bool = False):
        super().__init__(dataset_params=dataset_params)
        root_dir = core_utils.get_param(dataset_params, "dataset_dir", "/data/cityscapes")
        img_size = core_utils.get_param(dataset_params, "img_size", 1024)
        crop_size = core_utils.get_param(dataset_params, "crop_size", 512)
        image_mask_transforms = core_utils.get_param(dataset_params, "image_mask_transforms")
        image_mask_transforms_aug = core_utils.get_param(dataset_params, "image_mask_transforms_aug")

        self.trainset = CityscapesDataset(
            root_dir=root_dir,
            list_file='lists/train.lst',
            labels_csv_path="lists/labels.csv",
            img_size=img_size,
            crop_size=crop_size,
            augment=True,
            dataset_hyper_params=dataset_params,
            cache_labels=cache_labels,
            cache_images=cache_images,
            image_mask_transforms=image_mask_transforms,
            image_mask_transforms_aug=image_mask_transforms_aug)

        self.valset = CityscapesDataset(
            root_dir=root_dir,
            list_file='lists/val.lst',
            labels_csv_path="lists/labels.csv",
            img_size=img_size,
            crop_size=crop_size,
            augment=False,
            dataset_hyper_params=dataset_params,
            cache_labels=cache_labels,
            cache_images=cache_images,
            image_mask_transforms=image_mask_transforms)

        self.classes = self.trainset.classes


class PascalVOCUnifiedDetectionDataSetInterface(DatasetInterface):
    def __init__(self, dataset_params=None, cache_labels=False, cache_images=False):
        if dataset_params is None:
            dataset_params = dict()
        super().__init__(dataset_params=dataset_params)

        default_hyper_params = {
            'hsv_h': 0.0138,  # IMAGE HSV-Hue AUGMENTATION (fraction)
            'hsv_s': 0.664,  # IMAGE HSV-Saturation AUGMENTATION (fraction)
            'hsv_v': 0.464,  # IMAGE HSV-Value AUGMENTATION (fraction)
            'degrees': 0.373,  # IMAGE ROTATION (+/- deg)
            'translate': 0.245,  # IMAGE TRANSLATION (+/- fraction)
            'scale': 0.898,  # IMAGE SCALE (+/- gain)
            'shear': 0.602}  # IMAGE SHEAR (+/- deg)

        self.pascal_voc_dataset_hyper_params = core_utils.get_param(self.dataset_params, 'dataset_hyper_param',
                                                                    default_val=default_hyper_params)
        train_sample_method = core_utils.get_param(self.dataset_params, 'train_sample_loading_method',
                                                   default_val='mosaic')
        val_sample_method = core_utils.get_param(self.dataset_params, 'val_sample_loading_method',
                                                 default_val='rectangular')
        train_collate_fn = core_utils.get_param(self.dataset_params, 'train_collate_fn')
        val_collate_fn = core_utils.get_param(self.dataset_params, 'val_collate_fn')

        class_inclusion_list = core_utils.get_param(self.dataset_params, "class_inclusion_list")
        self.data_root = core_utils.get_param(self.dataset_params, 'data_root', "~/data/pascal_unified_coco_format/")

        download = core_utils.get_param(self.dataset_params, 'download', False)

        if download:
            self._download_pascal()

        train_sets = []
        img_files = []
        labels = []
        for trainset_prefix in ["train", "val"]:
            for trainset_year in ["2007", "2012"]:
                sub_trainset = PascalVOCDetectionDataSet(root=self.data_root,
                                                         list_file='images/VOCdevkit/VOC' + trainset_year + '/ImageSets/Main/train.txt',
                                                         samples_sub_directory='images/' + trainset_prefix + trainset_year + '/',
                                                         targets_sub_directory='labels/' + trainset_prefix + trainset_year,
                                                         dataset_hyper_params=self.pascal_voc_dataset_hyper_params,
                                                         batch_size=self.dataset_params.batch_size,
                                                         img_size=self.dataset_params.train_image_size,
                                                         collate_fn=train_collate_fn,
                                                         sample_loading_method=train_sample_method,
                                                         cache_labels=cache_labels,
                                                         cache_images=cache_images,
                                                         augment=True,
                                                         class_inclusion_list=class_inclusion_list)
                train_sets.append(sub_trainset)
                img_files += sub_trainset.img_files
                labels += sub_trainset.labels

        testset2007 = PascalVOCDetectionDataSet(root=self.data_root,
                                                list_file='images/VOCdevkit/VOC2007/ImageSets/Main/test.txt',
                                                samples_sub_directory='images/test2007/',
                                                targets_sub_directory='labels/test2007',
                                                dataset_hyper_params=self.pascal_voc_dataset_hyper_params,
                                                batch_size=self.dataset_params.val_batch_size,
                                                img_size=self.dataset_params.val_image_size,
                                                collate_fn=val_collate_fn,
                                                sample_loading_method=val_sample_method,
                                                cache_labels=cache_labels,
                                                cache_images=cache_images,
                                                augment=False,
                                                class_inclusion_list=class_inclusion_list)

        self.classes = train_sets[1].classes
        self.trainset = ConcatDataset(train_sets)
        self.trainset.collate_fn = train_collate_fn
        self.valset = testset2007

        # ADDING USED ATTRIBUTES FROM PASCAL TO THE CONCATENATED DATASET
        self.trainset.classes = self.classes
        self.trainset.img_size = self.dataset_params.train_image_size
        self.trainset.img_files = img_files
        self.trainset.cache_labels = cache_labels
        self.trainset.exif_size = train_sets[1].exif_size
        self.trainset.labels = labels

    def _download_pascal(self, delete=True):
        """
        Downloads Pascal dataset in YOLO format.

        :param: delete: whether to delete the downloaded zip file after extracting the data (default=True).

        Source: https://github.com/ultralytics/yolov5/blob/master/data/VOC.yaml
        """

        def convert_label(path, lb_path, year, image_id):
            def convert_box(size, box):
                box = [float(box.find(box_coord).text) for box_coord in ('xmin', 'xmax', 'ymin', 'ymax')]
                dw, dh = 1. / size[0], 1. / size[1]
                x, y, w, h = (box[0] + box[1]) / 2.0 - 1, (box[2] + box[3]) / 2.0 - 1, box[1] - box[0], box[3] - box[2]
                return x * dw, y * dh, w * dw, h * dh

            in_file = open(f'{path}/VOC{year}/Annotations/{image_id}.xml')
            with open(lb_path, 'w') as out_file:
                tree = ET.parse(in_file)
                root = tree.getroot()
                size = root.find('size')
                w = int(size.find('width').text)
                h = int(size.find('height').text)
                for obj in root.iter('object'):
                    cls = obj.find('name').text
                    if cls in PASCAL_VOC_2012_CLASSES and not int(obj.find('difficult').text) == 1:
                        xmlbox = obj.find('bndbox')
                        bb = convert_box((w, h), xmlbox)
                        cls_id = PASCAL_VOC_2012_CLASSES.index(cls)  # class id
                        out_file.write(" ".join([str(a) for a in (cls_id, *bb)]) + '\n')

        # Download
        dir = Path(self.data_root)  # dataset root dir
        url = 'https://github.com/ultralytics/yolov5/releases/download/v1.0/'
        urls = [url + 'VOCtrainval_06-Nov-2007.zip',  # 446MB, 5012 images
                url + 'VOCtest_06-Nov-2007.zip',  # 438MB, 4953 images
                url + 'VOCtrainval_11-May-2012.zip']  # 1.95GB, 17126 images
        download_and_unzip_from_url(urls, dir=dir / 'images', delete=delete)
        # Convert
        path = dir / 'images/VOCdevkit'
        for year, image_set in ('2012', 'train'), ('2012', 'val'), ('2007', 'train'), ('2007', 'val'), ('2007', 'test'):
            imgs_path = dir / 'images' / f'{image_set}{year}'
            lbs_path = dir / 'labels' / f'{image_set}{year}'
            imgs_path.mkdir(exist_ok=True, parents=True)
            lbs_path.mkdir(exist_ok=True, parents=True)
            image_ids = open(path / f'VOC{year}/ImageSets/Main/{image_set}.txt').read().strip().split()
            for id in tqdm(image_ids, desc=f'{image_set}{year}'):
                f = path / f'VOC{year}/JPEGImages/{id}.jpg'  # old img path
                lb_path = (lbs_path / f.name).with_suffix('.txt')  # new label path
                f.rename(imgs_path / f.name)  # move image
                convert_label(path, lb_path, year, id)  # convert labels to YOLO format


class SuperviselyPersonsDatasetInterface(DatasetInterface):
    def __init__(self, dataset_params=None, cache_labels: bool = False, cache_images: bool = False):
        super().__init__(dataset_params=dataset_params)
        root_dir = get_param(dataset_params, "dataset_dir", "/data/supervisely-persons")

        self.trainset = SuperviselyPersonsDataset(
            root_dir=root_dir,
            list_file='train.csv',
            dataset_hyper_params=dataset_params,
            cache_labels=cache_labels,
            cache_images=cache_images,
            image_mask_transforms_aug=get_param(dataset_params, "image_mask_transforms_aug", transforms.Compose([])),
            augment=True
        )

        self.valset = SuperviselyPersonsDataset(
            root_dir=root_dir,
            list_file='val.csv',
            dataset_hyper_params=dataset_params,
            cache_labels=cache_labels,
            cache_images=cache_images,
            image_mask_transforms=get_param(dataset_params, "image_mask_transforms", transforms.Compose([])),
            augment=False
        )

        self.classes = self.trainset.classes


class CocoDetectionDatasetInterfaceV2(DatasetInterface):
    def __init__(self, dataset_params={}):
        super(CocoDetectionDatasetInterfaceV2, self).__init__(dataset_params=dataset_params)

        train_input_dim = (self.dataset_params.train_image_size, self.dataset_params.train_image_size)

        train_transforms = [DetectionMosaic(input_dim=train_input_dim,
                                            prob=self.dataset_params.mosaic_prob),
                            DetectionRandomAffine(degrees=self.dataset_params.degrees,
                                                  translate=self.dataset_params.translate,
                                                  scales=self.dataset_params.mosaic_scale,
                                                  shear=self.dataset_params.shear,
                                                  target_size=train_input_dim
                                                  ),
                            DetectionMixup(input_dim=train_input_dim,
                                           mixup_scale=self.dataset_params.mixup_scale,
                                           prob=self.dataset_params.mixup_prob),
                            DetectionHSV(prob=self.dataset_params.hsv_prob,
                                         hgain=self.dataset_params.hgain,
                                         sgain=self.dataset_params.sgain,
                                         vgain=self.dataset_params.vgain
                                         ),
                            DetectionHorizontalFlip(prob=self.dataset_params.flip_prob),
                            DetectionPaddedRescale(input_dim=train_input_dim, max_targets=120),
                            DetectionTargetsFormatTransform(output_format=DetectionTargetsFormat.LABEL_NORMALIZED_CXCYWH)
                            ]

        # IF CACHE- CREATING THE CACHE FILE WILL HAPPEN ONLY FOR RANK 0, THEN ALL THE OTHER RANKS SIMPLY READ FROM IT.
        local_rank = get_local_rank()
        with wait_for_the_master(local_rank):
            self.trainset = COCODetectionDatasetV2(data_dir=self.dataset_params.data_dir,
                                                   name=self.dataset_params.train_subdir,
                                                   json_file=self.dataset_params.train_json_file,
                                                   img_size=train_input_dim,
                                                   cache=self.dataset_params.cache_train_images,
<<<<<<< HEAD
                                                   cache_dir_path=self.dataset_params.cache_dir_path,
                                                   transforms=train_transforms
                                                   )
=======
                                                   transforms=train_transforms,
                                                   with_crowd=False)
>>>>>>> 70fc0ae8

        val_input_dim = (self.dataset_params.val_image_size, self.dataset_params.val_image_size)
        with_crowd = core_utils.get_param(self.dataset_params, 'with_crowd', default_val=True)

        # IF CACHE- CREATING THE CACHE FILE WILL HAPPEN ONLY FOR RANK 0, THEN ALL THE OTHER RANKS SIMPLY READ FROM IT.
        with wait_for_the_master(local_rank):
            self.valset = COCODetectionDatasetV2(
                data_dir=self.dataset_params.data_dir,
                json_file=self.dataset_params.val_json_file,
                name=self.dataset_params.val_subdir,
                img_size=val_input_dim,
                transforms=[DetectionPaddedRescale(input_dim=val_input_dim),
                            DetectionTargetsFormatTransform(max_targets=50, output_format=DetectionTargetsFormat.LABEL_NORMALIZED_CXCYWH)],
                cache_dir_path=self.dataset_params.cache_dir_path,
                cache=self.dataset_params.cache_val_images,
                with_crowd=with_crowd)

    def build_data_loaders(self, batch_size_factor=1, num_workers=8, train_batch_size=None, val_batch_size=None,
                           test_batch_size=None, distributed_sampler: bool = False):

        train_sampler = InfiniteSampler(len(self.trainset), seed=0)

        train_batch_sampler = BatchSampler(
            sampler=train_sampler,
            batch_size=self.dataset_params.batch_size,
            drop_last=False,
        )

        self.train_loader = DataLoader(self.trainset,
                                       batch_sampler=train_batch_sampler,
                                       num_workers=num_workers,
                                       pin_memory=True,
                                       worker_init_fn=worker_init_reset_seed,
                                       collate_fn=self.dataset_params.train_collate_fn)

        if distributed_sampler:
            sampler = torch.utils.data.distributed.DistributedSampler(self.valset, shuffle=False)
        else:
            sampler = torch.utils.data.SequentialSampler(self.valset)

        val_loader = torch.utils.data.DataLoader(self.valset,
                                                 num_workers=num_workers,
                                                 pin_memory=True,
                                                 sampler=sampler,
                                                 batch_size=self.dataset_params.val_batch_size,
                                                 collate_fn=self.dataset_params.val_collate_fn)

        self.val_loader = val_loader
        self.classes = COCO_DETECTION_CLASSES_LIST<|MERGE_RESOLUTION|>--- conflicted
+++ resolved
@@ -18,11 +18,7 @@
 from super_gradients.training import utils as core_utils
 from super_gradients.common import DatasetDataInterface
 from super_gradients.common.environment import AWS_ENV_NAME
-<<<<<<< HEAD
-from super_gradients.training.utils.detection_utils import base_detection_collate_fn, DetectionTargetsFormat
-=======
-from super_gradients.training.utils.detection_utils import base_detection_collate_fn, crowd_detection_collate_fn
->>>>>>> 70fc0ae8
+from super_gradients.training.utils.detection_utils import base_detection_collate_fn, DetectionTargetsFormat, crowd_detection_collate_fn
 from super_gradients.training.datasets.mixup import CollateMixup
 from super_gradients.training.exceptions.dataset_exceptions import IllegalDatasetParameterException
 from super_gradients.training.datasets.segmentation_datasets.cityscape_segmentation import CityscapesDataset
@@ -931,7 +927,7 @@
                                          ),
                             DetectionHorizontalFlip(prob=self.dataset_params.flip_prob),
                             DetectionPaddedRescale(input_dim=train_input_dim, max_targets=120),
-                            DetectionTargetsFormatTransform(output_format=DetectionTargetsFormat.LABEL_NORMALIZED_CXCYWH)
+                            DetectionTargetsFormatTransform()
                             ]
 
         # IF CACHE- CREATING THE CACHE FILE WILL HAPPEN ONLY FOR RANK 0, THEN ALL THE OTHER RANKS SIMPLY READ FROM IT.
@@ -942,14 +938,9 @@
                                                    json_file=self.dataset_params.train_json_file,
                                                    img_size=train_input_dim,
                                                    cache=self.dataset_params.cache_train_images,
-<<<<<<< HEAD
                                                    cache_dir_path=self.dataset_params.cache_dir_path,
-                                                   transforms=train_transforms
-                                                   )
-=======
                                                    transforms=train_transforms,
                                                    with_crowd=False)
->>>>>>> 70fc0ae8
 
         val_input_dim = (self.dataset_params.val_image_size, self.dataset_params.val_image_size)
         with_crowd = core_utils.get_param(self.dataset_params, 'with_crowd', default_val=True)
@@ -962,9 +953,9 @@
                 name=self.dataset_params.val_subdir,
                 img_size=val_input_dim,
                 transforms=[DetectionPaddedRescale(input_dim=val_input_dim),
-                            DetectionTargetsFormatTransform(max_targets=50, output_format=DetectionTargetsFormat.LABEL_NORMALIZED_CXCYWH)],
+                            DetectionTargetsFormatTransform(max_targets=50)],
+                cache=self.dataset_params.cache_val_images,
                 cache_dir_path=self.dataset_params.cache_dir_path,
-                cache=self.dataset_params.cache_val_images,
                 with_crowd=with_crowd)
 
     def build_data_loaders(self, batch_size_factor=1, num_workers=8, train_batch_size=None, val_batch_size=None,

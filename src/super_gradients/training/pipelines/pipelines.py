--- conflicted
+++ resolved
@@ -285,17 +285,7 @@
         if isinstance(image_processor, list):
             image_processor = ComposeProcessing(image_processor)
 
-<<<<<<< HEAD
-        has_image_permute = False
-
-        for image_processing in image_processor.processings:
-            if isinstance(image_processing, ImagePermute):
-                has_image_permute = True
-                break
-
-=======
         has_image_permute = any(isinstance(image_processing, ImagePermute) for image_processing in image_processor.processings)
->>>>>>> 7438e670
         if not has_image_permute:
             image_processor.processings.append(ImagePermute())
 

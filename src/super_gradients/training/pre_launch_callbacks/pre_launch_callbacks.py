--- conflicted
+++ resolved
@@ -106,17 +106,6 @@
             load_backbone=cfg.checkpoint_params.load_backbone,
         )
         tmp_cfg = deepcopy(cfg)
-<<<<<<< HEAD
-        tmp_cfg.training_hyperparamsbatch_accumulate = 1
-        tmp_cfg.training_hyperparamsmax_train_batches = self.num_forward_passes
-        tmp_cfg.training_hyperparamsrun_validation_freq = 2
-        tmp_cfg.training_hyperparamsrun_test_freq = 2
-        tmp_cfg.training_hyperparamssilent_mode = True
-        tmp_cfg.training_hyperparamssave_model = False
-        tmp_cfg.training_hyperparamsmax_epochs = 1
-        tmp_cfg.training_hyperparamsaverage_best_models = False
-        tmp_cfg.training_hyperparamskill_ddp_pgroup_on_end = False
-=======
         tmp_cfg.training_hyperparams.batch_accumulate = 1
         tmp_cfg.training_hyperparams.max_train_batches = self.num_forward_passes
         tmp_cfg.training_hyperparams.run_validation_freq = 2
@@ -125,7 +114,6 @@
         tmp_cfg.training_hyperparams.max_epochs = 1
         tmp_cfg.training_hyperparams.average_best_models = False
         tmp_cfg.training_hyperparams.kill_ddp_pgroup_on_end = False
->>>>>>> cfac021f
         tmp_cfg.pre_launch_callbacks_list = []
 
         fastest_batch_time = np.inf

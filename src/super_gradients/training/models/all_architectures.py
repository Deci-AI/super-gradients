from super_gradients.training.models import ResNeXt50, ResNeXt101, googlenet_v1
from super_gradients.training.models.classification_models import repvgg, efficientnet, densenet, resnet, regnet
from super_gradients.training.models.classification_models.mobilenetv2 import mobile_net_v2, mobile_net_v2_135, \
    custom_mobile_net_v2
from super_gradients.training.models.classification_models.mobilenetv3 import mobilenetv3_large, mobilenetv3_small, \
    mobilenetv3_custom
from super_gradients.training.models.classification_models.shufflenetv2 import ShufflenetV2_x0_5, ShufflenetV2_x1_0, \
    ShufflenetV2_x1_5, \
    ShufflenetV2_x2_0, CustomizedShuffleNetV2
from super_gradients.training.models.classification_models.vit import vit_base, vit_large, vit_huge
from super_gradients.training.models.detection_models.csp_darknet53 import CSPDarknet53
from super_gradients.training.models.detection_models.darknet53 import Darknet53
from super_gradients.training.models.detection_models.ssd import SSDMobileNetV1, SSDLiteMobileNetV2
from super_gradients.training.models.detection_models.yolov3 import YoloV3, TinyYoloV3
from super_gradients.training.models.detection_models.yolov5 import YoLoV5N, YoLoV5S, YoLoV5M, YoLoV5L, YoLoV5X, \
    Custom_YoLoV5
from super_gradients.training.models.segmentation_models.ddrnet import DDRNet23, DDRNet23Slim, AnyBackBoneDDRNet23
from super_gradients.training.models.segmentation_models.regseg import RegSeg48
from super_gradients.training.models.segmentation_models.shelfnet import ShelfNet18_LW, ShelfNet34_LW, ShelfNet50, \
    ShelfNet503343, ShelfNet101
from super_gradients.training.models.segmentation_models.stdc import STDC1Classification, STDC2Classification, \
    STDC1Seg, STDC2Seg

from super_gradients.training.models.kd_modules.kd_module import KDModule

# IF YOU UPDATE THE ARCHITECTURE DICT PLEASE ALSO UPDATE THE ENUM CLASS DOWN BELOW.


ARCHITECTURES = {"resnet18": resnet.ResNet18,
                 "resnet34": resnet.ResNet34,
                 "resnet50_3343": resnet.ResNet50_3343,
                 "resnet50": resnet.ResNet50,
                 "resnet101": resnet.ResNet101,
                 "resnet152": resnet.ResNet152,
                 "resnet18_cifar": resnet.ResNet18Cifar,
                 "custom_resnet": resnet.CustomizedResnet,
                 "custom_resnet50": resnet.CustomizedResnet50,
                 "custom_resnet_cifar": resnet.CustomizedResnetCifar,
                 "custom_resnet50_cifar": resnet.CustomizedResnet50Cifar,
                 "mobilenet_v2": mobile_net_v2,
                 "mobile_net_v2_135": mobile_net_v2_135,
                 "custom_mobilenet_v2": custom_mobile_net_v2,
                 "mobilenet_v3_large": mobilenetv3_large,
                 "mobilenet_v3_small": mobilenetv3_small,
                 "mobilenet_v3_custom": mobilenetv3_custom,
                 "yolo_v3": YoloV3,
                 "tiny_yolo_v3": TinyYoloV3,
                 "custom_densenet": densenet.CustomizedDensnet,
                 "densenet121": densenet.densenet121,
                 "densenet161": densenet.densenet161,
                 "densenet169": densenet.densenet169,
                 "densenet201": densenet.densenet201,
                 "shelfnet18_lw": ShelfNet18_LW,
                 "shelfnet34_lw": ShelfNet34_LW,
                 "shelfnet50_3343": ShelfNet503343,
                 "shelfnet50": ShelfNet50,
                 "shelfnet101": ShelfNet101,
                 "shufflenet_v2_x0_5": ShufflenetV2_x0_5,
                 "shufflenet_v2_x1_0": ShufflenetV2_x1_0,
                 "shufflenet_v2_x1_5": ShufflenetV2_x1_5,
                 "shufflenet_v2_x2_0": ShufflenetV2_x2_0,
                 "shufflenet_v2_custom5": CustomizedShuffleNetV2,
                 'darknet53': Darknet53,
                 'csp_darknet53': CSPDarknet53,
                 "resnext50": ResNeXt50,
                 "resnext101": ResNeXt101,
                 "googlenet_v1": googlenet_v1,
                 "efficientnet_b0": efficientnet.b0,
                 "efficientnet_b1": efficientnet.b1,
                 "efficientnet_b2": efficientnet.b2,
                 "efficientnet_b3": efficientnet.b3,
                 "efficientnet_b4": efficientnet.b4,
                 "efficientnet_b5": efficientnet.b5,
                 "efficientnet_b6": efficientnet.b6,
                 "efficientnet_b7": efficientnet.b7,
                 "efficientnet_b8": efficientnet.b8,
                 "efficientnet_l2": efficientnet.l2,
                 "CustomizedEfficientnet": efficientnet.CustomizedEfficientnet,
                 "regnetY200": regnet.RegNetY200,
                 "regnetY400": regnet.RegNetY400,
                 "regnetY600": regnet.RegNetY600,
                 "regnetY800": regnet.RegNetY800,
                 "custom_regnet": regnet.CustomRegNet,
                 "nas_regnet": regnet.NASRegNet,
                 "yolo_v5n": YoLoV5N,
                 "yolo_v5s": YoLoV5S,
                 "yolo_v5m": YoLoV5M,
                 "yolo_v5l": YoLoV5L,
                 "yolo_v5x": YoLoV5X,
                 "custom_yolov5": Custom_YoLoV5,
                 "ssd_mobilenet_v1": SSDMobileNetV1,
                 "ssd_lite_mobilenet_v2": SSDLiteMobileNetV2,
                 "repvgg_a0": repvgg.RepVggA0,
                 "repvgg_a1": repvgg.RepVggA1,
                 "repvgg_a2": repvgg.RepVggA2,
                 "repvgg_b0": repvgg.RepVggB0,
                 "repvgg_b1": repvgg.RepVggB1,
                 "repvgg_b2": repvgg.RepVggB2,
                 "repvgg_b3": repvgg.RepVggB3,
                 "repvgg_d2se": repvgg.RepVggD2SE,
                 "repvgg_custom": repvgg.RepVggCustom,
                 "ddrnet_23": DDRNet23,
                 "ddrnet_23_slim": DDRNet23Slim,
                 "custom_ddrnet_23": AnyBackBoneDDRNet23,
                 "stdc1_classification": STDC1Classification,
                 "stdc2_classification": STDC2Classification,
                 "stdc1_seg": STDC1Seg,
                 "stdc1_seg50": STDC1Seg,
                 "stdc1_seg75": STDC1Seg,
                 "stdc2_seg": STDC2Seg,
                 "stdc2_seg50": STDC2Seg,
                 "stdc2_seg75": STDC2Seg,
                 "regseg48": RegSeg48,
<<<<<<< HEAD
                 "vit_base": vit_base,
                 "vit_large": vit_large,
                 "vit_huge": vit_huge,
                 }
=======
                 "kd_module": KDModule
                 }

KD_ARCHITECTURES = {
    "kd_module": KDModule
}
>>>>>>> 7d28af59
<|MERGE_RESOLUTION|>--- conflicted
+++ resolved
@@ -111,16 +111,12 @@
                  "stdc2_seg50": STDC2Seg,
                  "stdc2_seg75": STDC2Seg,
                  "regseg48": RegSeg48,
-<<<<<<< HEAD
+                 "kd_module": KDModule,
                  "vit_base": vit_base,
                  "vit_large": vit_large,
                  "vit_huge": vit_huge,
                  }
-=======
-                 "kd_module": KDModule
-                 }
 
 KD_ARCHITECTURES = {
     "kd_module": KDModule
-}
->>>>>>> 7d28af59
+}
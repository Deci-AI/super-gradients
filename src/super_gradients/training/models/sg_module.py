--- conflicted
+++ resolved
@@ -3,11 +3,7 @@
 from torch import nn
 
 from super_gradients.training.utils.utils import HpmStruct
-<<<<<<< HEAD
-from super_gradients.training.models.results import Results
-=======
 from super_gradients.training.models.results import Result
->>>>>>> 9eb59e12
 
 
 class SgModule(nn.Module):
@@ -68,14 +64,9 @@
 
         raise NotImplementedError
 
-<<<<<<< HEAD
-    def predict(self, images, *args, **kwargs) -> Results:
-        raise NotImplementedError(f"`predict` is not implemented for {self.__class__.__name__}.")
-=======
     def predict(self, images, *args, **kwargs) -> Result:
         raise NotImplementedError(f"`predict` is not implemented for {self.__class__.__name__}.")
 
     def set_dataset_processing_params(self, *args, **kwargs) -> None:
         """Set the processing parameters for the dataset."""
-        pass
->>>>>>> 9eb59e12
+        pass
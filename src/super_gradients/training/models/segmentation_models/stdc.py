--- conflicted
+++ resolved
@@ -2,12 +2,8 @@
 Implementation of paper: "Rethinking BiSeNet For Real-time Semantic Segmentation", https://arxiv.org/abs/2104.13188
 Based on original implementation: https://github.com/MichaelFan01/STDC-Seg, cloned 23/08/2021, commit 59ff37f
 """
-<<<<<<< HEAD
 from functools import lru_cache
-from typing import Union, List, Optional, Callable, Dict
-=======
 from typing import Union, List, Optional, Callable, Dict, Tuple
->>>>>>> 445db0f7
 from abc import ABC, abstractmethod
 
 import torch
@@ -25,13 +21,9 @@
 from super_gradients.training.utils import get_param, HpmStruct
 from super_gradients.modules import ConvBNReLU, Residual
 from super_gradients.training.models.segmentation_models.common import SegmentationHead
-<<<<<<< HEAD
-from super_gradients.module_interfaces import SupportsReplaceInputChannels, HasPredict
+from super_gradients.module_interfaces import SupportsReplaceInputChannels, HasPredict, SupportsInputShapeCheck
 from super_gradients.training.utils.media.image import ImageSource
 from super_gradients.training.utils.predict import ImagesSegmentationPrediction
-=======
-from super_gradients.module_interfaces import SupportsReplaceInputChannels, SupportsInputShapeCheck
->>>>>>> 445db0f7
 
 # default STDC argument as paper.
 STDC_SEG_DEFAULT_ARGS = {"context_fuse_channels": 128, "ffm_channels": 256, "aux_head_channels": 64, "detail_head_channels": 64}
@@ -446,11 +438,7 @@
         return self.backbone.get_input_channels()
 
 
-<<<<<<< HEAD
-class STDCSegmentationBase(SgModule, HasPredict):
-=======
-class STDCSegmentationBase(SgModule, SupportsInputShapeCheck):
->>>>>>> 445db0f7
+class STDCSegmentationBase(SgModule, HasPredict, SupportsInputShapeCheck):
     """
     Base STDC Segmentation Module.
     :param backbone: Backbone of type AbstractSTDCBackbone that return info about backbone output channels.
@@ -656,7 +644,6 @@
     def get_input_channels(self) -> int:
         return self.cp.get_input_channels()
 
-<<<<<<< HEAD
     @resolve_param("image_processor", ProcessingFactory())
     def set_dataset_processing_params(
         self,
@@ -704,13 +691,12 @@
         """
         pipeline = self._get_pipeline(fuse_model=fuse_model)
         pipeline.predict_webcam()
-=======
+
     def get_input_shape_steps(self) -> Tuple[int, int]:
         return 32, 32
 
     def get_minimum_input_shape_size(self) -> Tuple[int, int]:
         return 32, 32
->>>>>>> 445db0f7
 
 
 @register_model(Models.STDC_CUSTOM)

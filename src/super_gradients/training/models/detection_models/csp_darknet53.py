--- conflicted
+++ resolved
@@ -228,8 +228,9 @@
             self._modules_list.append(nn.Linear(1024, self.num_classes))
 
     def forward(self, x):
-<<<<<<< HEAD
-        return self._modules_list(x)
+        for module in self._modules_list:
+            x = module(x)
+        return x
 
     def replace_input_channels(self, in_channels: int, compute_new_weights_fn: Optional[Callable[[nn.Module, int], nn.Module]] = None):
         first_block: Conv = self._modules_list[0]  # noqa
@@ -237,9 +238,4 @@
 
     def get_input_channels(self) -> int:
         first_block: Conv = self._modules_list[0]  # noqa
-        return first_block.get_input_channels()
-=======
-        for module in self._modules_list:
-            x = module(x)
-        return x
->>>>>>> cd0b67e0
+        return first_block.get_input_channels()
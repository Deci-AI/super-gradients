import math
from typing import Union, Type, List, Tuple, Optional

import torch
import torch.nn as nn

from super_gradients.common.decorators.factory_decorator import resolve_param
from super_gradients.common.factories.processing_factory import ProcessingFactory
from super_gradients.modules import CrossModelSkipConnection, Conv
from super_gradients.training.models.classification_models.regnet import AnyNetX, Stage
from super_gradients.training.models.detection_models.csp_darknet53 import GroupedConvBlock, CSPDarknet53, get_yolo_type_params, SPP
from super_gradients.training.models.sg_module import SgModule
from super_gradients.training.utils import torch_version_is_greater_or_equal
from super_gradients.training.utils.detection_utils import non_max_suppression, matrix_non_max_suppression, NMS_Type, DetectionPostPredictionCallback, Anchors
from super_gradients.training.utils.utils import HpmStruct, check_img_size_divisibility, get_param
from super_gradients.training.models.prediction_results import ImagesDetectionPrediction
from super_gradients.training.pipelines.pipelines import DetectionPipeline
from super_gradients.training.processing.processing import Processing
from super_gradients.training.utils.media.image import ImageSource

COCO_DETECTION_80_CLASSES_BBOX_ANCHORS = Anchors(
    [[10, 13, 16, 30, 33, 23], [30, 61, 62, 45, 59, 119], [116, 90, 156, 198, 373, 326]], strides=[8, 16, 32]
)  # output strides of all yolo outputs

ANCHORSLESS_DUMMY_ANCHORS = Anchors([[0, 0], [0, 0], [0, 0]], strides=[8, 16, 32])


DEFAULT_YOLO_ARCH_PARAMS = {
    "num_classes": 80,  # Number of classes to predict
    "depth_mult_factor": 1.0,  # depth multiplier for the entire model
    "width_mult_factor": 1.0,  # width multiplier for the entire model
    "channels_in": 3,  # Number of channels in the input image
    "skip_connections_list": [(12, [6]), (16, [4]), (19, [14]), (22, [10]), (24, [17, 20])],
    # A list defining skip connections. format is '[target: [source1, source2, ...]]'. Each item defines a skip
    # connection from all sources to the target according to the layer's index (count starts from the backbone)
    "backbone_connection_channels": [1024, 512, 256],  # width of backbone channels that are concatenated with the head
    # True if width_mult_factor is applied to the backbone (is the case with the default backbones)
    # which means that backbone_connection_channels should be used with a width_mult_factor
    # False if backbone_connection_channels should be used as is
    "scaled_backbone_width": True,
    "fuse_conv_and_bn": False,  # Fuse sequential Conv + B.N layers into a single one
    "add_nms": False,  # Add the NMS module to the computational graph
    "nms_conf": 0.25,  # When add_nms is True during NMS predictions with confidence lower than this will be discarded
    "nms_iou": 0.45,  # When add_nms is True IoU threshold for NMS algorithm
    # (with smaller value more boxed will be considered "the same" and removed)
    "yolo_type": "yoloX",  # Type of yolo to build: 'yoloX' is only supported currently
    "stem_type": None,  # 'focus' and '6x6' are supported, by default is defined by yolo_type and yolo_version
    "depthwise": False,  # use depthwise separable convolutions all over the model
    "xhead_inter_channels": None,  # (has an impact only if yolo_type is yoloX)
    # Channels in classification and regression branches of the detecting blocks;
    # if is None the first of input channels will be used by default
    "xhead_groups": None,  # (has an impact only if yolo_type is yoloX)
    # Num groups in convs in classification and regression branches of the detecting blocks;
    # if None default groups will be used according to conv type
    # (1 for Conv and depthwise for GroupedConvBlock)
}


class YoloPostPredictionCallback(DetectionPostPredictionCallback):
    """Non-Maximum Suppression (NMS) module"""

    def __init__(
        self,
        conf: float = 0.001,
        iou: float = 0.6,
        classes: List[int] = None,
        nms_type: NMS_Type = NMS_Type.ITERATIVE,
        max_predictions: int = 300,
        with_confidence: bool = True,
    ):
        """
        :param conf: confidence threshold
        :param iou: IoU threshold                                       (used in NMS_Type.ITERATIVE)
        :param classes: (optional list) filter by class                 (used in NMS_Type.ITERATIVE)
        :param nms_type: the type of nms to use (iterative or matrix)
        :param max_predictions: maximum number of boxes to output       (used in NMS_Type.MATRIX)
        :param with_confidence: in NMS, whether to multiply objectness  (used in NMS_Type.ITERATIVE)
                                score with class score
        """
        super(YoloPostPredictionCallback, self).__init__()
        self.conf = conf
        self.iou = iou
        self.classes = classes
        self.nms_type = nms_type
        self.max_pred = max_predictions
        self.with_confidence = with_confidence

    def forward(self, x, device: str = None):
<<<<<<< HEAD
        # Use the main output features in case of multiple outputs.
        if isinstance(x, (tuple, list)):
            x = x[0]
=======
        """Apply NMS to the raw output of the model and keep only top `max_predictions` results.

        :param x: Raw output of the model, with x[0] expected to be a list of Tensors of shape (cx, cy, w, h, confidence, cls0, cls1, ...)
        :return: List of Tensors of shape (x1, y1, x2, y2, conf, cls)
        """
>>>>>>> f5cfccc8

        if self.nms_type == NMS_Type.ITERATIVE:
            nms_result = non_max_suppression(x, conf_thres=self.conf, iou_thres=self.iou, with_confidence=self.with_confidence)
        else:
            nms_result = matrix_non_max_suppression(x, conf_thres=self.conf, max_num_of_detections=self.max_pred)

        return self._filter_max_predictions(nms_result)

    def _filter_max_predictions(self, res: List) -> List:
        res[:] = [im[: self.max_pred] if (im is not None and im.shape[0] > self.max_pred) else im for im in res]
        return res


class Concat(nn.Module):
    """CONCATENATE A LIST OF TENSORS ALONG DIMENSION"""

    def __init__(self, dimension=1):
        super().__init__()
        self.dimension = dimension

    def forward(self, x):
        return torch.cat(x, self.dimension)


class DetectX(nn.Module):
    def __init__(
        self,
        num_classes: int,
        stride: torch.Tensor,
        activation_func_type: type,
        channels: list,
        depthwise=False,
        groups: int = None,
        inter_channels: Union[int, List] = None,
    ):
        """
        :param stride:          strides of each predicting level
        :param channels:        input channels into all detecting layers
                                (from all neck layers that will be used for predicting)
        :param depthwise:       defines conv type in classification and regression branches (Conv or GroupedConvBlock)
                                depthwise is False by default in favor of a usual Conv
        :param groups:          num groups in convs in classification and regression branches;
                                if None default groups will be used according to conv type
                                (1 for Conv and depthwise for GroupedConvBlock)
        :param inter_channels:  channels in classification and regression branches;
                                if None channels[0] will be used by default
        """
        super().__init__()

        self.num_classes = num_classes
        self.detection_layers_num = len(channels)
        self.n_anchors = 1
        self.grid = [torch.zeros(1)] * self.detection_layers_num  # init grid

        self.register_buffer("stride", stride)

        self.cls_convs = nn.ModuleList()
        self.reg_convs = nn.ModuleList()
        self.cls_preds = nn.ModuleList()
        self.reg_preds = nn.ModuleList()
        self.obj_preds = nn.ModuleList()
        self.stems = nn.ModuleList()

        ConvBlock = GroupedConvBlock if depthwise else Conv

        inter_channels = inter_channels or channels[0]
        inter_channels = inter_channels if isinstance(inter_channels, list) else [inter_channels] * self.detection_layers_num
        for i in range(self.detection_layers_num):
            self.stems.append(Conv(channels[i], inter_channels[i], 1, 1, activation_func_type))

            self.cls_convs.append(
                nn.Sequential(
                    *[
                        ConvBlock(inter_channels[i], inter_channels[i], 3, 1, activation_func_type, groups=groups),
                        ConvBlock(inter_channels[i], inter_channels[i], 3, 1, activation_func_type, groups=groups),
                    ]
                )
            )
            self.reg_convs.append(
                nn.Sequential(
                    *[
                        ConvBlock(inter_channels[i], inter_channels[i], 3, 1, activation_func_type, groups=groups),
                        ConvBlock(inter_channels[i], inter_channels[i], 3, 1, activation_func_type, groups=groups),
                    ]
                )
            )

            self.cls_preds.append(nn.Conv2d(inter_channels[i], self.n_anchors * self.num_classes, 1, 1, 0))
            self.reg_preds.append(nn.Conv2d(inter_channels[i], 4, 1, 1, 0))
            self.obj_preds.append(nn.Conv2d(inter_channels[i], self.n_anchors * 1, 1, 1, 0))

    def forward(self, inputs):
        outputs = []
        outputs_logits = []
        for i in range(self.detection_layers_num):
            x = self.stems[i](inputs[i])

            cls_feat = self.cls_convs[i](x)
            cls_output = self.cls_preds[i](cls_feat)

            reg_feat = self.reg_convs[i](x)
            reg_output = self.reg_preds[i](reg_feat)
            obj_output = self.obj_preds[i](reg_feat)

            bs, _, ny, nx = reg_feat.shape
            output = torch.cat([reg_output, obj_output, cls_output], 1)
            output = output.view(bs, self.n_anchors, -1, ny, nx).permute(0, 1, 3, 4, 2).contiguous()
            if not self.training:
                outputs_logits.append(output.clone())
                if self.grid[i].shape[2:4] != output.shape[2:4]:
                    self.grid[i] = self._make_grid(nx, ny).to(output.device)

                xy = (output[..., :2] + self.grid[i].to(output.device)) * self.stride[i]
                wh = torch.exp(output[..., 2:4]) * self.stride[i]
                output = torch.cat([xy, wh, output[..., 4:].sigmoid()], dim=4)
                output = output.view(bs, -1, output.shape[-1])

            outputs.append(output)

        return outputs if self.training else (torch.cat(outputs, 1), outputs_logits)

    @staticmethod
    def _make_grid(nx=20, ny=20):
        if torch_version_is_greater_or_equal(1, 10):
            # https://github.com/pytorch/pytorch/issues/50276
            yv, xv = torch.meshgrid([torch.arange(ny), torch.arange(nx)], indexing="ij")
        else:
            yv, xv = torch.meshgrid([torch.arange(ny), torch.arange(nx)])
        return torch.stack((xv, yv), 2).view((1, 1, ny, nx, 2)).float()


class AbstractYoloBackbone:
    def __init__(self, arch_params):
        # CREATE A LIST CONTAINING THE LAYERS TO EXTRACT FROM THE BACKBONE AND ADD THE FINAL LAYER
        self._layer_idx_to_extract = [idx for sub_l in arch_params.skip_connections_dict.values() for idx in sub_l]
        self._layer_idx_to_extract.append(len(self._modules_list) - 1)

    def forward(self, x):
        """:return A list, the length of self._modules_list containing the output of the layer if specified in
        self._layers_to_extract and None otherwise"""
        extracted_intermediate_layers = []
        for layer_idx, layer_module in enumerate(self._modules_list):
            # PREDICT THE NEXT LAYER'S OUTPUT
            x = layer_module(x)
            # IF INDICATED APPEND THE OUTPUT TO extracted_intermediate_layers O.W. APPEND None
            if layer_idx in self._layer_idx_to_extract:
                extracted_intermediate_layers.append(x)
            else:
                extracted_intermediate_layers.append(None)

        return extracted_intermediate_layers


class YoloDarknetBackbone(AbstractYoloBackbone, CSPDarknet53):
    """Implements the CSP_Darknet53 module and inherit the forward pass to extract layers indicated in arch_params"""

    def __init__(self, arch_params):
        arch_params.backbone_mode = True
        CSPDarknet53.__init__(self, arch_params)
        AbstractYoloBackbone.__init__(self, arch_params)

    def forward(self, x):
        return AbstractYoloBackbone.forward(self, x)


class YoloRegnetBackbone(AbstractYoloBackbone, AnyNetX):
    """Implements the Regnet module and inherits the forward pass to extract layers indicated in arch_params"""

    def __init__(self, arch_params):
        backbone_params = {**arch_params.backbone_params, "backbone_mode": True, "num_classes": None}
        backbone_params.pop("spp_kernels", None)
        AnyNetX.__init__(self, **backbone_params)

        # LAST ANYNETX STAGE -> STAGE + SPP IF SPP_KERNELS IS GIVEN
        spp_kernels = get_param(arch_params.backbone_params, "spp_kernels", None)
        if spp_kernels:
            activation_type = nn.SiLU if arch_params.yolo_type == "yoloX" else nn.Hardswish
            self.net.stage_3 = self.add_spp_to_stage(self.net.stage_3, spp_kernels, activation_type=activation_type)
            self.initialize_weight()

        # CREATE A LIST CONTAINING THE LAYERS TO EXTRACT FROM THE BACKBONE AND ADD THE FINAL LAYER
        self._modules_list = nn.ModuleList()
        for layer in self.net:
            self._modules_list.append(layer)

        AbstractYoloBackbone.__init__(self, arch_params)

        # WE KEEP A LIST OF THE OUTPUTS WIDTHS (NUM FEATURES) TO BE CONNECTED TO THE HEAD
        self.backbone_connection_channels = arch_params.backbone_params["ls_block_width"][1:][::-1]

    @staticmethod
    def add_spp_to_stage(anynetx_stage: Stage, spp_kernels: Tuple[int], activation_type):
        """
        Add SPP in the end of an AnyNetX Stage
        """
        # Last block in a Stage -> conv_block_3 -> Conv2d -> out_channels
        out_channels = anynetx_stage.blocks[-1].conv_block_3[0].out_channels
        anynetx_stage.blocks.add_module("spp_block", SPP(out_channels, out_channels, spp_kernels, activation_type=activation_type))
        return anynetx_stage

    def forward(self, x):
        return AbstractYoloBackbone.forward(self, x)


class YoloHead(nn.Module):
    def __init__(self, arch_params):
        super().__init__()
        # PARSE arch_params
        num_classes = arch_params.num_classes
        anchors = arch_params.anchors
        depthwise = arch_params.depthwise
        xhead_groups = arch_params.xhead_groups
        xhead_inter_channels = arch_params.xhead_inter_channels

        self._skip_connections_dict = arch_params.skip_connections_dict
        # FLATTEN THE SOURCE LIST INTO A LIST OF INDICES
        self._layer_idx_to_extract = [idx for sub_l in self._skip_connections_dict.values() for idx in sub_l]

        _, block, activation_type, width_mult, depth_mult = get_yolo_type_params(
            arch_params.yolo_type, arch_params.width_mult_factor, arch_params.depth_mult_factor
        )

        backbone_connector = [width_mult(c) if arch_params.scaled_backbone_width else c for c in arch_params.backbone_connection_channels]

        DownConv = GroupedConvBlock if depthwise else Conv

        self._modules_list = nn.ModuleList()
        self._modules_list.append(Conv(backbone_connector[0], width_mult(512), 1, 1, activation_type))  # 10
        self._modules_list.append(nn.Upsample(None, 2, "nearest"))  # 11
        self._modules_list.append(Concat(1))  # 12
        self._modules_list.append(block(backbone_connector[1] + width_mult(512), width_mult(512), depth_mult(3), activation_type, False, depthwise))  # 13

        self._modules_list.append(Conv(width_mult(512), width_mult(256), 1, 1, activation_type))  # 14
        self._modules_list.append(nn.Upsample(None, 2, "nearest"))  # 15
        self._modules_list.append(Concat(1))  # 16
        self._modules_list.append(block(backbone_connector[2] + width_mult(256), width_mult(256), depth_mult(3), activation_type, False, depthwise))  # 17

        self._modules_list.append(DownConv(width_mult(256), width_mult(256), 3, 2, activation_type))  # 18
        self._modules_list.append(Concat(1))  # 19
        self._modules_list.append(block(2 * width_mult(256), width_mult(512), depth_mult(3), activation_type, False, depthwise))  # 20

        self._modules_list.append(DownConv(width_mult(512), width_mult(512), 3, 2, activation_type))  # 21
        self._modules_list.append(Concat(1))  # 22
        self._modules_list.append(block(2 * width_mult(512), width_mult(1024), depth_mult(3), activation_type, False, depthwise))  # 23

        detect_input_channels = [width_mult(v) for v in (256, 512, 1024)]
        strides = anchors.stride
        self._modules_list.append(
            DetectX(
                num_classes,
                strides,
                activation_type,
                channels=detect_input_channels,
                depthwise=depthwise,
                groups=xhead_groups,
                inter_channels=xhead_inter_channels,
            )
        )  # 24

        self._shortcuts = nn.ModuleList([CrossModelSkipConnection() for _ in range(len(self._skip_connections_dict.keys()) - 1)])
        self.anchors = anchors
        self.width_mult = width_mult

    def forward(self, intermediate_output):
        """
        :param intermediate_output: A list of the intermediate prediction of layers specified in the
        self._inter_layer_idx_to_extract from the Backbone
        """
        # COUNT THE NUMBER OF LAYERS IN THE BACKBONE TO CONTINUE THE COUNTER
        num_layers_in_backbone = len(intermediate_output)
        # INPUT TO HEAD IS THE LAST ELEMENT OF THE BACKBONE'S OUTPUT
        out = intermediate_output[-1]
        # RUN OVER THE MODULE LIST WITHOUT THE FINAL LAYER & START COUNTER FROM THE END OF THE BACKBONE
        i = 0
        for layer_idx, layer_module in enumerate(self._modules_list[:-1], start=num_layers_in_backbone):
            # IF THE LAYER APPEARS IN THE KEYS IT INSERT THE PRECIOUS OUTPUT AND THE INDICATED SKIP CONNECTIONS

            if layer_idx in self._skip_connections_dict.keys():
                out = layer_module([out, self._shortcuts[i](intermediate_output[self._skip_connections_dict[layer_idx][0]])])
                i += 1
            else:
                out = layer_module(out)

            # IF INDICATED APPEND THE OUTPUT TO inter_layer_idx_to_extract O.W. APPEND None
            if layer_idx in self._layer_idx_to_extract:
                intermediate_output.append(out)
            else:
                intermediate_output.append(None)

        # INSERT THE REMAINING LAYERS INTO THE Detect LAYER
        last_idx = len(self._modules_list) + num_layers_in_backbone - 1

        return self._modules_list[-1](
            [
                intermediate_output[self._skip_connections_dict[last_idx][0]],
                intermediate_output[self._skip_connections_dict[last_idx][1]],
                out,
            ]
        )


class YoloBase(SgModule):
    def __init__(self, backbone: Type[nn.Module], arch_params: HpmStruct, initialize_module: bool = True):
        super().__init__()
        # DEFAULT PARAMETERS TO BE OVERWRITTEN BY DUPLICATES THAT APPEAR IN arch_params
        self.arch_params = HpmStruct(**DEFAULT_YOLO_ARCH_PARAMS)
        # FIXME: REMOVE anchors ATTRIBUTE, WHICH HAS NO MEANING OTHER THAN COMPATIBILITY.
        self.arch_params.anchors = COCO_DETECTION_80_CLASSES_BBOX_ANCHORS
        self.arch_params.override(**arch_params.to_dict())
        self.arch_params.skip_connections_dict = {k: v for k, v in self.arch_params.skip_connections_list}

        self.num_classes = self.arch_params.num_classes
        # THE MODEL'S MODULES
        self._backbone = backbone(arch_params=self.arch_params)
        if hasattr(self._backbone, "backbone_connection_channels"):
            self.arch_params.scaled_backbone_width = False
            self.arch_params.backbone_connection_channels = self._backbone.backbone_connection_channels

        self._nms = nn.Identity()

        # A FLAG TO DEFINE augment_forward IN INFERENCE
        self.augmented_inference = False

        if initialize_module:
            self._head = YoloHead(self.arch_params)
            self._initialize_module()

        self._class_names: Optional[List[str]] = None
        self._image_processor: Optional[Processing] = None
        self._default_nms_iou: Optional[float] = None
        self._default_nms_conf: Optional[float] = None

    @staticmethod
    def get_post_prediction_callback(conf: float, iou: float) -> DetectionPostPredictionCallback:
        return YoloPostPredictionCallback(conf=conf, iou=iou)

    @resolve_param("image_processor", ProcessingFactory())
    def set_dataset_processing_params(
        self,
        class_names: Optional[List[str]] = None,
        image_processor: Optional[Processing] = None,
        iou: Optional[float] = None,
        conf: Optional[float] = None,
    ) -> None:
        """Set the processing parameters for the dataset.

        :param class_names:     (Optional) Names of the dataset the model was trained on.
        :param image_processor: (Optional) Image processing objects to reproduce the dataset preprocessing used for training.
        :param iou:             (Optional) IoU threshold for the nms algorithm
        :param conf:            (Optional) Below the confidence threshold, prediction are discarded
        """
        self._class_names = class_names or self._class_names
        self._image_processor = image_processor or self._image_processor
        self._default_nms_iou = iou or self._default_nms_iou
        self._default_nms_conf = conf or self._default_nms_conf

    def _get_pipeline(self, iou: Optional[float] = None, conf: Optional[float] = None) -> DetectionPipeline:
        """Instantiate the prediction pipeline of this model.

        :param iou:     (Optional) IoU threshold for the nms algorithm. If None, the default value associated to the training is used.
        :param conf:    (Optional) Below the confidence threshold, prediction are discarded.
                        If None, the default value associated to the training is used.
        """
        if None in (self._class_names, self._image_processor, self._default_nms_iou, self._default_nms_conf):
            raise RuntimeError(
                "You must set the dataset processing parameters before calling predict.\n" "Please call `model.set_dataset_processing_params(...)` first."
            )

        iou = iou or self._default_nms_iou
        conf = conf or self._default_nms_conf

        pipeline = DetectionPipeline(
            model=self,
            image_processor=self._image_processor,
            post_prediction_callback=self.get_post_prediction_callback(iou=iou, conf=conf),
            class_names=self._class_names,
        )
        return pipeline

    def predict(self, images: ImageSource, iou: Optional[float] = None, conf: Optional[float] = None) -> ImagesDetectionPrediction:
        """Predict an image or a list of images.

        :param images:  Images to predict.
        :param iou:     (Optional) IoU threshold for the nms algorithm. If None, the default value associated to the training is used.
        :param conf:    (Optional) Below the confidence threshold, prediction are discarded.
                        If None, the default value associated to the training is used.
        """
        pipeline = self._get_pipeline(iou=iou, conf=conf)
        return pipeline(images)  # type: ignore

    def predict_webcam(self, iou: Optional[float] = None, conf: Optional[float] = None):
        """Predict using webcam.

        :param iou:     (Optional) IoU threshold for the nms algorithm. If None, the default value associated to the training is used.
        :param conf:    (Optional) Below the confidence threshold, prediction are discarded.
                        If None, the default value associated to the training is used.
        """
        pipeline = self._get_pipeline(iou=iou, conf=conf)
        pipeline.predict_webcam()

    def forward(self, x):
        out = self._backbone(x)
        out = self._head(out)
        # THIS HAS NO EFFECT IF add_nms() WAS NOT DONE
        out = self._nms(out)
        return out

    def load_state_dict(self, state_dict, strict=True):
        try:
            super().load_state_dict(state_dict, strict)
        except RuntimeError as e:
            raise RuntimeError(
                f"Got exception {e}, if a mismatch between expected and given state_dict keys exist, "
                f"checkpoint may have been saved after fusing conv and bn. use fuse_conv_bn before loading."
            )

    def _initialize_module(self):
        self._check_strides()
        self._initialize_biases()
        self._initialize_weights()
        if self.arch_params.add_nms:
            self._nms = self.get_post_prediction_callback(conf=self.arch_params.nms_conf, iou=self.arch_params.nms_iou)

    def _check_strides(self):
        m = self._head._modules_list[-1]  # DetectX()
        # Do inference in train mode on a dummy image to get output stride of each head output layer
        s = 128  # twice the minimum acceptable image size
        dummy_input = torch.zeros(1, self.arch_params.channels_in, s, s)
        dummy_input = dummy_input.to(next(self._backbone.parameters()).device)
        stride = torch.tensor([s / x.shape[-2] for x in self.forward(dummy_input)])
        stride = stride.to(m.stride.device)
        if not torch.equal(m.stride, stride):
            raise RuntimeError("Provided anchor strides do not match the model strides")

        self.register_buffer("stride", m.stride)  # USED ONLY FOR CONVERSION

    def _initialize_biases(self):
        """initialize biases into DetectX()"""
        detect_module = self._head._modules_list[-1]  # DetectX() module
        prior_prob = 1e-2
        for conv in detect_module.cls_preds:
            bias = conv.bias.view(detect_module.n_anchors, -1)
            bias.data.fill_(-math.log((1 - prior_prob) / prior_prob))
            conv.bias = torch.nn.Parameter(bias.view(-1), requires_grad=True)

        for conv in detect_module.obj_preds:
            bias = conv.bias.view(detect_module.n_anchors, -1)
            bias.data.fill_(-math.log((1 - prior_prob) / prior_prob))
            conv.bias = torch.nn.Parameter(bias.view(-1), requires_grad=True)

    def _initialize_weights(self):
        for m in self.modules():
            if isinstance(m, nn.BatchNorm2d):
                m.eps = 1e-3
                m.momentum = 0.03
            elif isinstance(m, (nn.LeakyReLU, nn.ReLU, nn.ReLU6, nn.Hardswish, nn.SiLU)):
                m.inplace = True

    def prep_model_for_conversion(self, input_size: Union[tuple, list] = None, **kwargs):
        """
        A method for preparing the Yolo model for conversion to other frameworks (ONNX, CoreML etc)
        :param input_size: expected input size
        :return:
        """
        assert not self.training, "model has to be in eval mode to be converted"

        # Verify dummy_input from converter is of multiple of the grid size
        max_stride = int(max(self.stride))

        # Validate the image size
        image_dims = input_size[-2:]  # assume torch uses channels first layout
        for dim in image_dims:
            res_flag, suggestion = check_img_size_divisibility(dim, max_stride)
            if not res_flag:
                raise ValueError(
                    f"Invalid input size: {input_size}. The input size must be multiple of max stride: "
                    f"{max_stride}. The closest suggestions are: {suggestion[0]}x{suggestion[0]} or "
                    f"{suggestion[1]}x{suggestion[1]}"
                )

    def get_include_attributes(self) -> list:
        return ["grid", "anchors", "anchors_grid"]

    def replace_head(self, new_num_classes=None, new_head=None):
        if new_num_classes is None and new_head is None:
            raise ValueError("At least one of new_num_classes, new_head must be given to replace output layer.")
        if new_head is not None:
            self._head = new_head
        else:
            self.arch_params.num_classes = new_num_classes
            self.num_classes = new_num_classes
            old_detectx = self._head._modules_list[-1]
            _, block, activation_type, width_mult, depth_mult = get_yolo_type_params(
                self.arch_params.yolo_type, self.arch_params.width_mult_factor, self.arch_params.depth_mult_factor
            )

            new_last_layer = DetectX(
                num_classes=new_num_classes,
                stride=self._head.anchors.stride,
                activation_func_type=activation_type,
                channels=[width_mult(v) for v in (256, 512, 1024)],
                depthwise=isinstance(old_detectx.cls_convs[0][0], GroupedConvBlock),
                groups=self.arch_params.xhead_groups,
                inter_channels=self.arch_params.xhead_inter_channels,
            )
            new_last_layer = new_last_layer.to(next(self.parameters()).device)
            self._head._modules_list[-1] = new_last_layer
            self._check_strides()
            self._initialize_biases()
            self._initialize_weights()<|MERGE_RESOLUTION|>--- conflicted
+++ resolved
@@ -86,17 +86,14 @@
         self.with_confidence = with_confidence
 
     def forward(self, x, device: str = None):
-<<<<<<< HEAD
+        """Apply NMS to the raw output of the model and keep only top `max_predictions` results.
+
+        :param x: Raw output of the model, with x[0] expected to be a list of Tensors of shape (cx, cy, w, h, confidence, cls0, cls1, ...)
+        :return: List of Tensors of shape (x1, y1, x2, y2, conf, cls)
+        """
         # Use the main output features in case of multiple outputs.
         if isinstance(x, (tuple, list)):
             x = x[0]
-=======
-        """Apply NMS to the raw output of the model and keep only top `max_predictions` results.
-
-        :param x: Raw output of the model, with x[0] expected to be a list of Tensors of shape (cx, cy, w, h, confidence, cls0, cls1, ...)
-        :return: List of Tensors of shape (x1, y1, x2, y2, conf, cls)
-        """
->>>>>>> f5cfccc8
 
         if self.nms_type == NMS_Type.ITERATIVE:
             nms_result = non_max_suppression(x, conf_thres=self.conf, iou_thres=self.iou, with_confidence=self.with_confidence)

--- conflicted
+++ resolved
@@ -430,11 +430,7 @@
             if isinstance(m, nn.BatchNorm2d):
                 m.eps = 1e-3
                 m.momentum = 0.03
-<<<<<<< HEAD
-            elif t in [nn.LeakyReLU, nn.ReLU, nn.ReLU6, nn.Hardswish, nn.SiLU]:
-=======
-            elif isinstance(m, (nn.LeakyReLU, nn.ReLU, nn.ReLU6, nn.Hardswish)):
->>>>>>> 1f2d5b59
+            elif isinstance(m, (nn.LeakyReLU, nn.ReLU, nn.ReLU6, nn.Hardswish, nn.SiLU)):
                 m.inplace = True
 
     def initialize_param_groups(self, lr: float, training_params: HpmStruct) -> list:

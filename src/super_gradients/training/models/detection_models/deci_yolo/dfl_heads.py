--- conflicted
+++ resolved
@@ -1,9 +1,5 @@
 import math
-<<<<<<< HEAD
-from typing import Tuple, Union, List, Callable
-=======
-from typing import Tuple, Union, List, Optional
->>>>>>> 693b1f14
+from typing import Tuple, Union, List, Callable, Optional
 
 import torch
 from omegaconf import DictConfig

import collections
from typing import Type, Tuple, List

import torch
from torch import nn, Tensor

from super_gradients.common.registry.registry import register_detection_module
from super_gradients.common.decorators.factory_decorator import resolve_param
from super_gradients.common.factories.activations_type_factory import ActivationsTypeFactory
from super_gradients.training.models.detection_models.csp_resnet import CSPResNetBasicBlock
from super_gradients.modules import ConvBNAct

__all__ = ["PPYoloECSPPAN"]


class PPYoloESPP(nn.Module):
    def __init__(
        self,
        in_channels: int,
        out_channels: int,
        kernel_size: int,
        pool_size: Tuple[int, ...],
        activation_type: Type[nn.Module],
    ):
        super().__init__()
        mid_channels = in_channels * (1 + len(pool_size))
        pools = []
        for i, size in enumerate(pool_size):
            pool = nn.MaxPool2d(kernel_size=size, stride=1, padding=size // 2, ceil_mode=False)
            pools.append(pool)
        self.pool = nn.ModuleList(pools)
        self.conv = ConvBNAct(mid_channels, out_channels, kernel_size, padding=kernel_size // 2, activation_type=activation_type, stride=1, bias=False)

    def forward(self, x: Tensor) -> Tensor:
        outs = [x]
        for pool in self.pool:
            outs.append(pool(x))
        y = torch.cat(outs, dim=1)
        y = self.conv(y)
        return y


class CSPStage(nn.Module):
    def __init__(self, in_channels: int, out_channels: int, n, activation_type: Type[nn.Module], spp: bool):
        super().__init__()
        ch_mid = int(out_channels // 2)
        self.conv1 = ConvBNAct(in_channels, ch_mid, kernel_size=1, padding=0, activation_type=activation_type, stride=1, bias=False)
        self.conv2 = ConvBNAct(in_channels, ch_mid, kernel_size=1, padding=0, activation_type=activation_type, stride=1, bias=False)

        convs = []
        next_ch_in = ch_mid
        for i in range(n):
            convs.append((str(i), CSPResNetBasicBlock(next_ch_in, ch_mid, activation_type=activation_type, use_residual_connection=False)))
            if i == (n - 1) // 2 and spp:
                convs.append(("spp", PPYoloESPP(ch_mid, ch_mid, 1, (5, 9, 13), activation_type=activation_type)))
            next_ch_in = ch_mid

        self.convs = nn.Sequential(collections.OrderedDict(convs))
        self.conv3 = ConvBNAct(ch_mid * 2, out_channels, kernel_size=1, padding=0, activation_type=activation_type, stride=1, bias=False)

    def forward(self, x):
        y1 = self.conv1(x)
        y2 = self.conv2(x)
        y2 = self.convs(y2)
        y = torch.cat([y1, y2], dim=1)
        y = self.conv3(y)
        return y


@register_detection_module()
<<<<<<< HEAD
class CustomCSPPAN(nn.Module):
=======
class PPYoloECSPPAN(nn.Module):
>>>>>>> 427f2715
    @resolve_param("activation", ActivationsTypeFactory())
    def __init__(
        self,
        in_channels: Tuple[int, ...],
        out_channels: Tuple[int, ...],
        activation: Type[nn.Module],
        stage_num: int,
        block_num: int,
        spp: bool,
        width_mult: float,
        depth_mult: float,
    ):
        super().__init__()
        in_channels = [max(round(c * width_mult), 1) for c in in_channels]
        out_channels = [max(round(c * width_mult), 1) for c in out_channels]

        if len(in_channels) != len(out_channels):
            raise ValueError("in_channels and out_channels must have the same length")

        block_num = max(round(block_num * depth_mult), 1)
        self.num_blocks = len(in_channels)
        self._out_channels = out_channels
        in_channels = in_channels[::-1]
        fpn_stages = []
        fpn_routes = []
        ch_pre = None
        for i, (ch_in, ch_out) in enumerate(zip(in_channels, out_channels)):
            if i > 0:
                ch_in += ch_pre // 2

            stage = []
            for j in range(stage_num):
                stage.append(
                    (
                        str(j),
                        CSPStage(
                            ch_in if j == 0 else ch_out,
                            ch_out,
                            block_num,
                            activation_type=activation,
                            spp=(spp and i == 0),
                        ),
                    ),
                )

            fpn_stages.append(nn.Sequential(collections.OrderedDict(stage)))

            if i < self.num_blocks - 1:
                fpn_routes.append(
                    ConvBNAct(in_channels=ch_out, out_channels=ch_out // 2, kernel_size=1, stride=1, padding=0, activation_type=activation, bias=False)
                )

            ch_pre = ch_out

        self.fpn_stages = nn.ModuleList(fpn_stages)
        self.fpn_routes = nn.ModuleList(fpn_routes)

        pan_stages = []
        pan_routes = []
        for i in reversed(range(self.num_blocks - 1)):
            pan_routes.append(
                ConvBNAct(
                    in_channels=out_channels[i + 1],
                    out_channels=out_channels[i + 1],
                    kernel_size=3,
                    stride=2,
                    padding=1,
                    activation_type=activation,
                    bias=False,
                )
            )

            ch_in = out_channels[i] + out_channels[i + 1]
            ch_out = out_channels[i]
            stage = []
            for j in range(stage_num):
                stage.append(
                    (
                        str(j),
                        CSPStage(
                            ch_in if j == 0 else ch_out,
                            ch_out,
                            block_num,
                            activation_type=activation,
                            spp=False,
                        ),
                    ),
                )

            pan_stages.append(nn.Sequential(collections.OrderedDict(stage)))

        self.pan_stages = nn.ModuleList(pan_stages[::-1])
        self.pan_routes = nn.ModuleList(pan_routes[::-1])

    def forward(self, blocks: List[Tensor]) -> List[Tensor]:
        blocks = blocks[::-1]
        fpn_feats = []
        route = None
        for i, block in enumerate(blocks):
            if i > 0:
                block = torch.cat([route, block], dim=1)
            route = self.fpn_stages[i](block)
            fpn_feats.append(route)

            if i < self.num_blocks - 1:
                route = self.fpn_routes[i](route)
                route = torch.nn.functional.interpolate(route, scale_factor=2, mode="nearest")

        pan_feats = [
            fpn_feats[-1],
        ]
        route = fpn_feats[-1]
        for i in reversed(range(self.num_blocks - 1)):
            block = fpn_feats[i]
            route = self.pan_routes[i](route)
            block = torch.cat([route, block], dim=1)
            route = self.pan_stages[i](block)
            pan_feats.append(route)

        return pan_feats[::-1]

    @property
    def out_channels(self) -> Tuple[int, ...]:
        return tuple(self._out_channels)<|MERGE_RESOLUTION|>--- conflicted
+++ resolved
@@ -68,11 +68,7 @@
 
 
 @register_detection_module()
-<<<<<<< HEAD
-class CustomCSPPAN(nn.Module):
-=======
 class PPYoloECSPPAN(nn.Module):
->>>>>>> 427f2715
     @resolve_param("activation", ActivationsTypeFactory())
     def __init__(
         self,

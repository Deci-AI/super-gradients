--- conflicted
+++ resolved
@@ -1,10 +1,7 @@
-<<<<<<< HEAD
 from pathlib import Path
 from typing import Optional
-=======
 from typing import Optional, Tuple
 from typing import Type
->>>>>>> 747b8912
 
 import hydra
 import torch
@@ -28,16 +25,15 @@
 logger = get_logger(__name__)
 
 
-<<<<<<< HEAD
-def instantiate_model(name: str, arch_params: dict, pretrained_weights: str = None, download_required_code: bool = True) -> SgModule:
-=======
-def get_architecture(model_name: str, arch_params: HpmStruct, pretrained_weights: str) -> Tuple[Type[torch.nn.Module], HpmStruct, str, bool]:
+def get_architecture(model_name: str, arch_params: HpmStruct, pretrained_weights: str, download_required_code: bool = True) -> Tuple[Type[torch.nn.Module], HpmStruct, str, bool]:
     """
     Get the corresponding architecture class.
 
     :param model_name:          Define the model's architecture from models/ALL_ARCHITECTURES
     :param arch_params:         Architecture hyper parameters. e.g.: block, num_blocks, etc.
     :param pretrained_weights:  Describe the dataset of the pretrained weights (for example "imagenent")
+    :param download_required_code: if model is not found in SG and is downloaded from a remote client, overriding this parameter with False
+                                        will prevent additional code from being downloaded. This affects only models from remote client.
 
     :return:
         - architecture_cls:     Class of the model
@@ -52,6 +48,9 @@
         logger.info(f'Required model {model_name} not found in local SuperGradients. Trying to load a model from remote deci lab')
         deci_client = DeciClient()
         _arch_params = deci_client.get_model_arch_params(model_name)
+        if download_required_code:
+            deci_client.download_and_load_model_additional_code(model_name, Path.cwd())
+
         if _arch_params is None:
             raise ValueError("Unsupported model name " + str(model_name) + ", see docs or all_architectures.py for supported nets.")
         _arch_params = hydra.utils.instantiate(_arch_params)
@@ -63,26 +62,15 @@
 
 
 def instantiate_model(model_name: str, arch_params: dict, num_classes: int, pretrained_weights: str = None) -> torch.nn.Module:
->>>>>>> 747b8912
     """
     Instantiates nn.Module according to architecture and arch_params, and handles pretrained weights and the required
         module manipulation (i.e head replacement).
 
-<<<<<<< HEAD
-    :param name: Defines the model's architecture from models/ALL_ARCHITECTURES
-    :param arch_params: Architecture's parameters passed to models c'tor.
-    :param pretrained_weights: string describing the dataset of the pretrained weights (for example "imagenent")
-    :param download_required_code: if model is not found in SG and is downloaded from a remote client, overriding this parameter with False
-                                        will prevent additional code from being downloaded. This affects only models from remote client.
-
-    :return: instantiated model i.e torch.nn.Module, architecture_class (will be none when architecture is not str)
-=======
     :param model_name:          Define the model's architecture from models/ALL_ARCHITECTURES
     :param arch_params:         Architecture hyper parameters. e.g.: block, num_blocks, etc.
     :param num_classes:         Number of classes (defines the net's structure).
                                     If None is given, will try to derrive from pretrained_weight's corresponding dataset.
     :param pretrained_weights:  Describe the dataset of the pretrained weights (for example "imagenent")
->>>>>>> 747b8912
 
     :return:                    Instantiated model i.e torch.nn.Module, architecture_class (will be none when architecture is not str)
     """
@@ -100,21 +88,8 @@
                            "Pass num_classes explicitly to models.get")
             num_classes = arch_params.num_classes
 
-<<<<<<< HEAD
-    remote_model = False
-    if isinstance(name, str) and name in ARCHITECTURES.keys():
-        architecture_cls = ARCHITECTURES[name]
-        net = architecture_cls(arch_params=arch_params)
-    elif isinstance(name, str):
-        logger.info(f'Required model {name} not found in local SuperGradients. Trying to load a model from remote deci lab')
-        deci_client = DeciClient()
-        _arch_params = deci_client.get_model_arch_params(name)
-        if download_required_code:
-            deci_client.download_and_load_model_additional_code(name, Path.cwd())
-=======
         if num_classes is not None:
             arch_params.override(num_classes=num_classes)
->>>>>>> 747b8912
 
         if pretrained_weights is None and num_classes is None:
             raise ValueError("num_classes or pretrained_weights must be passed to determine net's structure.")
@@ -144,22 +119,6 @@
         strict_load: StrictLoad = StrictLoad.NO_KEY_MATCHING, checkpoint_path: str = None,
         pretrained_weights: str = None, load_backbone: bool = False, download_required_code: bool = True) -> SgModule:
     """
-<<<<<<< HEAD
-    :param model_name:               Defines the model's architecture from models/ALL_ARCHITECTURES
-    :param num_classes:        Number of classes (defines the net's structure). If None is given, will try to derrive from
-                                pretrained_weight's corresponding dataset.
-    :param arch_params:                Architecture hyper parameters. e.g.: block, num_blocks, etc.
-
-    :param strict_load:                See super_gradients.common.data_types.enum.strict_load.StrictLoad class documentation for details
-     (default=NO_KEY_MATCHING to suport SG trained checkpoints)
-    :param load_backbone:              loads the provided checkpoint to model.backbone instead of model.
-    :param checkpoint_path:   The path to the external checkpoint to be loaded. Can be absolute or relative
-                                       (ie: path/to/checkpoint.pth). If provided, will automatically attempt to
-                                       load the checkpoint.
-    :param pretrained_weights: a string describing the dataset of the pretrained weights (for example "imagenent").
-    :param download_required_code: if model is not found in SG and is downloaded from a remote client, overriding this parameter with False
-                                    will prevent additional code from being downloaded. This affects only models from remote client.
-=======
     :param model_name:          Defines the model's architecture from models/ALL_ARCHITECTURES
     :param arch_params:         Architecture hyper parameters. e.g.: block, num_blocks, etc.
     :param num_classes:         Number of classes (defines the net's structure).
@@ -170,20 +129,13 @@
                                     If provided, will automatically attempt to load the checkpoint.
     :param pretrained_weights:  Describe the dataset of the pretrained weights (for example "imagenent").
     :param load_backbone:       Load the provided checkpoint to model.backbone instead of model.
->>>>>>> 747b8912
+    :param download_required_code: if model is not found in SG and is downloaded from a remote client, overriding this parameter with False
+                                    will prevent additional code from being downloaded. This affects only models from remote client.
 
     NOTE: Passing pretrained_weights and checkpoint_path is ill-defined and will raise an error.
     """
 
-<<<<<<< HEAD
-    if num_classes is not None:
-        arch_params["num_classes"] = num_classes
-
-    arch_params = core_utils.HpmStruct(**arch_params)
-    net = instantiate_model(model_name, arch_params, pretrained_weights, download_required_code)
-=======
-    net = instantiate_model(model_name, arch_params, num_classes, pretrained_weights)
->>>>>>> 747b8912
+    net = instantiate_model(model_name, arch_params, num_classes, pretrained_weights, download_required_code)
 
     if load_backbone and not checkpoint_path:
         raise ValueError("Please set checkpoint_path when load_backbone=True")

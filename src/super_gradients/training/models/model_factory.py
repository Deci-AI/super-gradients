import hydra

from super_gradients.common import StrictLoad
from super_gradients.common.plugins.deci_client import DeciClient
from super_gradients.training import utils as core_utils
from super_gradients.training.models import SgModule
from super_gradients.training.models.all_architectures import ARCHITECTURES
from super_gradients.training.pretrained_models import PRETRAINED_NUM_CLASSES
from super_gradients.training.utils import HpmStruct
from super_gradients.training.utils.checkpoint_utils import (
    load_checkpoint_to_model,
    load_pretrained_weights,
    read_ckpt_state_dict,
    load_pretrained_weights_local,
)
from super_gradients.common.abstractions.abstract_logger import get_logger

logger = get_logger(__name__)


def instantiate_model(name: str, arch_params: dict, pretrained_weights: str = None) -> SgModule:
    """
    Instantiates nn.Module according to architecture and arch_params, and handles pretrained weights and the required
        module manipulation (i.e head replacement).

    :param name: Defines the model's architecture from models/ALL_ARCHITECTURES
    :param arch_params: Architecture's parameters passed to models c'tor.
    :param pretrained_weights: string describing the dataset of the pretrained weights (for example "imagenent")

    :return: instantiated model i.e torch.nn.Module, architecture_class (will be none when architecture is not str)

    """

    if pretrained_weights is not None:
        if hasattr(arch_params, "num_classes"):
            num_classes_new_head = arch_params.num_classes
        else:
            num_classes_new_head = PRETRAINED_NUM_CLASSES[pretrained_weights]

        arch_params.num_classes = PRETRAINED_NUM_CLASSES[pretrained_weights]

    remote_model = False
    if isinstance(name, str) and name in ARCHITECTURES.keys():
        architecture_cls = ARCHITECTURES[name]
        net = architecture_cls(arch_params=arch_params)
    elif isinstance(name, str):
        deci_client = DeciClient()
        _arch_params = deci_client.get_model_arch_params(name)

        if _arch_params is not None:
            _arch_params = hydra.utils.instantiate(_arch_params)
            base_name = _arch_params["model_name"]
            _arch_params = HpmStruct(**_arch_params)
            architecture_cls = ARCHITECTURES[base_name]
            _arch_params.override(**arch_params.to_dict())

            net = architecture_cls(arch_params=_arch_params)
            remote_model = True
        else:
            raise ValueError(
                "Unsupported model name " + str(name) + ", see docs or all_architectures.py for supported nets."
            )
    else:
        raise ValueError(
<<<<<<< HEAD
            "Unsupported model name " + str(name) + ", see docs or all_architectures.py for supported nets."
        )
=======
            "Unsupported model model_name " + str(name) + ", see docs or all_architectures.py for supported nets.")
>>>>>>> 1536e62d
    if pretrained_weights:
        if remote_model:
            weights_path = deci_client.get_model_weights(name)
            load_pretrained_weights_local(net, name, weights_path)
        else:
            load_pretrained_weights(net, name, pretrained_weights)
        if num_classes_new_head != arch_params.num_classes:
            net.replace_head(new_num_classes=num_classes_new_head)
            arch_params.num_classes = num_classes_new_head

    return net


<<<<<<< HEAD
def get(
    name: str,
    arch_params: dict = {},
    num_classes: int = None,
    strict_load: StrictLoad = StrictLoad.NO_KEY_MATCHING,
    checkpoint_path: str = None,
    pretrained_weights: str = None,
    load_backbone: bool = False,
) -> SgModule:
=======
def get(model_name: str, arch_params: dict = {}, num_classes: int = None,
        strict_load: StrictLoad = StrictLoad.NO_KEY_MATCHING, checkpoint_path: str = None,
        pretrained_weights: str = None, load_backbone: bool = False) -> SgModule:
>>>>>>> 1536e62d
    """
    :param model_name:               Defines the model's architecture from models/ALL_ARCHITECTURES
    :param num_classes:        Number of classes (defines the net's structure). If None is given, will try to derrive from
                                pretrained_weight's corresponding dataset.
    :param arch_params:                Architecture hyper parameters. e.g.: block, num_blocks, etc.

    :param strict_load:                See super_gradients.common.data_types.enum.strict_load.StrictLoad class documentation for details
     (default=NO_KEY_MATCHING to suport SG trained checkpoints)
    :param load_backbone:              loads the provided checkpoint to model.backbone instead of model.
    :param checkpoint_path:   The path to the external checkpoint to be loaded. Can be absolute or relative
                                       (ie: path/to/checkpoint.pth). If provided, will automatically attempt to
                                       load the checkpoint.
    :param pretrained_weights: a string describing the dataset of the pretrained weights (for example "imagenent").

    NOTE: Passing pretrained_weights and checkpoint_path is ill-defined and will raise an error.

    """
    if arch_params.get("num_classes") is not None:
        logger.warning(
            "Passing num_classes through arch_params is dperecated and will be removed in the next version. "
            "Pass num_classes explicitly to models.get"
        )
    num_classes = num_classes or arch_params.get("num_classes")

    if pretrained_weights is None and num_classes is None:
        raise ValueError("num_classes or pretrained_weights must be passed to determine net's structure.")

    if num_classes is not None:
        arch_params["num_classes"] = num_classes

    arch_params = core_utils.HpmStruct(**arch_params)
    net = instantiate_model(model_name, arch_params, pretrained_weights)

    if checkpoint_path:
        load_ema_as_net = "ema_net" in read_ckpt_state_dict(ckpt_path=checkpoint_path).keys()
        _ = load_checkpoint_to_model(
            ckpt_local_path=checkpoint_path,
            load_backbone=load_backbone,
            net=net,
            strict=strict_load.value if hasattr(strict_load, "value") else strict_load,
            load_weights_only=True,
            load_ema_as_net=load_ema_as_net,
        )
    return net<|MERGE_RESOLUTION|>--- conflicted
+++ resolved
@@ -62,12 +62,7 @@
             )
     else:
         raise ValueError(
-<<<<<<< HEAD
-            "Unsupported model name " + str(name) + ", see docs or all_architectures.py for supported nets."
-        )
-=======
             "Unsupported model model_name " + str(name) + ", see docs or all_architectures.py for supported nets.")
->>>>>>> 1536e62d
     if pretrained_weights:
         if remote_model:
             weights_path = deci_client.get_model_weights(name)
@@ -81,21 +76,9 @@
     return net
 
 
-<<<<<<< HEAD
-def get(
-    name: str,
-    arch_params: dict = {},
-    num_classes: int = None,
-    strict_load: StrictLoad = StrictLoad.NO_KEY_MATCHING,
-    checkpoint_path: str = None,
-    pretrained_weights: str = None,
-    load_backbone: bool = False,
-) -> SgModule:
-=======
 def get(model_name: str, arch_params: dict = {}, num_classes: int = None,
         strict_load: StrictLoad = StrictLoad.NO_KEY_MATCHING, checkpoint_path: str = None,
         pretrained_weights: str = None, load_backbone: bool = False) -> SgModule:
->>>>>>> 1536e62d
     """
     :param model_name:               Defines the model's architecture from models/ALL_ARCHITECTURES
     :param num_classes:        Number of classes (defines the net's structure). If None is given, will try to derrive from
@@ -114,10 +97,8 @@
 
     """
     if arch_params.get("num_classes") is not None:
-        logger.warning(
-            "Passing num_classes through arch_params is dperecated and will be removed in the next version. "
-            "Pass num_classes explicitly to models.get"
-        )
+        logger.warning("Passing num_classes through arch_params is dperecated and will be removed in the next version. "
+                       "Pass num_classes explicitly to models.get")
     num_classes = num_classes or arch_params.get("num_classes")
 
     if pretrained_weights is None and num_classes is None:
@@ -130,13 +111,11 @@
     net = instantiate_model(model_name, arch_params, pretrained_weights)
 
     if checkpoint_path:
-        load_ema_as_net = "ema_net" in read_ckpt_state_dict(ckpt_path=checkpoint_path).keys()
-        _ = load_checkpoint_to_model(
-            ckpt_local_path=checkpoint_path,
-            load_backbone=load_backbone,
-            net=net,
-            strict=strict_load.value if hasattr(strict_load, "value") else strict_load,
-            load_weights_only=True,
-            load_ema_as_net=load_ema_as_net,
-        )
+        load_ema_as_net = 'ema_net' in read_ckpt_state_dict(ckpt_path=checkpoint_path).keys()
+        _ = load_checkpoint_to_model(ckpt_local_path=checkpoint_path,
+                                     load_backbone=load_backbone,
+                                     net=net,
+                                     strict=strict_load.value if hasattr(strict_load, "value") else strict_load,
+                                     load_weights_only=True,
+                                     load_ema_as_net=load_ema_as_net)
     return net
--- conflicted
+++ resolved
@@ -22,16 +22,8 @@
 from super_gradients.common.sg_loggers.abstract_sg_logger import AbstractSGLogger
 from super_gradients.common.sg_loggers.base_sg_logger import BaseSGLogger
 from super_gradients.training import utils as core_utils, models, dataloaders
-<<<<<<< HEAD
 from super_gradients.training.datasets.datasets_utils import DatasetStatisticsTensorboardLogger
-from super_gradients.training.datasets.samplers.infinite_sampler import InfiniteSampler
-=======
-from super_gradients.training.models import SgModule
-from super_gradients.training.pretrained_models import PRETRAINED_NUM_CLASSES
-from super_gradients.training.utils import sg_trainer_utils
-from super_gradients.training.utils.quantization_utils import QATCallback
-from super_gradients.training.utils.sg_trainer_utils import MonitoredValue, parse_args, log_main_training_params
->>>>>>> 98083d43
+from super_gradients.training.datasets.samplers import InfiniteSampler
 from super_gradients.training.exceptions.sg_trainer_exceptions import UnsupportedOptimizerFormat, GPUModeNotSetupError
 from super_gradients.training.losses import LOSSES
 from super_gradients.training.metrics import Accuracy, Top5
@@ -45,27 +37,24 @@
 from super_gradients.training.models import SgModule
 from super_gradients.training.models.all_architectures import ARCHITECTURES
 from super_gradients.training.params import TrainingParams
-<<<<<<< HEAD
 from super_gradients.training.pretrained_models import PRETRAINED_NUM_CLASSES
-from super_gradients.training.utils import HpmStruct
-from super_gradients.training.utils import random_seed
-from super_gradients.training.utils import sg_trainer_utils
+from super_gradients.training.utils import sg_trainer_utils, HpmStruct, random_seed
 from super_gradients.training.utils.callbacks import (
+    PhaseContext,
+    Phase,
     CallbackHandler,
-    Phase,
+    ContextSgMethods,
+    LR_WARMUP_CLS_DICT,
     LR_SCHEDULERS_CLS_DICT,
-    PhaseContext,
+    LRCallbackBase,
     MetricsUpdateCallback,
-    LR_WARMUP_CLS_DICT,
-    ContextSgMethods,
-    LRCallbackBase,
 )
 from super_gradients.training.utils.checkpoint_utils import (
+    load_checkpoint_to_model,
     get_ckpt_local_path,
+    get_checkpoints_dir_path,
+    load_pretrained_weights,
     read_ckpt_state_dict,
-    load_checkpoint_to_model,
-    load_pretrained_weights,
-    get_checkpoints_dir_path,
 )
 from super_gradients.training.utils.distributed_training_utils import (
     MultiGPUModeAutocastWrapper,
@@ -74,16 +63,14 @@
     setup_gpu_mode,
     require_gpu_setup,
     get_gpu_mem_utilization,
+    get_world_size,
 )
-=======
-from super_gradients.training.utils.distributed_training_utils import MultiGPUModeAutocastWrapper, \
-    reduce_results_tuple_for_ddp, compute_precise_bn_stats, setup_gpu_mode, require_gpu_setup, get_gpu_mem_utilization, get_world_size
->>>>>>> 98083d43
 from super_gradients.training.utils.ema import ModelEMA
 from super_gradients.training.utils.hydra_utils import load_experiment_cfg, add_params_to_cfg
 from super_gradients.training.utils.optimizer_utils import build_optimizer
 from super_gradients.training.utils.quantization_utils import QATCallback
 from super_gradients.training.utils.sg_trainer_utils import MonitoredValue, parse_args
+from super_gradients.training.utils.sg_trainer_utils import log_main_training_params
 from super_gradients.training.utils.weight_averaging_utils import ModelWeightAveraging
 from torch import nn
 from torch.cuda.amp import GradScaler, autocast
@@ -184,9 +171,7 @@
 
         self.results_titles = default_results_titles
 
-        default_train_metrics, default_valid_metrics = MetricCollection([Accuracy(), Top5()]), MetricCollection(
-            [Accuracy(), Top5()]
-        )
+        default_train_metrics, default_valid_metrics = MetricCollection([Accuracy(), Top5()]), MetricCollection([Accuracy(), Top5()])
 
         self.train_metrics, self.valid_metrics = default_train_metrics, default_valid_metrics
 
@@ -285,9 +270,7 @@
             dataloader_params=cfg.dataset_params.val_dataloader_params,
         )
 
-        checkpoints_dir = Path(
-            get_checkpoints_dir_path(experiment_name=cfg.experiment_name, ckpt_root_dir=cfg.ckpt_root_dir)
-        )
+        checkpoints_dir = Path(get_checkpoints_dir_path(experiment_name=cfg.experiment_name, ckpt_root_dir=cfg.ckpt_root_dir))
         ckpt_name = core_utils.get_param(cfg, "ckpt_name", "ckpt_latest.pth")
         checkpoint_path = str(checkpoints_dir / ckpt_name)
 
@@ -302,9 +285,7 @@
         )
 
         # TEST
-        val_results_tuple = trainer.test(
-            model=model, test_loader=val_dataloader, test_metrics_list=cfg.training_hyperparams.valid_metrics_list
-        )
+        val_results_tuple = trainer.test(model=model, test_loader=val_dataloader, test_metrics_list=cfg.training_hyperparams.valid_metrics_list)
 
         valid_metrics_dict = get_metrics_dict(val_results_tuple, trainer.test_metrics, trainer.loss_logging_items_names)
 
@@ -313,9 +294,7 @@
         logger.info("\n".join(results))
 
     @classmethod
-    def evaluate_checkpoint(
-        cls, experiment_name: str, ckpt_name: str = "ckpt_latest.pth", ckpt_root_dir: str = None
-    ) -> None:
+    def evaluate_checkpoint(cls, experiment_name: str, ckpt_name: str = "ckpt_latest.pth", ckpt_root_dir: str = None) -> None:
         """
         Evaluate a checkpoint resulting from one of your previous experiment, using the same parameters (dataset, valid_metrics,...)
         as used during the training of the experiment
@@ -338,18 +317,10 @@
 
     def _set_dataset_params(self):
         self.dataset_params = {
-            "train_dataset_params": self.train_loader.dataset.dataset_params
-            if hasattr(self.train_loader.dataset, "dataset_params")
-            else None,
-            "train_dataloader_params": self.train_loader.dataloader_params
-            if hasattr(self.train_loader, "dataloader_params")
-            else None,
-            "valid_dataset_params": self.valid_loader.dataset.dataset_params
-            if hasattr(self.valid_loader.dataset, "dataset_params")
-            else None,
-            "valid_dataloader_params": self.valid_loader.dataloader_params
-            if hasattr(self.valid_loader, "dataloader_params")
-            else None,
+            "train_dataset_params": self.train_loader.dataset.dataset_params if hasattr(self.train_loader.dataset, "dataset_params") else None,
+            "train_dataloader_params": self.train_loader.dataloader_params if hasattr(self.train_loader, "dataloader_params") else None,
+            "valid_dataset_params": self.valid_loader.dataset.dataset_params if hasattr(self.valid_loader.dataset, "dataset_params") else None,
+            "valid_dataloader_params": self.valid_loader.dataloader_params if hasattr(self.valid_loader, "dataloader_params") else None,
         }
         self.dataset_params = HpmStruct(**self.dataset_params)
 
@@ -365,9 +336,7 @@
         self.load_backbone = core_utils.get_param(self.checkpoint_params, "load_backbone", default_val=False)
         self.external_checkpoint_path = core_utils.get_param(self.checkpoint_params, "external_checkpoint_path")
         if self.load_checkpoint or self.external_checkpoint_path:
-            self.load_weights_only = core_utils.get_param(
-                self.checkpoint_params, "load_weights_only", default_val=False
-            )
+            self.load_weights_only = core_utils.get_param(self.checkpoint_params, "load_weights_only", default_val=False)
         self.ckpt_name = core_utils.get_param(self.checkpoint_params, "ckpt_name", default_val=self.ckpt_name)
 
     def _net_to_device(self):
@@ -387,9 +356,7 @@
                 self.net = torch.nn.SyncBatchNorm.convert_sync_batchnorm(self.net).to(self.device)
 
             local_rank = int(self.device.split(":")[1])
-            self.net = torch.nn.parallel.DistributedDataParallel(
-                self.net, device_ids=[local_rank], output_device=local_rank, find_unused_parameters=True
-            )
+            self.net = torch.nn.parallel.DistributedDataParallel(self.net, device_ids=[local_rank], output_device=local_rank, find_unused_parameters=True)
 
         else:
             self.net = core_utils.WrappedModel(self.net)
@@ -404,9 +371,7 @@
         # SET THE MODEL IN training STATE
         self.net.train()
         # THE DISABLE FLAG CONTROLS WHETHER THE PROGRESS BAR IS SILENT OR PRINTS THE LOGS
-        progress_bar_train_loader = tqdm(
-            self.train_loader, bar_format="{l_bar}{bar:10}{r_bar}", dynamic_ncols=True, disable=silent_mode
-        )
+        progress_bar_train_loader = tqdm(self.train_loader, bar_format="{l_bar}{bar:10}{r_bar}", dynamic_ncols=True, disable=silent_mode)
         progress_bar_train_loader.set_description(f"Train epoch {epoch}")
 
         # RESET/INIT THE METRIC LOGGERS
@@ -510,19 +475,15 @@
         return loss, loss_logging_items
 
     def _init_monitored_items(self):
-        self.metric_idx_in_results_tuple = (
-            self.loss_logging_items_names + get_metrics_titles(self.valid_metrics)
-        ).index(self.metric_to_watch)
+        self.metric_idx_in_results_tuple = (self.loss_logging_items_names + get_metrics_titles(self.valid_metrics)).index(self.metric_to_watch)
         # Instantiate the values to monitor (loss/metric)
         for loss_name in self.loss_logging_items_names:
             self.train_monitored_values[loss_name] = MonitoredValue(name=loss_name, greater_is_better=False)
             self.valid_monitored_values[loss_name] = MonitoredValue(name=loss_name, greater_is_better=False)
-        self.valid_monitored_values[self.metric_to_watch] = MonitoredValue(
-            name=self.metric_to_watch, greater_is_better=True
-        )
-        self.results_titles = [
-            "Train_" + t for t in self.loss_logging_items_names + get_metrics_titles(self.train_metrics)
-        ] + ["Valid_" + t for t in self.loss_logging_items_names + get_metrics_titles(self.valid_metrics)]
+        self.valid_monitored_values[self.metric_to_watch] = MonitoredValue(name=self.metric_to_watch, greater_is_better=True)
+        self.results_titles = ["Train_" + t for t in self.loss_logging_items_names + get_metrics_titles(self.train_metrics)] + [
+            "Valid_" + t for t in self.loss_logging_items_names + get_metrics_titles(self.valid_metrics)
+        ]
 
         if self.training_params.average_best_models:
             self.model_weight_averaging = ModelWeightAveraging(
@@ -566,18 +527,14 @@
             # RUN PHASE CALLBACKS
             self.phase_callback_handler(Phase.TRAIN_BATCH_STEP, context)
 
-    def _save_checkpoint(
-        self, optimizer=None, epoch: int = None, validation_results_tuple: tuple = None, context: PhaseContext = None
-    ):
+    def _save_checkpoint(self, optimizer=None, epoch: int = None, validation_results_tuple: tuple = None, context: PhaseContext = None):
         """
         Save the current state dict as latest (always), best (if metric was improved), epoch# (if determined in training
         params)
         """
         # WHEN THE validation_results_tuple IS NONE WE SIMPLY SAVE THE state_dict AS LATEST AND Return
         if validation_results_tuple is None:
-            self.sg_logger.add_checkpoint(
-                tag="ckpt_latest_weights_only.pth", state_dict={"net": self.net.state_dict()}, global_step=epoch
-            )
+            self.sg_logger.add_checkpoint(tag="ckpt_latest_weights_only.pth", state_dict={"net": self.net.state_dict()}, global_step=epoch)
             return
 
         # COMPUTE THE CURRENT metric
@@ -606,9 +563,7 @@
             self.sg_logger.add_checkpoint(tag=f"ckpt_epoch_{epoch}.pth", state_dict=state, global_step=epoch)
 
         # OVERRIDE THE BEST CHECKPOINT AND best_metric IF metric GOT BETTER THAN THE PREVIOUS BEST
-        if (metric > self.best_metric and self.greater_metric_to_watch_is_better) or (
-            metric < self.best_metric and not self.greater_metric_to_watch_is_better
-        ):
+        if (metric > self.best_metric and self.greater_metric_to_watch_is_better) or (metric < self.best_metric and not self.greater_metric_to_watch_is_better):
             # STORE THE CURRENT metric AS BEST
             self.best_metric = metric
             self._save_best_checkpoint(epoch, state)
@@ -622,12 +577,8 @@
 
         if self.training_params.average_best_models:
             net_for_averaging = self.ema_model.ema if self.ema else self.net
-            averaged_model_sd = self.model_weight_averaging.get_average_model(
-                net_for_averaging, validation_results_tuple=validation_results_tuple
-            )
-            self.sg_logger.add_checkpoint(
-                tag=self.average_model_checkpoint_filename, state_dict={"net": averaged_model_sd}, global_step=epoch
-            )
+            averaged_model_sd = self.model_weight_averaging.get_average_model(net_for_averaging, validation_results_tuple=validation_results_tuple)
+            self.sg_logger.add_checkpoint(tag=self.average_model_checkpoint_filename, state_dict={"net": averaged_model_sd}, global_step=epoch)
 
     def _save_best_checkpoint(self, epoch, state):
         self.sg_logger.add_checkpoint(tag=self.ckpt_best_name, state_dict=state, global_step=epoch)
@@ -1069,9 +1020,7 @@
                     self.ema_model.ema.load_state_dict(self.checkpoint["ema_net"])
                 else:
                     self.ema = False
-                    logger.warning(
-                        "[Warning] Checkpoint does not include EMA weights, continuing training without EMA."
-                    )
+                    logger.warning("[Warning] Checkpoint does not include EMA weights, continuing training without EMA.")
 
         self.run_validation_freq = self.training_params.run_validation_freq
         validation_results_tuple = (0, 0)
@@ -1152,12 +1101,9 @@
             load_opt_params = False
 
         if isinstance(self.training_params.optimizer, str) or (
-            inspect.isclass(self.training_params.optimizer)
-            and issubclass(self.training_params.optimizer, torch.optim.Optimizer)
+            inspect.isclass(self.training_params.optimizer) and issubclass(self.training_params.optimizer, torch.optim.Optimizer)
         ):
-            self.optimizer = build_optimizer(
-                net=self.net, lr=self.training_params.initial_lr, training_params=self.training_params
-            )
+            self.optimizer = build_optimizer(net=self.net, lr=self.training_params.initial_lr, training_params=self.training_params)
         elif isinstance(self.training_params.optimizer, torch.optim.Optimizer):
             self.optimizer = self.training_params.optimizer
         else:
@@ -1174,11 +1120,8 @@
 
         self._initialize_mixed_precision(self.training_params.mixed_precision)
 
-        self._infinite_train_loader = (
-            hasattr(self.train_loader, "sampler") and isinstance(self.train_loader.sampler, InfiniteSampler)
-        ) or (
-            hasattr(self.train_loader, "batch_sampler")
-            and isinstance(self.train_loader.batch_sampler.sampler, InfiniteSampler)
+        self._infinite_train_loader = (hasattr(self.train_loader, "sampler") and isinstance(self.train_loader.sampler, InfiniteSampler)) or (
+            hasattr(self.train_loader, "batch_sampler") and isinstance(self.train_loader.batch_sampler.sampler, InfiniteSampler)
         )
 
         self.ckpt_best_name = self.training_params.ckpt_best_name
@@ -1206,16 +1149,18 @@
         self.phase_callback_handler(Phase.PRE_TRAINING, context)
 
         first_batch, _ = next(iter(self.train_loader))
-        log_main_training_params(gpu_mode=self.multi_gpu, num_gpus=get_world_size(), batch_size=len(first_batch),
-                                 batch_accumulate=self.batch_accumulate, len_train_set=len(self.train_loader.dataset))
+        log_main_training_params(
+            gpu_mode=self.multi_gpu,
+            num_gpus=get_world_size(),
+            batch_size=len(first_batch),
+            batch_accumulate=self.batch_accumulate,
+            len_train_set=len(self.train_loader.dataset),
+        )
 
         try:
             # HEADERS OF THE TRAINING PROGRESS
             if not silent_mode:
-                logger.info(
-                    f"Started training for {self.max_epochs - self.start_epoch} epochs ({self.start_epoch}/"
-                    f"{self.max_epochs - 1})\n"
-                )
+                logger.info(f"Started training for {self.max_epochs - self.start_epoch} epochs ({self.start_epoch}/" f"{self.max_epochs - 1})\n")
             for epoch in range(self.start_epoch, self.max_epochs):
                 if context.stop_training:
                     logger.info("Request to stop training has been received, stopping training")
@@ -1239,9 +1184,7 @@
 
                 # Phase.TRAIN_EPOCH_END
                 # RUN PHASE CALLBACKS
-                train_metrics_dict = get_metrics_dict(
-                    train_metrics_tuple, self.train_metrics, self.loss_logging_items_names
-                )
+                train_metrics_dict = get_metrics_dict(train_metrics_tuple, self.train_metrics, self.loss_logging_items_names)
 
                 context.update_context(metrics_dict=train_metrics_dict)
                 self.phase_callback_handler(Phase.TRAIN_EPOCH_END, context)
@@ -1277,9 +1220,7 @@
 
                     # Phase.VALIDATION_EPOCH_END
                     # RUN PHASE CALLBACKS
-                    valid_metrics_dict = get_metrics_dict(
-                        validation_results_tuple, self.valid_metrics, self.loss_logging_items_names
-                    )
+                    valid_metrics_dict = get_metrics_dict(validation_results_tuple, self.valid_metrics, self.loss_logging_items_names)
 
                     context.update_context(metrics_dict=valid_metrics_dict)
                     self.phase_callback_handler(Phase.VALIDATION_EPOCH_END, context)
@@ -1289,9 +1230,7 @@
 
                 if not self.ddp_silent_mode:
                     # SAVING AND LOGGING OCCURS ONLY IN THE MAIN PROCESS (IN CASES THERE ARE SEVERAL PROCESSES - DDP)
-                    self._write_to_disk_operations(
-                        train_metrics_tuple, validation_results_tuple, inf_time, epoch, context
-                    )
+                    self._write_to_disk_operations(train_metrics_tuple, validation_results_tuple, inf_time, epoch, context)
 
             # Evaluating the average model and removing snapshot averaging file if training is completed
             if self.training_params.average_best_models:
@@ -1354,10 +1293,7 @@
             if self.load_checkpoint:
                 scaler_state_dict = core_utils.get_param(self.checkpoint, "scaler_state_dict")
                 if scaler_state_dict is None:
-                    logger.warning(
-                        "Mixed Precision - scaler state_dict not found in loaded model. This may case issues "
-                        "with loss scaling"
-                    )
+                    logger.warning("Mixed Precision - scaler state_dict not found in loaded model. This may case issues " "with loss scaling")
                 else:
                     self.scaler.load_state_dict(scaler_state_dict)
 
@@ -1385,15 +1321,11 @@
             # Adding values to sg_logger
             # looping over last titles which corresponds to validation (and average model) metrics.
             all_titles = self.results_titles[-1 * len(averaged_model_results_tuple) :]
-            result_dict = {
-                all_titles[i]: averaged_model_results_tuple[i] for i in range(len(averaged_model_results_tuple))
-            }
+            result_dict = {all_titles[i]: averaged_model_results_tuple[i] for i in range(len(averaged_model_results_tuple))}
 
             self.sg_logger.add_scalars(tag_scalar_dict=result_dict, global_step=self.max_epochs)
 
-            average_model_tb_titles = [
-                "Averaged Model " + x for x in self.results_titles[-1 * len(averaged_model_results_tuple) :]
-            ]
+            average_model_tb_titles = ["Averaged Model " + x for x in self.results_titles[-1 * len(averaged_model_results_tuple) :]]
             write_struct = ""
             for ind, title in enumerate(average_model_tb_titles):
                 write_struct += "%s: %.3f  \n  " % (title, averaged_model_results_tuple[ind])
@@ -1441,11 +1373,7 @@
 
         if self.multi_gpu == MultiGPUMode.DISTRIBUTED_DATA_PARALLEL:
             logger.warning("Warning: distributed training is not supported in re_build_model()")
-        self.net = (
-            torch.nn.DataParallel(self.net, device_ids=self.device_ids)
-            if self.multi_gpu
-            else core_utils.WrappedModel(self.net)
-        )
+        self.net = torch.nn.DataParallel(self.net, device_ids=self.device_ids) if self.multi_gpu else core_utils.WrappedModel(self.net)
 
     @property
     def get_module(self):
@@ -1496,9 +1424,7 @@
                     self.multi_gpu = MultiGPUMode.OFF
                     if requested_multi_gpu != MultiGPUMode.AUTO:
                         # if AUTO mode was set - do not log a warning
-                        logger.warning(
-                            "\n[WARNING] - Tried running on multiple GPU but only a single GPU is available\n"
-                        )
+                        logger.warning("\n[WARNING] - Tried running on multiple GPU but only a single GPU is available\n")
                 else:
                     if requested_multi_gpu == MultiGPUMode.AUTO:
                         if env_helpers.is_distributed():
@@ -1627,9 +1553,7 @@
                 "calling test or through training_params when calling train(...)"
             )
         if self.test_loader is None:
-            raise ValueError(
-                "Test dataloader is required to perform test. Make sure to either pass it through " "test_loader arg."
-            )
+            raise ValueError("Test dataloader is required to perform test. Make sure to either pass it through " "test_loader arg.")
 
         # RESET METRIC RUNNERS
         self._reset_metrics()
@@ -1712,9 +1636,7 @@
         }
         return hyper_param_config
 
-    def _write_to_disk_operations(
-        self, train_metrics: tuple, validation_results: tuple, inf_time: float, epoch: int, context: PhaseContext
-    ):
+    def _write_to_disk_operations(self, train_metrics: tuple, validation_results: tuple, inf_time: float, epoch: int, context: PhaseContext):
         """Run the various logging operations, e.g.: log file, Tensorboard, save checkpoint etc."""
         # STORE VALUES IN A TENSORBOARD FILE
         train_results = list(train_metrics) + list(validation_results) + [inf_time]
@@ -1729,11 +1651,7 @@
 
     def _write_lrs(self, epoch):
         lrs = [self.optimizer.param_groups[i]["lr"] for i in range(len(self.optimizer.param_groups))]
-        lr_titles = (
-            ["LR/Param_group_" + str(i) for i in range(len(self.optimizer.param_groups))]
-            if len(self.optimizer.param_groups) > 1
-            else ["LR"]
-        )
+        lr_titles = ["LR/Param_group_" + str(i) for i in range(len(self.optimizer.param_groups))] if len(self.optimizer.param_groups) > 1 else ["LR"]
         lr_dict = {lr_titles[i]: lrs[i] for i in range(len(lrs))}
         self.sg_logger.add_scalars(tag_scalar_dict=lr_dict, global_step=epoch)
 
@@ -1842,9 +1760,7 @@
         """
 
         # THE DISABLE FLAG CONTROLS WHETHER THE PROGRESS BAR IS SILENT OR PRINTS THE LOGS
-        progress_bar_data_loader = tqdm(
-            data_loader, bar_format="{l_bar}{bar:10}{r_bar}", dynamic_ncols=True, disable=silent_mode
-        )
+        progress_bar_data_loader = tqdm(data_loader, bar_format="{l_bar}{bar:10}{r_bar}", dynamic_ncols=True, disable=silent_mode)
         loss_avg_meter = core_utils.utils.AverageMeter()
         logging_values = None
         loss_tuple = None
@@ -1895,9 +1811,7 @@
                 if metrics_progress_verbose and not silent_mode:
                     # COMPUTE THE RUNNING USER METRICS AND LOSS RUNNING ITEMS. RESULT TUPLE IS THEIR CONCATENATION.
                     logging_values = get_logging_values(loss_avg_meter, metrics, self.criterion)
-                    pbar_message_dict = get_train_loop_description_dict(
-                        logging_values, metrics, self.loss_logging_items_names
-                    )
+                    pbar_message_dict = get_train_loop_description_dict(logging_values, metrics, self.loss_logging_items_names)
 
                     progress_bar_data_loader.set_postfix(**pbar_message_dict)
 
@@ -2058,9 +1972,7 @@
             component_names = ["loss_" + str(i) for i in range(len(loss_logging_items))]
 
         if component_names is not None:
-            self.loss_logging_items_names = [
-                criterion_name + "/" + component_name for component_name in component_names
-            ]
+            self.loss_logging_items_names = [criterion_name + "/" + component_name for component_name in component_names]
             if self.metric_to_watch in component_names:
                 self.metric_to_watch = criterion_name + "/" + self.metric_to_watch
         else:

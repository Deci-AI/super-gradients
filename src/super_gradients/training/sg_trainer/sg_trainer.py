--- conflicted
+++ resolved
@@ -266,11 +266,7 @@
             pretrained_weights=cfg.checkpoint_params.pretrained_weights,
             checkpoint_path=cfg.checkpoint_params.checkpoint_path,
             load_backbone=cfg.checkpoint_params.load_backbone,
-<<<<<<< HEAD
-            checkpoint_num_classes=cfg.checkpoint_params.checkpoint_num_classes,
-=======
             checkpoint_num_classes=get_param(cfg.checkpoint_params, "checkpoint_num_classes"),
->>>>>>> 463cb83c
         )
 
         # INSTANTIATE DATA LOADERS

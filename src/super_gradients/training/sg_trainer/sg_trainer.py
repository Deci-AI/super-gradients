import inspect
import os
from copy import deepcopy
from typing import Union, Tuple, Mapping, Dict
from pathlib import Path

import numpy as np
import torch
import hydra
from omegaconf import DictConfig
from torch import nn
from torch.utils.data import DataLoader, SequentialSampler
from torch.cuda.amp import GradScaler, autocast
from torchmetrics import MetricCollection
from tqdm import tqdm
from piptools.scripts.sync import _get_installed_distributions

from torch.utils.data.distributed import DistributedSampler

from super_gradients.training.datasets.samplers import InfiniteSampler, RepeatAugSampler

from super_gradients.common.factories.callbacks_factory import CallbacksFactory
from super_gradients.common.data_types.enum import MultiGPUMode, StrictLoad, EvaluationType
from super_gradients.training.models.all_architectures import ARCHITECTURES
from super_gradients.common.decorators.factory_decorator import resolve_param
from super_gradients.common.abstractions.abstract_logger import get_logger
from super_gradients.common.factories.list_factory import ListFactory
from super_gradients.common.factories.losses_factory import LossesFactory
from super_gradients.common.factories.metrics_factory import MetricsFactory
from super_gradients.common.sg_loggers import SG_LOGGERS
from super_gradients.common.sg_loggers.abstract_sg_logger import AbstractSGLogger
from super_gradients.common.sg_loggers.base_sg_logger import BaseSGLogger
from super_gradients.training import utils as core_utils, models, dataloaders
from super_gradients.training.models import SgModule
from super_gradients.training.pretrained_models import PRETRAINED_NUM_CLASSES
from super_gradients.training.utils import sg_trainer_utils, get_param
from super_gradients.training.utils.sg_trainer_utils import MonitoredValue, log_main_training_params
from super_gradients.training.exceptions.sg_trainer_exceptions import UnsupportedOptimizerFormat
from super_gradients.training.metrics.metric_utils import (
    get_metrics_titles,
    get_metrics_results_tuple,
    get_logging_values,
    get_metrics_dict,
    get_train_loop_description_dict,
)
from super_gradients.training.params import TrainingParams
from super_gradients.training.utils.distributed_training_utils import (
    MultiGPUModeAutocastWrapper,
    reduce_results_tuple_for_ddp,
    compute_precise_bn_stats,
    setup_device,
    get_gpu_mem_utilization,
    get_world_size,
    get_local_rank,
    require_ddp_setup,
    get_device_ids,
    is_ddp_subprocess,
    wait_for_the_master,
    DDPNotSetupException,
)
from super_gradients.training.utils.ema import ModelEMA
from super_gradients.training.utils.optimizer_utils import build_optimizer
from super_gradients.training.utils.utils import fuzzy_idx_in_list
from super_gradients.training.utils.weight_averaging_utils import ModelWeightAveraging
from super_gradients.training.metrics import Accuracy, Top5
from super_gradients.training.utils import random_seed
from super_gradients.training.utils.checkpoint_utils import (
    get_ckpt_local_path,
    read_ckpt_state_dict,
    load_checkpoint_to_model,
    load_pretrained_weights,
    get_checkpoints_dir_path,
)
from super_gradients.training.datasets.datasets_utils import DatasetStatisticsTensorboardLogger
from super_gradients.training.utils.callbacks import (
    CallbackHandler,
    Phase,
    LR_SCHEDULERS_CLS_DICT,
    PhaseContext,
    MetricsUpdateCallback,
    LR_WARMUP_CLS_DICT,
    ContextSgMethods,
    LRCallbackBase,
)
from super_gradients.common.environment.device_utils import device_config
from super_gradients.training.utils import HpmStruct
from super_gradients.training.utils.hydra_utils import load_experiment_cfg, add_params_to_cfg
from omegaconf import OmegaConf
from super_gradients.common.factories.pre_launch_callbacks_factory import PreLaunchCallbacksFactory

logger = get_logger(__name__)


class Trainer:
    """
    SuperGradient Model - Base Class for Sg Models

    Methods
    -------
    train(max_epochs : int, initial_epoch : int, save_model : bool)
        the main function used for the training, h.p. updating, logging etc.

    predict(idx : int)
        returns the predictions and label of the current inputs

    test(epoch : int, idx : int, save : bool):
        returns the test loss, accuracy and runtime
    """

    def __init__(self, experiment_name: str, device: str = None, multi_gpu: Union[MultiGPUMode, str] = None, ckpt_root_dir: str = None):
        """

        :param experiment_name:                      Used for logging and loading purposes
        :param device:                          If equal to 'cpu' runs on the CPU otherwise on GPU
        :param multi_gpu:                       If True, runs on all available devices
                                                otherwise saves the Checkpoints Locally
                                                checkpoint from cloud service, otherwise overwrites the local checkpoints file
        :param ckpt_root_dir:                   Local root directory path where all experiment logging directories will
                                                reside. When none is give, it is assumed that
                                                pkg_resources.resource_filename('checkpoints', "") exists and will be used.

        """

        # This should later me removed
        if device is not None or multi_gpu is not None:
            raise KeyError(
                "Trainer does not accept anymore 'device' and 'multi_gpu' as argument. "
                "Both should instead be passed to "
                "super_gradients.setup_device(device=..., multi_gpu=..., num_gpus=...)"
            )

        if require_ddp_setup():
            raise DDPNotSetupException()

        # SET THE EMPTY PROPERTIES
        self.net, self.architecture, self.arch_params, self.dataset_interface = None, None, None, None
        self.ema = None
        self.ema_model = None
        self.sg_logger = None
        self.update_param_groups = None
        self.criterion = None
        self.training_params = None
        self.scaler = None
        self.phase_callbacks = None
        self.checkpoint_params = None
        self.pre_prediction_callback = None

        # SET THE DEFAULT PROPERTIES
        self.half_precision = False
        self.load_checkpoint = False
        self.load_backbone = False
        self.load_weights_only = False
        self.ddp_silent_mode = is_ddp_subprocess()

        self.source_ckpt_folder_name = None
        self.model_weight_averaging = None
        self.average_model_checkpoint_filename = "average_model.pth"
        self.start_epoch = 0
        self.best_metric = np.inf
        self.external_checkpoint_path = None
        self.strict_load = StrictLoad.ON
        self.load_ema_as_net = False
        self.ckpt_best_name = "ckpt_best.pth"
        self.enable_qat = False
        self.qat_params = {}
        self._infinite_train_loader = False
        self._first_backward = True

        # METRICS
        self.loss_logging_items_names = None
        self.train_metrics = None
        self.valid_metrics = None
        self.greater_metric_to_watch_is_better = None
        self.metric_to_watch = None
        self.greater_train_metrics_is_better: Dict[str, bool] = {}  # For each metric, indicates if greater is better
        self.greater_valid_metrics_is_better: Dict[str, bool] = {}

        # SETTING THE PROPERTIES FROM THE CONSTRUCTOR
        self.experiment_name = experiment_name
        self.ckpt_name = None

        self.checkpoints_dir_path = get_checkpoints_dir_path(experiment_name, ckpt_root_dir)
        self.phase_callback_handler: CallbackHandler = None

        # SET THE DEFAULTS
        # TODO: SET DEFAULT TRAINING PARAMS FOR EACH TASK

        default_results_titles = ["Train Loss", "Train Acc", "Train Top5", "Valid Loss", "Valid Acc", "Valid Top5"]

        self.results_titles = default_results_titles

        default_train_metrics, default_valid_metrics = MetricCollection([Accuracy(), Top5()]), MetricCollection([Accuracy(), Top5()])

        self.train_metrics, self.valid_metrics = default_train_metrics, default_valid_metrics

        self.train_monitored_values = {}
        self.valid_monitored_values = {}
<<<<<<< HEAD
        self.max_forward_passes_train = None
=======
        self.max_train_batches = None
        self.max_valid_batches = None
>>>>>>> 03972c06

    @property
    def device(self) -> str:
        return device_config.device

    @classmethod
    def train_from_config(cls, cfg: Union[DictConfig, dict]) -> Tuple[nn.Module, Tuple]:
        """
        Trains according to cfg recipe configuration.

        @param cfg: The parsed DictConfig from yaml recipe files or a dictionary
        @return: the model and the output of trainer.train(...) (i.e results tuple)
        """

        setup_device(
            device=core_utils.get_param(cfg, "device"),
            multi_gpu=core_utils.get_param(cfg, "multi_gpu"),
            num_gpus=core_utils.get_param(cfg, "num_gpus"),
        )

        # INSTANTIATE ALL OBJECTS IN CFG
        cfg = hydra.utils.instantiate(cfg)

        # TRIGGER CFG MODIFYING CALLBACKS
        cfg = cls._trigger_cfg_modifying_callbacks(cfg)

        trainer = Trainer(experiment_name=cfg.experiment_name, ckpt_root_dir=cfg.ckpt_root_dir)

        # BUILD NETWORK
        model = models.get(
            model_name=cfg.architecture,
            num_classes=cfg.arch_params.num_classes,
            arch_params=cfg.arch_params,
            strict_load=cfg.checkpoint_params.strict_load,
            pretrained_weights=cfg.checkpoint_params.pretrained_weights,
            checkpoint_path=cfg.checkpoint_params.checkpoint_path,
            load_backbone=cfg.checkpoint_params.load_backbone,
        )

        # INSTANTIATE DATA LOADERS

        train_dataloader = dataloaders.get(
            name=get_param(cfg, "train_dataloader"),
            dataset_params=cfg.dataset_params.train_dataset_params,
            dataloader_params=cfg.dataset_params.train_dataloader_params,
        )

        val_dataloader = dataloaders.get(
            name=get_param(cfg, "val_dataloader"),
            dataset_params=cfg.dataset_params.val_dataset_params,
            dataloader_params=cfg.dataset_params.val_dataloader_params,
        )

        recipe_logged_cfg = {"recipe_config": OmegaConf.to_container(cfg, resolve=True)}
        # TRAIN
        res = trainer.train(
            model=model,
            train_loader=train_dataloader,
            valid_loader=val_dataloader,
            training_params=cfg.training_hyperparams,
            additional_configs_to_log=recipe_logged_cfg,
        )

        return model, res

    @classmethod
    def _trigger_cfg_modifying_callbacks(cls, cfg):
        pre_launch_cbs = get_param(cfg, "pre_launch_callbacks_list", list())
        pre_launch_cbs = ListFactory(PreLaunchCallbacksFactory()).get(pre_launch_cbs)
        for plcb in pre_launch_cbs:
            cfg = plcb(cfg)
        return cfg

    @classmethod
    def resume_experiment(cls, experiment_name: str, ckpt_root_dir: str = None) -> Tuple[nn.Module, Tuple]:
        """
        Resume a training that was run using our recipes.

        :param experiment_name:     Name of the experiment to resume
        :param ckpt_root_dir:       Directory including the checkpoints
        """
        logger.info("Resume training using the checkpoint recipe, ignoring the current recipe")
        cfg = load_experiment_cfg(experiment_name, ckpt_root_dir)
        add_params_to_cfg(cfg, params=["training_hyperparams.resume=True"])
        return cls.train_from_config(cfg)

    @classmethod
    def evaluate_from_recipe(cls, cfg: DictConfig) -> Tuple[nn.Module, Tuple]:
        """
        Evaluate according to a cfg recipe configuration.

        Note:   This script does NOT run training, only validation.
                Please make sure that the config refers to a PRETRAINED MODEL either from one of your checkpoint or from pretrained weights from model zoo.
        :param cfg: The parsed DictConfig from yaml recipe files or a dictionary
        """

        setup_device(
            device=core_utils.get_param(cfg, "device"),
            multi_gpu=core_utils.get_param(cfg, "multi_gpu"),
            num_gpus=core_utils.get_param(cfg, "num_gpus"),
        )

        # INSTANTIATE ALL OBJECTS IN CFG
        cfg = hydra.utils.instantiate(cfg)

        trainer = Trainer(experiment_name=cfg.experiment_name, ckpt_root_dir=cfg.ckpt_root_dir)

        # INSTANTIATE DATA LOADERS
        val_dataloader = dataloaders.get(
            name=cfg.val_dataloader, dataset_params=cfg.dataset_params.val_dataset_params, dataloader_params=cfg.dataset_params.val_dataloader_params
        )

        if cfg.checkpoint_params.checkpoint_path is None:
            logger.info(
                "checkpoint_params.checkpoint_path was not provided, " "so the recipe will be evaluated using checkpoints_dir/training_hyperparams.ckpt_name"
            )
            checkpoints_dir = Path(get_checkpoints_dir_path(experiment_name=cfg.experiment_name, ckpt_root_dir=cfg.ckpt_root_dir))
            cfg.checkpoint_params.checkpoint_path = str(checkpoints_dir / cfg.training_hyperparams.ckpt_name)

        logger.info(f"Evaluating checkpoint: {cfg.checkpoint_params.checkpoint_path}")

        # BUILD NETWORK
        model = models.get(
            model_name=cfg.architecture,
            num_classes=cfg.arch_params.num_classes,
            arch_params=cfg.arch_params,
            pretrained_weights=cfg.checkpoint_params.pretrained_weights,
            checkpoint_path=cfg.checkpoint_params.checkpoint_path,
            load_backbone=cfg.checkpoint_params.load_backbone,
        )

        # TEST
        val_results_tuple = trainer.test(model=model, test_loader=val_dataloader, test_metrics_list=cfg.training_hyperparams.valid_metrics_list)

        valid_metrics_dict = get_metrics_dict(val_results_tuple, trainer.test_metrics, trainer.loss_logging_items_names)
        results = ["Validate Results"]
        results += [f"   - {metric:10}: {value}" for metric, value in valid_metrics_dict.items()]
        logger.info("\n".join(results))

        return model, val_results_tuple

    @classmethod
    def evaluate_checkpoint(cls, experiment_name: str, ckpt_name: str = "ckpt_latest.pth", ckpt_root_dir: str = None) -> None:
        """
        Evaluate a checkpoint resulting from one of your previous experiment, using the same parameters (dataset, valid_metrics,...)
        as used during the training of the experiment

        Note:
            The parameters will be unchanged even if the recipe used for that experiment was changed since then.
            This is to ensure that validation of the experiment will remain exactly the same as during training.

        Example, evaluate the checkpoint "average_model.pth" from experiment "my_experiment_name":
            >> evaluate_checkpoint(experiment_name="my_experiment_name", ckpt_name="average_model.pth")

        :param experiment_name:     Name of the experiment to validate
        :param ckpt_name:           Name of the checkpoint to test ("ckpt_latest.pth", "average_model.pth" or "ckpt_best.pth" for instance)
        :param ckpt_root_dir:       Directory including the checkpoints
        """
        logger.info("Evaluate checkpoint")
        cfg = load_experiment_cfg(experiment_name, ckpt_root_dir)
        add_params_to_cfg(cfg, params=["training_hyperparams.resume=True", f"ckpt_name={ckpt_name}"])
        cls.evaluate_from_recipe(cfg)

    def _set_dataset_params(self):
        self.dataset_params = {
            "train_dataset_params": self.train_loader.dataset.dataset_params if hasattr(self.train_loader.dataset, "dataset_params") else None,
            "train_dataloader_params": self.train_loader.dataloader_params if hasattr(self.train_loader, "dataloader_params") else None,
            "valid_dataset_params": self.valid_loader.dataset.dataset_params if hasattr(self.valid_loader.dataset, "dataset_params") else None,
            "valid_dataloader_params": self.valid_loader.dataloader_params if hasattr(self.valid_loader, "dataloader_params") else None,
        }
        self.dataset_params = HpmStruct(**self.dataset_params)

    def _net_to_device(self):
        """
        Manipulates self.net according to device.multi_gpu
        """
        self.net.to(device_config.device)

        # FOR MULTI-GPU TRAINING (not distributed)
        sync_bn = core_utils.get_param(self.training_params, "sync_bn", default_val=False)
        if device_config.multi_gpu == MultiGPUMode.DATA_PARALLEL:
            self.net = torch.nn.DataParallel(self.net, device_ids=get_device_ids())
        elif device_config.multi_gpu == MultiGPUMode.DISTRIBUTED_DATA_PARALLEL:
            if sync_bn:
                if not self.ddp_silent_mode:
                    logger.info("DDP - Using Sync Batch Norm... Training time will be affected accordingly")
                self.net = torch.nn.SyncBatchNorm.convert_sync_batchnorm(self.net).to(device_config.device)

            local_rank = int(device_config.device.split(":")[1])
            self.net = torch.nn.parallel.DistributedDataParallel(self.net, device_ids=[local_rank], output_device=local_rank, find_unused_parameters=True)

        else:
            self.net = core_utils.WrappedModel(self.net)

    def _train_epoch(self, epoch: int, silent_mode: bool = False) -> tuple:
        """
        train_epoch - A single epoch training procedure
            :param optimizer:   The optimizer for the network
            :param epoch:       The current epoch
            :param silent_mode: No verbosity
        """
        # SET THE MODEL IN training STATE
        self.net.train()
        # THE DISABLE FLAG CONTROLS WHETHER THE PROGRESS BAR IS SILENT OR PRINTS THE LOGS
        progress_bar_train_loader = tqdm(self.train_loader, bar_format="{l_bar}{bar:10}{r_bar}", dynamic_ncols=True, disable=silent_mode)
        progress_bar_train_loader.set_description(f"Train epoch {epoch}")

        # RESET/INIT THE METRIC LOGGERS
        self._reset_metrics()

        self.train_metrics.to(device_config.device)
        loss_avg_meter = core_utils.utils.AverageMeter()

        context = PhaseContext(
            epoch=epoch,
            optimizer=self.optimizer,
            metrics_compute_fn=self.train_metrics,
            loss_avg_meter=loss_avg_meter,
            criterion=self.criterion,
            device=device_config.device,
            lr_warmup_epochs=self.training_params.lr_warmup_epochs,
            sg_logger=self.sg_logger,
            train_loader=self.train_loader,
            context_methods=self._get_context_methods(Phase.TRAIN_BATCH_END),
            ddp_silent_mode=self.ddp_silent_mode,
        )

        for batch_idx, batch_items in enumerate(progress_bar_train_loader):
            batch_items = core_utils.tensor_container_to_device(batch_items, device_config.device, non_blocking=True)
            inputs, targets, additional_batch_items = sg_trainer_utils.unpack_batch_items(batch_items)

            if self.pre_prediction_callback is not None:
                inputs, targets = self.pre_prediction_callback(inputs, targets, batch_idx)

            context.update_context(batch_idx=batch_idx, inputs=inputs, target=targets, **additional_batch_items)
            self.phase_callback_handler.on_train_batch_start(context)

            # AUTOCAST IS ENABLED ONLY IF self.training_params.mixed_precision - IF enabled=False AUTOCAST HAS NO EFFECT
            with autocast(enabled=self.training_params.mixed_precision):
                # FORWARD PASS TO GET NETWORK'S PREDICTIONS
                outputs = self.net(inputs)

                # COMPUTE THE LOSS FOR BACK PROP + EXTRA METRICS COMPUTED DURING THE LOSS FORWARD PASS
                loss, loss_log_items = self._get_losses(outputs, targets)

            context.update_context(preds=outputs, loss_log_items=loss_log_items)
            self.phase_callback_handler.on_train_batch_loss_end(context)

            # LOG LR THAT WILL BE USED IN CURRENT EPOCH AND AFTER FIRST WARMUP/LR_SCHEDULER UPDATE BEFORE WEIGHT UPDATE
            if not self.ddp_silent_mode and batch_idx == 0:
                self._write_lrs(epoch)

            self._backward_step(loss, epoch, batch_idx, context)

            # COMPUTE THE RUNNING USER METRICS AND LOSS RUNNING ITEMS. RESULT TUPLE IS THEIR CONCATENATION.
            logging_values = loss_avg_meter.average + get_metrics_results_tuple(self.train_metrics)
            gpu_memory_utilization = get_gpu_mem_utilization() / 1e9 if torch.cuda.is_available() else 0

            # RENDER METRICS PROGRESS
            pbar_message_dict = get_train_loop_description_dict(
                logging_values, self.train_metrics, self.loss_logging_items_names, gpu_mem=gpu_memory_utilization
            )

            progress_bar_train_loader.set_postfix(**pbar_message_dict)
            self.phase_callback_handler.on_train_batch_end(context)

            # TODO: ITERATE BY MAX ITERS
            # FOR INFINITE SAMPLERS WE MUST BREAK WHEN REACHING LEN ITERATIONS.
<<<<<<< HEAD
            if self._infinite_train_loader and batch_idx == len(self.train_loader) - 1 or self.max_forward_passes_train == batch_idx:
=======
            if (self._infinite_train_loader and batch_idx == len(self.train_loader) - 1) or (
                self.max_train_batches is not None and self.max_train_batches - 1 <= batch_idx
            ):
>>>>>>> 03972c06
                break

        if not self.ddp_silent_mode:
            self.sg_logger.upload()

        self.train_monitored_values = sg_trainer_utils.update_monitored_values_dict(
            monitored_values_dict=self.train_monitored_values, new_values_dict=pbar_message_dict
        )

        return logging_values

    def _get_losses(self, outputs: torch.Tensor, targets: torch.Tensor) -> Tuple[torch.Tensor, tuple]:
        # GET THE OUTPUT OF THE LOSS FUNCTION
        loss = self.criterion(outputs, targets)
        if isinstance(loss, tuple):
            loss, loss_logging_items = loss
            # IF ITS NOT A TUPLE THE LOGGING ITEMS CONTAIN ONLY THE LOSS FOR BACKPROP (USER DEFINED LOSS RETURNS SCALAR)
        else:
            loss_logging_items = loss.unsqueeze(0).detach()

        # ON FIRST BACKWARD, DERRIVE THE LOGGING TITLES.
        if self.loss_logging_items_names is None or self._first_backward:
            self._init_loss_logging_names(loss_logging_items)
            if self.metric_to_watch:
                self._init_monitored_items()
            self._first_backward = False

        if len(loss_logging_items) != len(self.loss_logging_items_names):
            raise ValueError(
                "Loss output length must match loss_logging_items_names. Got "
                + str(len(loss_logging_items))
                + ", and "
                + str(len(self.loss_logging_items_names))
            )
        # RETURN AND THE LOSS LOGGING ITEMS COMPUTED DURING LOSS FORWARD PASS
        return loss, loss_logging_items

    def _init_monitored_items(self):
        self.metric_idx_in_results_tuple = fuzzy_idx_in_list(self.metric_to_watch, self.loss_logging_items_names + get_metrics_titles(self.valid_metrics))
        # Instantiate the values to monitor (loss/metric)
        for loss_name in self.loss_logging_items_names:
            self.train_monitored_values[loss_name] = MonitoredValue(name=loss_name, greater_is_better=False)
            self.valid_monitored_values[loss_name] = MonitoredValue(name=loss_name, greater_is_better=False)

        for metric_name in get_metrics_titles(self.train_metrics):
            self.train_monitored_values[metric_name] = MonitoredValue(name=metric_name, greater_is_better=self.greater_train_metrics_is_better.get(metric_name))

        for metric_name in get_metrics_titles(self.valid_metrics):
            self.valid_monitored_values[metric_name] = MonitoredValue(name=metric_name, greater_is_better=self.greater_valid_metrics_is_better.get(metric_name))

        self.results_titles = ["Train_" + t for t in self.loss_logging_items_names + get_metrics_titles(self.train_metrics)] + [
            "Valid_" + t for t in self.loss_logging_items_names + get_metrics_titles(self.valid_metrics)
        ]

        if self.training_params.average_best_models:
            self.model_weight_averaging = ModelWeightAveraging(
                self.checkpoints_dir_path,
                greater_is_better=self.greater_metric_to_watch_is_better,
                source_ckpt_folder_name=self.source_ckpt_folder_name,
                metric_to_watch=self.metric_to_watch,
                metric_idx=self.metric_idx_in_results_tuple,
                load_checkpoint=self.load_checkpoint,
            )

    def _backward_step(self, loss: torch.Tensor, epoch: int, batch_idx: int, context: PhaseContext, *args, **kwargs):
        """
        Run backprop on the loss and perform a step
        :param loss: The value computed by the loss function
        :param optimizer: An object that can perform a gradient step and zeroize model gradient
        :param epoch: number of epoch the training is on
        :param batch_idx: number of iteration inside the current epoch
        :param context: current phase context
        :return:
        """
        # SCALER IS ENABLED ONLY IF self.training_params.mixed_precision=True
        self.scaler.scale(loss).backward()
        self.phase_callback_handler.on_train_batch_backward_end(context)

        # APPLY GRADIENT CLIPPING IF REQUIRED
        if self.training_params.clip_grad_norm:
            torch.nn.utils.clip_grad_norm_(self.net.parameters(), self.training_params.clip_grad_norm)

        # ACCUMULATE GRADIENT FOR X BATCHES BEFORE OPTIMIZING
        integrated_batches_num = batch_idx + len(self.train_loader) * epoch + 1

        if integrated_batches_num % self.batch_accumulate == 0:
            self.phase_callback_handler.on_train_batch_gradient_step_start(context)

            # SCALER IS ENABLED ONLY IF self.training_params.mixed_precision=True
            self.scaler.step(self.optimizer)
            self.scaler.update()

            self.optimizer.zero_grad()
            if self.ema:
                self.ema_model.update(self.net, integrated_batches_num / (len(self.train_loader) * self.max_epochs))

            # RUN PHASE CALLBACKS
            self.phase_callback_handler.on_train_batch_gradient_step_end(context)

    def _save_checkpoint(self, optimizer=None, epoch: int = None, validation_results_tuple: tuple = None, context: PhaseContext = None):
        """
        Save the current state dict as latest (always), best (if metric was improved), epoch# (if determined in training
        params)
        """
        # WHEN THE validation_results_tuple IS NONE WE SIMPLY SAVE THE state_dict AS LATEST AND Return
        if validation_results_tuple is None:
            self.sg_logger.add_checkpoint(tag="ckpt_latest_weights_only.pth", state_dict={"net": self.net.state_dict()}, global_step=epoch)
            return

        # COMPUTE THE CURRENT metric
        # IF idx IS A LIST - SUM ALL THE VALUES STORED IN THE LIST'S INDICES
        metric = (
            validation_results_tuple[self.metric_idx_in_results_tuple]
            if isinstance(self.metric_idx_in_results_tuple, int)
            else sum([validation_results_tuple[idx] for idx in self.metric_idx_in_results_tuple])
        )

        # BUILD THE state_dict
        state = {"net": self.net.state_dict(), "acc": metric, "epoch": epoch}
        if optimizer is not None:
            state["optimizer_state_dict"] = optimizer.state_dict()

        if self.scaler is not None:
            state["scaler_state_dict"] = self.scaler.state_dict()

        if self.ema:
            state["ema_net"] = self.ema_model.ema.state_dict()
        # SAVES CURRENT MODEL AS ckpt_latest
        self.sg_logger.add_checkpoint(tag="ckpt_latest.pth", state_dict=state, global_step=epoch)

        # SAVE MODEL AT SPECIFIC EPOCHS DETERMINED BY save_ckpt_epoch_list
        if epoch in self.training_params.save_ckpt_epoch_list:
            self.sg_logger.add_checkpoint(tag=f"ckpt_epoch_{epoch}.pth", state_dict=state, global_step=epoch)

        # OVERRIDE THE BEST CHECKPOINT AND best_metric IF metric GOT BETTER THAN THE PREVIOUS BEST
        if (metric > self.best_metric and self.greater_metric_to_watch_is_better) or (metric < self.best_metric and not self.greater_metric_to_watch_is_better):
            # STORE THE CURRENT metric AS BEST
            self.best_metric = metric
            self._save_best_checkpoint(epoch, state)

            # RUN PHASE CALLBACKS
            self.phase_callback_handler.on_validation_end_best_epoch(context)

            if isinstance(metric, torch.Tensor):
                metric = metric.item()
            logger.info("Best checkpoint overriden: validation " + self.metric_to_watch + ": " + str(metric))

        if self.training_params.average_best_models:
            net_for_averaging = self.ema_model.ema if self.ema else self.net
            averaged_model_sd = self.model_weight_averaging.get_average_model(net_for_averaging, validation_results_tuple=validation_results_tuple)
            self.sg_logger.add_checkpoint(tag=self.average_model_checkpoint_filename, state_dict={"net": averaged_model_sd}, global_step=epoch)

    def _save_best_checkpoint(self, epoch, state):
        self.sg_logger.add_checkpoint(tag=self.ckpt_best_name, state_dict=state, global_step=epoch)

    def _prep_net_for_train(self):
        if self.arch_params is None:
            self._init_arch_params()

        # TODO: REMOVE THE BELOW LINE (FOR BACKWARD COMPATIBILITY)
        if self.checkpoint_params is None:
            self.checkpoint_params = HpmStruct(load_checkpoint=self.training_params.resume)

        self._net_to_device()

        # SET THE FLAG FOR DIFFERENT PARAMETER GROUP OPTIMIZER UPDATE
        self.update_param_groups = hasattr(self.net.module, "update_param_groups")

        self.checkpoint = {}
        self.strict_load = core_utils.get_param(self.training_params, "resume_strict_load", StrictLoad.ON)
        self.load_ema_as_net = False
        self.load_checkpoint = core_utils.get_param(self.training_params, "resume", False)
        self.external_checkpoint_path = core_utils.get_param(self.training_params, "resume_path")
        self.load_checkpoint = self.load_checkpoint or self.external_checkpoint_path is not None
        self.ckpt_name = core_utils.get_param(self.training_params, "ckpt_name", "ckpt_latest.pth")
        self._load_checkpoint_to_model()

    def _init_arch_params(self):
        default_arch_params = HpmStruct()
        arch_params = getattr(self.net, "arch_params", default_arch_params)
        self.arch_params = default_arch_params
        if arch_params is not None:
            self.arch_params.override(**arch_params.to_dict())

    # FIXME - we need to resolve flake8's 'function is too complex' for this function
    def train(
        self,
        model: nn.Module,
        training_params: dict = None,
        train_loader: DataLoader = None,
        valid_loader: DataLoader = None,
        additional_configs_to_log: Dict = None,
    ):  # noqa: C901
        """

        train - Trains the Model

        IMPORTANT NOTE: Additional batch parameters can be added as a third item (optional) if a tuple is returned by
          the data loaders, as dictionary. The phase context will hold the additional items, under an attribute with
          the same name as the key in this dictionary. Then such items can be accessed through phase callbacks.

            :param additional_configs_to_log: Dict, dictionary containing configs that will be added to the training's
                sg_logger. Format should be {"Config_title_1": {...}, "Config_title_2":{..}}.
            :param model: torch.nn.Module, model to train.

            :param train_loader: Dataloader for train set.
            :param valid_loader: Dataloader for validation.
            :param training_params:

                - `resume` : bool (default=False)

                    Whether to continue training from ckpt with the same experiment name
                     (i.e resume from CKPT_ROOT_DIR/EXPERIMENT_NAME/CKPT_NAME)

                - `ckpt_name` : str (default=ckpt_latest.pth)

                    The checkpoint (.pth file) filename in CKPT_ROOT_DIR/EXPERIMENT_NAME/ to use when resume=True and
                     resume_path=None

                - `resume_path`: str (default=None)

                    Explicit checkpoint path (.pth file) to use to resume training.

                - `max_epochs` : int

                    Number of epochs to run training.

                - `lr_updates` : list(int)

                    List of fixed epoch numbers to perform learning rate updates when `lr_mode='step'`.

                - `lr_decay_factor` : float

                    Decay factor to apply to the learning rate at each update when `lr_mode='step'`.


                -  `lr_mode` : str

                    Learning rate scheduling policy, one of ['step','poly','cosine','function']. 'step' refers to
                    constant updates at epoch numbers passed through `lr_updates`. 'cosine' refers to Cosine Anealing
                    policy as mentioned in https://arxiv.org/abs/1608.03983. 'poly' refers to polynomial decrease i.e
                    in each epoch iteration `self.lr = self.initial_lr * pow((1.0 - (current_iter / max_iter)),
                    0.9)` 'function' refers to user defined learning rate scheduling function, that is passed through
                    `lr_schedule_function`.

                - `lr_schedule_function` : Union[callable,None]

                    Learning rate scheduling function to be used when `lr_mode` is 'function'.

                - `lr_warmup_epochs` : int (default=0)

                    Number of epochs for learning rate warm up - see https://arxiv.org/pdf/1706.02677.pdf (Section 2.2).

                - `cosine_final_lr_ratio` : float (default=0.01)
                    Final learning rate ratio (only relevant when `lr_mode`='cosine'). The cosine starts from initial_lr and reaches
                     initial_lr * cosine_final_lr_ratio in last epoch

                - `inital_lr` : float

                    Initial learning rate.

                - `loss` : Union[nn.module, str]

                    Loss function for training.
                    One of SuperGradient's built in options:

                              "cross_entropy": LabelSmoothingCrossEntropyLoss,
                              "mse": MSELoss,
                              "r_squared_loss": RSquaredLoss,
                              "detection_loss": YoLoV3DetectionLoss,
                              "shelfnet_ohem_loss": ShelfNetOHEMLoss,
                              "shelfnet_se_loss": ShelfNetSemanticEncodingLoss,
                              "ssd_loss": SSDLoss,


                    or user defined nn.module loss function.

                    IMPORTANT: forward(...) should return a (loss, loss_items) tuple where loss is the tensor used
                    for backprop (i.e what your original loss function returns), and loss_items should be a tensor of
                    shape (n_items), of values computed during the forward pass which we desire to log over the
                    entire epoch. For example- the loss itself should always be logged. Another example is a scenario
                    where the computed loss is the sum of a few components we would like to log- these entries in
                    loss_items).

                    IMPORTANT:When dealing with external loss classes, to logg/monitor the loss_items as described
                    above by specific string name:

                    Set a "component_names" property in the loss class, whos instance is passed through train_params,
                     to be a list of strings, of length n_items who's ith element is the name of the ith entry in loss_items.
                     Then each item will be logged, rendered on tensorboard and "watched" (i.e saving model checkpoints
                     according to it) under <LOSS_CLASS.__name__>"/"<COMPONENT_NAME>. If a single item is returned rather then a
                     tuple, it would be logged under <LOSS_CLASS.__name__>. When there is no such attributed, the items
                     will be named <LOSS_CLASS.__name__>"/"Loss_"<IDX> according to the length of loss_items

                    For example:
                        class MyLoss(_Loss):
                            ...
                            def forward(self, inputs, targets):
                                ...
                                total_loss = comp1 + comp2
                                loss_items = torch.cat((total_loss.unsqueeze(0),comp1.unsqueeze(0), comp2.unsqueeze(0)).detach()
                                return total_loss, loss_items
                            ...
                            @property
                            def component_names(self):
                                return ["total_loss", "my_1st_component", "my_2nd_component"]

                    Trainer.train(...
                                    train_params={"loss":MyLoss(),
                                                    ...
                                                    "metric_to_watch": "MyLoss/my_1st_component"}

                        This will write to log and monitor MyLoss/total_loss, MyLoss/my_1st_component,
                         MyLoss/my_2nd_component.

                   For example:
                        class MyLoss2(_Loss):
                            ...
                            def forward(self, inputs, targets):
                                ...
                                total_loss = comp1 + comp2
                                loss_items = torch.cat((total_loss.unsqueeze(0),comp1.unsqueeze(0), comp2.unsqueeze(0)).detach()
                                return total_loss, loss_items
                            ...

                    Trainer.train(...
                                    train_params={"loss":MyLoss(),
                                                    ...
                                                    "metric_to_watch": "MyLoss2/loss_0"}

                        This will write to log and monitor MyLoss2/loss_0, MyLoss2/loss_1, MyLoss2/loss_2
                        as they have been named by their positional index in loss_items.

                    Since running logs will save the loss_items in some internal state, it is recommended that
                    loss_items are detached from their computational graph for memory efficiency.

                - `optimizer` : Union[str, torch.optim.Optimizer]

                    Optimization algorithm. One of ['Adam','SGD','RMSProp'] corresponding to the torch.optim
                    optimzers implementations, or any object that implements torch.optim.Optimizer.

                - `criterion_params` : dict

                    Loss function parameters.

                - `optimizer_params` : dict
                    When `optimizer` is one of ['Adam','SGD','RMSProp'], it will be initialized with optimizer_params.

                    (see https://pytorch.org/docs/stable/optim.html for the full list of
                    parameters for each optimizer).

                - `train_metrics_list` : list(torchmetrics.Metric)

                    Metrics to log during training. For more information on torchmetrics see
                    https://torchmetrics.rtfd.io/en/latest/.


                - `valid_metrics_list` : list(torchmetrics.Metric)

                    Metrics to log during validation/testing. For more information on torchmetrics see
                    https://torchmetrics.rtfd.io/en/latest/.


                - `loss_logging_items_names` : list(str)

                    The list of names/titles for the outputs returned from the loss functions forward pass (reminder-
                    the loss function should return the tuple (loss, loss_items)). These names will be used for
                    logging their values.

                - `metric_to_watch` : str (default="Accuracy")

                    will be the metric which the model checkpoint will be saved according to, and can be set to any
                    of the following:

                        a metric name (str) of one of the metric objects from the valid_metrics_list

                        a "metric_name" if some metric in valid_metrics_list has an attribute component_names which
                        is a list referring to the names of each entry in the output metric (torch tensor of size n)

                        one of "loss_logging_items_names" i.e which will correspond to an item returned during the
                        loss function's forward pass (see loss docs abov).

                    At the end of each epoch, if a new best metric_to_watch value is achieved, the models checkpoint
                    is saved in YOUR_PYTHON_PATH/checkpoints/ckpt_best.pth

                - `greater_metric_to_watch_is_better` : bool

                    When choosing a model's checkpoint to be saved, the best achieved model is the one that maximizes the
                     metric_to_watch when this parameter is set to True, and a one that minimizes it otherwise.

                - `ema` : bool (default=False)

                    Whether to use Model Exponential Moving Average (see
                    https://github.com/rwightman/pytorch-image-models ema implementation)

                - `batch_accumulate` : int (default=1)

                    Number of batches to accumulate before every backward pass.

                - `ema_params` : dict

                    Parameters for the ema model.

                - `zero_weight_decay_on_bias_and_bn` : bool (default=False)

                    Whether to apply weight decay on batch normalization parameters or not (ignored when the passed
                    optimizer has already been initialized).


                - `load_opt_params` : bool (default=True)

                    Whether to load the optimizers parameters as well when loading a model's checkpoint.

                - `run_validation_freq` : int (default=1)

                    The frequency in which validation is performed during training (i.e the validation is ran every
                     `run_validation_freq` epochs.

                - `save_model` : bool (default=True)

                    Whether to save the model checkpoints.

                - `silent_mode` : bool

                    Silents the print outs.

                - `mixed_precision` : bool

                    Whether to use mixed precision or not.

                - `save_ckpt_epoch_list` : list(int) (default=[])

                    List of fixed epoch indices the user wishes to save checkpoints in.

                - `average_best_models` : bool (default=False)

                    If set, a snapshot dictionary file and the average model will be saved / updated at every epoch
                    and evaluated only when training is completed. The snapshot file will only be deleted upon
                    completing the training. The snapshot dict will be managed on cpu.

                - `precise_bn` : bool (default=False)

                    Whether to use precise_bn calculation during the training.

                - `precise_bn_batch_size` : int (default=None)

                    The effective batch size we want to calculate the batchnorm on. For example, if we are training a model
                    on 8 gpus, with a batch of 128 on each gpu, a good rule of thumb would be to give it 8192
                    (ie: effective_batch_size * num_gpus = batch_per_gpu * num_gpus * num_gpus).
                    If precise_bn_batch_size is not provided in the training_params, the latter heuristic will be taken.

                - `seed` : int (default=42)

                    Random seed to be set for torch, numpy, and random. When using DDP each process will have it's seed
                    set to seed + rank.


                - `log_installed_packages` : bool (default=False)

                    When set, the list of all installed packages (and their versions) will be written to the tensorboard
                     and logfile (useful when trying to reproduce results).

                - `dataset_statistics` : bool (default=False)

                    Enable a statistic analysis of the dataset. If set to True the dataset will be analyzed and a report
                    will be added to the tensorboard along with some sample images from the dataset. Currently only
                    detection datasets are supported for analysis.

                -  `sg_logger` : Union[AbstractSGLogger, str] (defauls=base_sg_logger)

                    Define the SGLogger object for this training process. The SGLogger handles all disk writes, logs, TensorBoard, remote logging
                    and remote storage. By overriding the default base_sg_logger, you can change the storage location, support external monitoring and logging
                    or support remote storage.

                -   `sg_logger_params` : dict

                    SGLogger parameters

                -   `clip_grad_norm` : float

                    Defines a maximal L2 norm of the gradients. Values which exceed the given value will be clipped

                -   `lr_cooldown_epochs` : int (default=0)

                    Number of epochs to cooldown LR (i.e the last epoch from scheduling view point=max_epochs-cooldown).

                -   `pre_prediction_callback` : Callable (default=None)

                     When not None, this callback will be applied to images and targets, and returning them to be used
                      for the forward pass, and further computations. Args for this callable should be in the order
                      (inputs, targets, batch_idx) returning modified_inputs, modified_targets

                -   `ckpt_best_name` : str (default='ckpt_best.pth')

                    The best checkpoint (according to metric_to_watch) will be saved under this filename in the checkpoints directory.

                -   `enable_qat`: bool (default=False)

                    Adds a QATCallback to the phase callbacks, that triggers quantization aware training starting from
                     qat_params["start_epoch"]

                -   `qat_params`: dict-like object with the following key/values:

                        start_epoch: int, first epoch to start QAT.

                        quant_modules_calib_method: str, One of [percentile, mse, entropy, max]. Statistics method for amax
                         computation of the quantized modules (default=percentile).

                        per_channel_quant_modules: bool, whether quant modules should be per channel (default=False).

                        calibrate: bool, whether to perfrom calibration (default=False).

                        calibrated_model_path: str, path to a calibrated checkpoint (default=None).

                        calib_data_loader: torch.utils.data.DataLoader, data loader of the calibration dataset. When None,
                         context.train_loader will be used (default=None).

                        num_calib_batches: int, number of batches to collect the statistics from.

                        percentile: float, percentile value to use when Trainer,quant_modules_calib_method='percentile'.
                         Discarded when other methods are used (Default=99.99).

<<<<<<< HEAD
                -   `max_forward_passes_train`: int, when not None- will break out of inner train loop (i.e iterating over
                      train_loader) when reaching this number of batches. Usefull for debugging (default=None).

                -   `kil_ddp_pgroup_on_end`: bool,  whether to kill the DDP process group in the end of training.
                      Useful when launching consecutive DDP trainings with the same Trainer object (default=True).
=======
                -   `max_train_batches`: int, for debug- when not None- will break out of inner train loop (i.e iterating over
                      train_loader) when reaching this number of batches. Usefull for debugging (default=None).

                -   `max_valid_batches`: int, for debug- when not None- will break out of inner valid loop (i.e iterating over
                      valid_loader) when reaching this number of batches. Usefull for debugging (default=None).

>>>>>>> 03972c06


        :return:
        """
        global logger
        if training_params is None:
            training_params = dict()
        self.train_loader = train_loader or self.train_loader
        self.valid_loader = valid_loader or self.valid_loader

        if hasattr(self.train_loader, "batch_sampler") and self.train_loader.batch_sampler is not None:
            batch_size = self.train_loader.batch_sampler.batch_size
        else:
            batch_size = self.train_loader.batch_size

        if len(self.train_loader.dataset) % batch_size != 0 and not self.train_loader.drop_last:
            logger.warning("Train dataset size % batch_size != 0 and drop_last=False, this might result in smaller " "last batch.")
        self._set_dataset_params()

        if device_config.multi_gpu == MultiGPUMode.DISTRIBUTED_DATA_PARALLEL:
            # Note: the dataloader uses sampler of the batch_sampler when it is not None.
            train_sampler = self.train_loader.batch_sampler.sampler if self.train_loader.batch_sampler is not None else self.train_loader.sampler
            if isinstance(train_sampler, SequentialSampler):
                raise ValueError(
                    "You are using a SequentialSampler on you training dataloader, while working on DDP. "
                    "This cancels the DDP benefits since it makes each process iterate through the entire dataset"
                )
            if not isinstance(train_sampler, (DistributedSampler, InfiniteSampler, RepeatAugSampler)):
                logger.warning(
                    "The training sampler you are using might not support DDP. "
                    "If it doesnt, please use one of the following sampler: DistributedSampler, InfiniteSampler, RepeatAugSampler"
                )
        self.training_params = TrainingParams()
        self.training_params.override(**training_params)

        self.net = model
        self._prep_net_for_train()

        # SET RANDOM SEED
        random_seed(is_ddp=device_config.multi_gpu == MultiGPUMode.DISTRIBUTED_DATA_PARALLEL, device=device_config.device, seed=self.training_params.seed)

        silent_mode = self.training_params.silent_mode or self.ddp_silent_mode
        # METRICS
        self._set_train_metrics(train_metrics_list=self.training_params.train_metrics_list)
        self._set_valid_metrics(valid_metrics_list=self.training_params.valid_metrics_list)

        # Store the metric to follow (loss\accuracy) and initialize as the worst value
        self.metric_to_watch = self.training_params.metric_to_watch
        self.greater_metric_to_watch_is_better = self.training_params.greater_metric_to_watch_is_better

        # Allowing loading instantiated loss or string
        if isinstance(self.training_params.loss, str):
            self.criterion = LossesFactory().get({self.training_params.loss: self.training_params.criterion_params})

        elif isinstance(self.training_params.loss, Mapping):
            self.criterion = LossesFactory().get(self.training_params.loss)

        elif isinstance(self.training_params.loss, nn.Module):
            self.criterion = self.training_params.loss

        self.criterion.to(device_config.device)

        self.max_epochs = self.training_params.max_epochs

        self.ema = self.training_params.ema

        self.precise_bn = self.training_params.precise_bn
        self.precise_bn_batch_size = self.training_params.precise_bn_batch_size

        self.batch_accumulate = self.training_params.batch_accumulate
        num_batches = len(self.train_loader)

        if self.ema:
            ema_params = self.training_params.ema_params
            logger.info(f"Using EMA with params {ema_params}")
            self.ema_model = self._instantiate_ema_model(**ema_params)
            self.ema_model.updates = self.start_epoch * num_batches // self.batch_accumulate
            if self.load_checkpoint:
                if "ema_net" in self.checkpoint.keys():
                    self.ema_model.ema.load_state_dict(self.checkpoint["ema_net"])
                else:
                    self.ema = False
                    logger.warning("[Warning] Checkpoint does not include EMA weights, continuing training without EMA.")

        self.run_validation_freq = self.training_params.run_validation_freq
        validation_results_tuple = (0, 0)
        inf_time = 0
        timer = core_utils.Timer(device_config.device)

        # IF THE LR MODE IS NOT DEFAULT TAKE IT FROM THE TRAINING PARAMS
        self.lr_mode = self.training_params.lr_mode
        load_opt_params = self.training_params.load_opt_params

        self.phase_callbacks = self.training_params.phase_callbacks or []
        self.phase_callbacks = ListFactory(CallbacksFactory()).get(self.phase_callbacks)

        if self.lr_mode is not None:
            sg_lr_callback_cls = LR_SCHEDULERS_CLS_DICT[self.lr_mode]
            self.phase_callbacks.append(
                sg_lr_callback_cls(
                    train_loader_len=len(self.train_loader),
                    net=self.net,
                    training_params=self.training_params,
                    update_param_groups=self.update_param_groups,
                    **self.training_params.to_dict(),
                )
            )
        if self.training_params.lr_warmup_epochs > 0:
            warmup_mode = self.training_params.warmup_mode
            if isinstance(warmup_mode, str):
                warmup_callback_cls = LR_WARMUP_CLS_DICT[warmup_mode]
            elif isinstance(warmup_mode, type) and issubclass(warmup_mode, LRCallbackBase):
                warmup_callback_cls = warmup_mode
            else:
                raise RuntimeError("warmup_mode has to be either a name of a mode (str) or a subclass of PhaseCallback")
            self.phase_callbacks.append(
                warmup_callback_cls(
                    train_loader_len=len(self.train_loader),
                    net=self.net,
                    training_params=self.training_params,
                    update_param_groups=self.update_param_groups,
                    **self.training_params.to_dict(),
                )
            )

        self._add_metrics_update_callback(Phase.TRAIN_BATCH_END)
        self._add_metrics_update_callback(Phase.VALIDATION_BATCH_END)

        # ADD CALLBACK FOR QAT
        self.enable_qat = core_utils.get_param(self.training_params, "enable_qat", False)
        if self.enable_qat:
            raise NotImplementedError(
                "QAT is not implemented as a plug-and-play feature yet. Please refer to examples/resnet_qat to learn how to do it manually."
            )

        self.phase_callback_handler = CallbackHandler(callbacks=self.phase_callbacks)

        if not self.ddp_silent_mode:
            self._initialize_sg_logger_objects(additional_configs_to_log)

            if self.training_params.dataset_statistics:
                dataset_statistics_logger = DatasetStatisticsTensorboardLogger(self.sg_logger)
                dataset_statistics_logger.analyze(self.train_loader, all_classes=self.classes, title="Train-set", anchors=self.net.module.arch_params.anchors)
                dataset_statistics_logger.analyze(self.valid_loader, all_classes=self.classes, title="val-set")

        sg_trainer_utils.log_uncaught_exceptions(logger)

        if not self.load_checkpoint or self.load_weights_only:
            # WHEN STARTING TRAINING FROM SCRATCH, DO NOT LOAD OPTIMIZER PARAMS (EVEN IF LOADING BACKBONE)
            self.start_epoch = 0
            self._reset_best_metric()
            load_opt_params = False

        if isinstance(self.training_params.optimizer, str) or (
            inspect.isclass(self.training_params.optimizer) and issubclass(self.training_params.optimizer, torch.optim.Optimizer)
        ):
            self.optimizer = build_optimizer(net=self.net, lr=self.training_params.initial_lr, training_params=self.training_params)
        elif isinstance(self.training_params.optimizer, torch.optim.Optimizer):
            self.optimizer = self.training_params.optimizer
        else:
            raise UnsupportedOptimizerFormat()

        # VERIFY GRADIENT CLIPPING VALUE
        if self.training_params.clip_grad_norm is not None and self.training_params.clip_grad_norm <= 0:
            raise TypeError("Params", "Invalid clip_grad_norm")

        if self.load_checkpoint and load_opt_params:
            self.optimizer.load_state_dict(self.checkpoint["optimizer_state_dict"])

        self.pre_prediction_callback = CallbacksFactory().get(self.training_params.pre_prediction_callback)

        self._initialize_mixed_precision(self.training_params.mixed_precision)

        self._infinite_train_loader = (hasattr(self.train_loader, "sampler") and isinstance(self.train_loader.sampler, InfiniteSampler)) or (
            hasattr(self.train_loader, "batch_sampler") and isinstance(self.train_loader.batch_sampler.sampler, InfiniteSampler)
        )

        self.ckpt_best_name = self.training_params.ckpt_best_name
        self.max_forward_passes_train = self.training_params.max_forward_passes_train

        if self.training_params.max_train_batches is not None and (
            self.training_params.max_train_batches > len(self.train_loader) or self.training_params.max_train_batches <= 0
        ):

            raise ValueError("max_train_batches must be positive and smaller then len(train_loader).")

        self.max_train_batches = self.training_params.max_train_batches

        if self.training_params.max_valid_batches is not None and (
            self.training_params.max_valid_batches > len(self.valid_loader) or self.training_params.max_valid_batches <= 0
        ):

            raise ValueError("max_valid_batches must be positive and smaller then len(valid_loader).")
        self.max_valid_batches = self.training_params.max_valid_batches

        # STATE ATTRIBUTE SET HERE FOR SUBSEQUENT TRAIN() CALLS
        self._first_backward = True

        context = PhaseContext(
            optimizer=self.optimizer,
            net=self.net,
            experiment_name=self.experiment_name,
            ckpt_dir=self.checkpoints_dir_path,
            criterion=self.criterion,
            lr_warmup_epochs=self.training_params.lr_warmup_epochs,
            sg_logger=self.sg_logger,
            train_loader=self.train_loader,
            valid_loader=self.valid_loader,
            training_params=self.training_params,
            ddp_silent_mode=self.ddp_silent_mode,
            checkpoint_params=self.checkpoint_params,
            architecture=self.architecture,
            arch_params=self.arch_params,
            metric_to_watch=self.metric_to_watch,
            device=device_config.device,
            context_methods=self._get_context_methods(Phase.PRE_TRAINING),
            ema_model=self.ema_model,
        )
        self.phase_callback_handler.on_training_start(context)

        first_batch = next(iter(self.train_loader))
        inputs, _, _ = sg_trainer_utils.unpack_batch_items(first_batch)

        log_main_training_params(
            multi_gpu=device_config.multi_gpu,
            num_gpus=get_world_size(),
            batch_size=len(inputs),
            batch_accumulate=self.batch_accumulate,
            len_train_set=len(self.train_loader.dataset),
        )

        try:
            # HEADERS OF THE TRAINING PROGRESS
            if not silent_mode:
                logger.info(f"Started training for {self.max_epochs - self.start_epoch} epochs ({self.start_epoch}/" f"{self.max_epochs - 1})\n")
            for epoch in range(self.start_epoch, self.max_epochs):
                if context.stop_training:
                    logger.info("Request to stop training has been received, stopping training")
                    break

                # Phase.TRAIN_EPOCH_START
                # RUN PHASE CALLBACKS
                context.update_context(epoch=epoch)
                self.phase_callback_handler.on_train_loader_start(context)

                # IN DDP- SET_EPOCH WILL CAUSE EVERY PROCESS TO BE EXPOSED TO THE ENTIRE DATASET BY SHUFFLING WITH A
                # DIFFERENT SEED EACH EPOCH START
                if (
                    device_config.multi_gpu == MultiGPUMode.DISTRIBUTED_DATA_PARALLEL
                    and hasattr(self.train_loader, "sampler")
                    and hasattr(self.train_loader.sampler, "set_epoch")
                ):
                    self.train_loader.sampler.set_epoch(epoch)

                train_metrics_tuple = self._train_epoch(epoch=epoch, silent_mode=silent_mode)

                # Phase.TRAIN_EPOCH_END
                # RUN PHASE CALLBACKS
                train_metrics_dict = get_metrics_dict(train_metrics_tuple, self.train_metrics, self.loss_logging_items_names)

                context.update_context(metrics_dict=train_metrics_dict)
                self.phase_callback_handler.on_train_loader_end(context)

                # CALCULATE PRECISE BATCHNORM STATS
                if self.precise_bn:
                    compute_precise_bn_stats(
                        model=self.net, loader=self.train_loader, precise_bn_batch_size=self.precise_bn_batch_size, num_gpus=get_world_size()
                    )
                    if self.ema:
                        compute_precise_bn_stats(
                            model=self.ema_model.ema,
                            loader=self.train_loader,
                            precise_bn_batch_size=self.precise_bn_batch_size,
                            num_gpus=get_world_size(),
                        )

                # model switch - we replace self.net.module with the ema model for the testing and saving part
                # and then switch it back before the next training epoch
                if self.ema:
                    self.ema_model.update_attr(self.net)
                    keep_model = self.net
                    self.net = self.ema_model.ema

                # RUN TEST ON VALIDATION SET EVERY self.run_validation_freq EPOCHS
                if (epoch + 1) % self.run_validation_freq == 0:
                    self.phase_callback_handler.on_validation_loader_start(context)
                    timer.start()
                    validation_results_tuple = self._validate_epoch(epoch=epoch, silent_mode=silent_mode)
                    inf_time = timer.stop()

                    # Phase.VALIDATION_EPOCH_END
                    # RUN PHASE CALLBACKS
                    valid_metrics_dict = get_metrics_dict(validation_results_tuple, self.valid_metrics, self.loss_logging_items_names)

                    context.update_context(metrics_dict=valid_metrics_dict)
                    self.phase_callback_handler.on_validation_loader_end(context)

                if self.ema:
                    self.net = keep_model

                if not self.ddp_silent_mode:
                    # SAVING AND LOGGING OCCURS ONLY IN THE MAIN PROCESS (IN CASES THERE ARE SEVERAL PROCESSES - DDP)
                    self._write_to_disk_operations(train_metrics_tuple, validation_results_tuple, inf_time, epoch, context)

            # Evaluating the average model and removing snapshot averaging file if training is completed
            if self.training_params.average_best_models:
                self._validate_final_average_model(cleanup_snapshots_pkl_file=True)

        except KeyboardInterrupt:
            logger.info(
                "\n[MODEL TRAINING EXECUTION HAS BEEN INTERRUPTED]... Please wait until SOFT-TERMINATION process "
                "finishes and saves all of the Model Checkpoints and log files before terminating..."
            )
            logger.info("For HARD Termination - Stop the process again")

        finally:
            if device_config.multi_gpu == MultiGPUMode.DISTRIBUTED_DATA_PARALLEL:
                # CLEAN UP THE MULTI-GPU PROCESS GROUP WHEN DONE
                if torch.distributed.is_initialized() and self.training_params.kil_ddp_pgroup_on_end:
                    torch.distributed.destroy_process_group()

            # PHASE.TRAIN_END
            self.phase_callback_handler.on_training_end(context)

            if not self.ddp_silent_mode:
                self.sg_logger.close()

    def _reset_best_metric(self):
        self.best_metric = -1 * np.inf if self.greater_metric_to_watch_is_better else np.inf

    def _reset_metrics(self):
        for metric in ("train_metrics", "valid_metrics", "test_metrics"):
            if hasattr(self, metric) and getattr(self, metric) is not None:
                getattr(self, metric).reset()

    @resolve_param("train_metrics_list", ListFactory(MetricsFactory()))
    def _set_train_metrics(self, train_metrics_list):
        self.train_metrics = MetricCollection(train_metrics_list)

        for metric_name, metric in self.train_metrics.items():
            if hasattr(metric, "greater_component_is_better"):
                self.greater_train_metrics_is_better.update(metric.greater_component_is_better)
            elif hasattr(metric, "greater_is_better"):
                self.greater_train_metrics_is_better[metric_name] = metric.greater_is_better
            else:
                self.greater_train_metrics_is_better[metric_name] = None

    @resolve_param("valid_metrics_list", ListFactory(MetricsFactory()))
    def _set_valid_metrics(self, valid_metrics_list):
        self.valid_metrics = MetricCollection(valid_metrics_list)

        for metric_name, metric in self.valid_metrics.items():
            if hasattr(metric, "greater_component_is_better"):
                self.greater_valid_metrics_is_better.update(metric.greater_component_is_better)
            elif hasattr(metric, "greater_is_better"):
                self.greater_valid_metrics_is_better[metric_name] = metric.greater_is_better
            else:
                self.greater_valid_metrics_is_better[metric_name] = None

    @resolve_param("test_metrics_list", ListFactory(MetricsFactory()))
    def _set_test_metrics(self, test_metrics_list):
        self.test_metrics = MetricCollection(test_metrics_list)

    def _initialize_mixed_precision(self, mixed_precision_enabled: bool):
        # SCALER IS ALWAYS INITIALIZED BUT IS DISABLED IF MIXED PRECISION WAS NOT SET
        self.scaler = GradScaler(enabled=mixed_precision_enabled)

        if mixed_precision_enabled:
            assert device_config.device.startswith("cuda"), "mixed precision is not available for CPU"
            if device_config.multi_gpu == MultiGPUMode.DATA_PARALLEL:
                # IN DATAPARALLEL MODE WE NEED TO WRAP THE FORWARD FUNCTION OF OUR MODEL SO IT WILL RUN WITH AUTOCAST.
                # BUT SINCE THE MODULE IS CLONED TO THE DEVICES ON EACH FORWARD CALL OF A DATAPARALLEL MODEL,
                # WE HAVE TO REGISTER THE WRAPPER BEFORE EVERY FORWARD CALL
                def hook(module, _):
                    module.forward = MultiGPUModeAutocastWrapper(module.forward)

                self.net.module.register_forward_pre_hook(hook=hook)

            if self.load_checkpoint:
                scaler_state_dict = core_utils.get_param(self.checkpoint, "scaler_state_dict")
                if scaler_state_dict is None:
                    logger.warning("Mixed Precision - scaler state_dict not found in loaded model. This may case issues " "with loss scaling")
                else:
                    self.scaler.load_state_dict(scaler_state_dict)

    def _validate_final_average_model(self, cleanup_snapshots_pkl_file=False):
        """
        Testing the averaged model by loading the last saved average checkpoint and running test.
        Will be loaded to each of DDP processes
        :param cleanup_pkl_file: a flag for deleting the 10 best snapshots dictionary
        """
        logger.info("RUNNING ADDITIONAL TEST ON THE AVERAGED MODEL...")

        keep_state_dict = deepcopy(self.net.state_dict())
        # SETTING STATE DICT TO THE AVERAGE MODEL FOR EVALUATION
        average_model_ckpt_path = os.path.join(self.checkpoints_dir_path, self.average_model_checkpoint_filename)
        local_rank = get_local_rank()

        # WAIT FOR MASTER RANK TO SAVE THE CKPT BEFORE WE TRY TO READ IT.
        with wait_for_the_master(local_rank):
            average_model_sd = read_ckpt_state_dict(average_model_ckpt_path)["net"]

        self.net.load_state_dict(average_model_sd)
        # testing the averaged model and save instead of best model if needed
        averaged_model_results_tuple = self._validate_epoch(epoch=self.max_epochs)

        # Reverting the current model
        self.net.load_state_dict(keep_state_dict)

        if not self.ddp_silent_mode:
            # Adding values to sg_logger
            # looping over last titles which corresponds to validation (and average model) metrics.
            all_titles = self.results_titles[-1 * len(averaged_model_results_tuple) :]
            result_dict = {all_titles[i]: averaged_model_results_tuple[i] for i in range(len(averaged_model_results_tuple))}

            self.sg_logger.add_scalars(tag_scalar_dict=result_dict, global_step=self.max_epochs)

            average_model_tb_titles = ["Averaged Model " + x for x in self.results_titles[-1 * len(averaged_model_results_tuple) :]]
            write_struct = ""
            for ind, title in enumerate(average_model_tb_titles):
                write_struct += "%s: %.3f  \n  " % (title, averaged_model_results_tuple[ind])
                self.sg_logger.add_scalar(title, averaged_model_results_tuple[ind], global_step=self.max_epochs)

            self.sg_logger.add_text("Averaged_Model_Performance", write_struct, self.max_epochs)
            if cleanup_snapshots_pkl_file:
                self.model_weight_averaging.cleanup()

    @property
    def get_arch_params(self):
        return self.arch_params.to_dict()

    @property
    def get_structure(self):
        return self.net.module.structure

    @property
    def get_architecture(self):
        return self.architecture

    def set_experiment_name(self, experiment_name):
        self.experiment_name = experiment_name

    def _re_build_model(self, arch_params={}):
        """
        arch_params : dict
            Architecture H.P. e.g.: block, num_blocks, num_classes, etc.
        :return:
        """
        if "num_classes" not in arch_params.keys():
            if self.dataset_interface is None:
                raise Exception("Error", "Number of classes not defined in arch params and dataset is not defined")
            else:
                arch_params["num_classes"] = len(self.classes)

        self.arch_params = core_utils.HpmStruct(**arch_params)
        self.classes = self.arch_params.num_classes
        self.net = self._instantiate_net(self.architecture, self.arch_params, self.checkpoint_params)
        # save the architecture for neural architecture search
        if hasattr(self.net, "structure"):
            self.architecture = self.net.structure

        self.net.to(device_config.device)

        if device_config.multi_gpu == MultiGPUMode.DISTRIBUTED_DATA_PARALLEL:
            logger.warning("Warning: distributed training is not supported in re_build_model()")
        self.net = torch.nn.DataParallel(self.net, device_ids=get_device_ids()) if device_config.multi_gpu else core_utils.WrappedModel(self.net)

    @property
    def get_module(self):
        return self.net

    def set_module(self, module):
        self.net = module

    def _switch_device(self, new_device):
        device_config.device = new_device
        self.net.to(device_config.device)

    # FIXME - we need to resolve flake8's 'function is too complex' for this function
    def _load_checkpoint_to_model(self):  # noqa: C901 - too complex
        """
        Copies the source checkpoint to a local folder and loads the checkpoint's data to the model using the
         attributes:

         strict:           See StrictLoad class documentation for details.
         load_backbone:    loads the provided checkpoint to self.net.backbone instead of self.net
         source_ckpt_folder_name: The folder where the checkpoint is saved. By default uses the self.experiment_name

        NOTE: 'acc', 'epoch', 'optimizer_state_dict' and the logs are NOT loaded if self.zeroize_prev_train_params
         is True
        """

        if self.load_checkpoint or self.external_checkpoint_path:
            # GET LOCAL PATH TO THE CHECKPOINT FILE FIRST
            ckpt_local_path = get_ckpt_local_path(
                source_ckpt_folder_name=self.source_ckpt_folder_name,
                experiment_name=self.experiment_name,
                ckpt_name=self.ckpt_name,
                external_checkpoint_path=self.external_checkpoint_path,
            )

            # LOAD CHECKPOINT TO MODEL
            self.checkpoint = load_checkpoint_to_model(
                ckpt_local_path=ckpt_local_path,
                load_backbone=self.load_backbone,
                net=self.net,
                strict=self.strict_load.value if isinstance(self.strict_load, StrictLoad) else self.strict_load,
                load_weights_only=self.load_weights_only,
                load_ema_as_net=self.load_ema_as_net,
            )

            if "ema_net" in self.checkpoint.keys():
                logger.warning(
                    "[WARNING] Main network has been loaded from checkpoint but EMA network exists as "
                    "well. It "
                    " will only be loaded during validation when training with ema=True. "
                )

        # UPDATE TRAINING PARAMS IF THEY EXIST & WE ARE NOT LOADING AN EXTERNAL MODEL's WEIGHTS
        self.best_metric = self.checkpoint["acc"] if "acc" in self.checkpoint.keys() else -1
        self.start_epoch = self.checkpoint["epoch"] if "epoch" in self.checkpoint.keys() else 0

    def _prep_for_test(
        self, test_loader: torch.utils.data.DataLoader = None, loss=None, test_metrics_list=None, loss_logging_items_names=None, test_phase_callbacks=None
    ):
        """Run commands that are common to all models"""
        # SET THE MODEL IN evaluation STATE
        self.net.eval()

        # IF SPECIFIED IN THE FUNCTION CALL - OVERRIDE THE self ARGUMENTS
        self.test_loader = test_loader or self.test_loader
        self.criterion = loss or self.criterion
        self.loss_logging_items_names = loss_logging_items_names or self.loss_logging_items_names
        self.phase_callbacks = test_phase_callbacks or self.phase_callbacks

        if self.phase_callbacks is None:
            self.phase_callbacks = []

        if test_metrics_list:
            self._set_test_metrics(test_metrics_list)
            self._add_metrics_update_callback(Phase.TEST_BATCH_END)
            self.phase_callback_handler = CallbackHandler(self.phase_callbacks)

        # WHEN TESTING WITHOUT A LOSS FUNCTION- CREATE EPOCH HEADERS FOR PRINTS
        if self.criterion is None:
            self.loss_logging_items_names = []

        if self.test_metrics is None:
            raise ValueError(
                "Metrics are required to perform test. Pass them through test_metrics_list arg when "
                "calling test or through training_params when calling train(...)"
            )
        if self.test_loader is None:
            raise ValueError("Test dataloader is required to perform test. Make sure to either pass it through " "test_loader arg.")

        # RESET METRIC RUNNERS
        self._reset_metrics()
        self.test_metrics.to(device_config.device)

        if self.arch_params is None:
            self._init_arch_params()
        self._net_to_device()

    def _add_metrics_update_callback(self, phase: Phase):
        """
        Adds MetricsUpdateCallback to be fired at phase

        :param phase: Phase for the metrics callback to be fired at
        """
        self.phase_callbacks.append(MetricsUpdateCallback(phase))

    def _initialize_sg_logger_objects(self, additional_configs_to_log: Dict = None):
        """Initialize object that collect, write to disk, monitor and store remotely all training outputs"""
        sg_logger = core_utils.get_param(self.training_params, "sg_logger")

        # OVERRIDE SOME PARAMETERS TO MAKE SURE THEY MATCH THE TRAINING PARAMETERS
        general_sg_logger_params = {
            "experiment_name": self.experiment_name,
            "storage_location": "local",
            "resumed": self.load_checkpoint,
            "training_params": self.training_params,
            "checkpoints_dir_path": self.checkpoints_dir_path,
        }

        if sg_logger is None:
            raise RuntimeError("sg_logger must be defined in training params (see default_training_params)")

        if isinstance(sg_logger, AbstractSGLogger):
            self.sg_logger = sg_logger
        elif isinstance(sg_logger, str):
            sg_logger_params = core_utils.get_param(self.training_params, "sg_logger_params", {})
            if issubclass(SG_LOGGERS[sg_logger], BaseSGLogger):
                sg_logger_params = {**sg_logger_params, **general_sg_logger_params}
            if sg_logger not in SG_LOGGERS:
                raise RuntimeError("sg_logger not defined in SG_LOGGERS")

            self.sg_logger = SG_LOGGERS[sg_logger](**sg_logger_params)
        else:
            raise RuntimeError("sg_logger can be either an sg_logger name (str) or an instance of AbstractSGLogger")

        if not isinstance(self.sg_logger, BaseSGLogger):
            logger.warning(
                "WARNING! Using a user-defined sg_logger: files will not be automatically written to disk!\n"
                "Please make sure the provided sg_logger writes to disk or compose your sg_logger to BaseSGLogger"
            )

        # IN CASE SG_LOGGER UPDATED THE DIR PATH
        self.checkpoints_dir_path = self.sg_logger.local_dir()
        hyper_param_config = self._get_hyper_param_config()
        if additional_configs_to_log is not None:
            hyper_param_config["additional_configs_to_log"] = additional_configs_to_log
        self.sg_logger.add_config("hyper_params", hyper_param_config)
        self.sg_logger.flush()

    def _get_hyper_param_config(self):
        """
        Creates a training hyper param config for logging.
        """
        additional_log_items = {
            "initial_LR": self.training_params.initial_lr,
            "num_devices": get_world_size(),
            "multi_gpu": str(device_config.multi_gpu),
            "device_type": torch.cuda.get_device_name(0) if torch.cuda.is_available() else "cpu",
        }
        # ADD INSTALLED PACKAGE LIST + THEIR VERSIONS
        if self.training_params.log_installed_packages:
            pkg_list = list(map(lambda pkg: str(pkg), _get_installed_distributions()))
            additional_log_items["installed_packages"] = pkg_list
        hyper_param_config = {
            "arch_params": self.arch_params.__dict__,
            "checkpoint_params": self.checkpoint_params.__dict__,
            "training_hyperparams": self.training_params.__dict__,
            "dataset_params": self.dataset_params.__dict__,
            "additional_log_items": additional_log_items,
        }
        return hyper_param_config

    def _write_to_disk_operations(self, train_metrics: tuple, validation_results: tuple, inf_time: float, epoch: int, context: PhaseContext):
        """Run the various logging operations, e.g.: log file, Tensorboard, save checkpoint etc."""
        # STORE VALUES IN A TENSORBOARD FILE
        train_results = list(train_metrics) + list(validation_results) + [inf_time]
        all_titles = self.results_titles + ["Inference Time"]

        result_dict = {all_titles[i]: train_results[i] for i in range(len(train_results))}
        self.sg_logger.add_scalars(tag_scalar_dict=result_dict, global_step=epoch)

        # SAVE THE CHECKPOINT
        if self.training_params.save_model:
            self._save_checkpoint(self.optimizer, epoch + 1, validation_results, context)

    def _write_lrs(self, epoch):
        lrs = [self.optimizer.param_groups[i]["lr"] for i in range(len(self.optimizer.param_groups))]
        lr_titles = ["LR/Param_group_" + str(i) for i in range(len(self.optimizer.param_groups))] if len(self.optimizer.param_groups) > 1 else ["LR"]
        lr_dict = {lr_titles[i]: lrs[i] for i in range(len(lrs))}
        self.sg_logger.add_scalars(tag_scalar_dict=lr_dict, global_step=epoch)

    def test(
        self,
        model: nn.Module = None,
        test_loader: torch.utils.data.DataLoader = None,
        loss: torch.nn.modules.loss._Loss = None,
        silent_mode: bool = False,
        test_metrics_list=None,
        loss_logging_items_names=None,
        metrics_progress_verbose=False,
        test_phase_callbacks=None,
        use_ema_net=True,
    ) -> tuple:
        """
        Evaluates the model on given dataloader and metrics.
        :param model: model to perfrom test on. When none is given, will try to use self.net (defalut=None).
        :param test_loader: dataloader to perform test on.
        :param test_metrics_list: (list(torchmetrics.Metric)) metrics list for evaluation.
        :param silent_mode: (bool) controls verbosity
        :param metrics_progress_verbose: (bool) controls the verbosity of metrics progress (default=False). Slows down the program.
        :param use_ema_net (bool) whether to perform test on self.ema_model.ema (when self.ema_model.ema exists,
            otherwise self.net will be tested) (default=True)
        :return: results tuple (tuple) containing the loss items and metric values.

        All of the above args will override Trainer's corresponding attribute when not equal to None. Then evaluation
         is ran on self.test_loader with self.test_metrics.
        """

        self.net = model or self.net

        # IN CASE TRAINING WAS PERFROMED BEFORE TEST- MAKE SURE TO TEST THE EMA MODEL (UNLESS SPECIFIED OTHERWISE BY
        # use_ema_net)

        if use_ema_net and self.ema_model is not None:
            keep_model = self.net
            self.net = self.ema_model.ema

        self._prep_for_test(
            test_loader=test_loader,
            loss=loss,
            test_metrics_list=test_metrics_list,
            loss_logging_items_names=loss_logging_items_names,
            test_phase_callbacks=test_phase_callbacks,
        )

        context = PhaseContext(
            criterion=self.criterion,
            device=self.device,
            sg_logger=self.sg_logger,
            context_methods=self._get_context_methods(Phase.TEST_BATCH_END),
        )
        if test_metrics_list:
            context.update_context(test_metrics=self.test_metrics)

        self.phase_callback_handler.on_test_loader_start(context)
        test_results = self.evaluate(
            data_loader=self.test_loader,
            metrics=self.test_metrics,
            evaluation_type=EvaluationType.TEST,
            silent_mode=silent_mode,
            metrics_progress_verbose=metrics_progress_verbose,
        )
        self.phase_callback_handler.on_test_loader_end(context)

        # SWITCH BACK BETWEEN NETS SO AN ADDITIONAL TRAINING CAN BE DONE AFTER TEST
        if use_ema_net and self.ema_model is not None:
            self.net = keep_model

        self._first_backward = True

        return test_results

    def _validate_epoch(self, epoch: int, silent_mode: bool = False) -> tuple:
        """
        Runs evaluation on self.valid_loader, with self.valid_metrics.

        :param epoch: (int) epoch idx
        :param silent_mode: (bool) controls verbosity

        :return: results tuple (tuple) containing the loss items and metric values.
        """

        self.net.eval()
        self._reset_metrics()
        self.valid_metrics.to(device_config.device)

        return self.evaluate(
            data_loader=self.valid_loader, metrics=self.valid_metrics, evaluation_type=EvaluationType.VALIDATION, epoch=epoch, silent_mode=silent_mode
        )

    def evaluate(
        self,
        data_loader: torch.utils.data.DataLoader,
        metrics: MetricCollection,
        evaluation_type: EvaluationType,
        epoch: int = None,
        silent_mode: bool = False,
        metrics_progress_verbose: bool = False,
    ):
        """
        Evaluates the model on given dataloader and metrics.

        :param data_loader: dataloader to perform evaluataion on
        :param metrics: (MetricCollection) metrics for evaluation
        :param evaluation_type: (EvaluationType) controls which phase callbacks will be used (for example, on batch end,
            when evaluation_type=EvaluationType.VALIDATION the Phase.VALIDATION_BATCH_END callbacks will be triggered)
        :param epoch: (int) epoch idx
        :param silent_mode: (bool) controls verbosity
        :param metrics_progress_verbose: (bool) controls the verbosity of metrics progress (default=False).
            Slows down the program significantly.

        :return: results tuple (tuple) containing the loss items and metric values.
        """

        # THE DISABLE FLAG CONTROLS WHETHER THE PROGRESS BAR IS SILENT OR PRINTS THE LOGS
        progress_bar_data_loader = tqdm(data_loader, bar_format="{l_bar}{bar:10}{r_bar}", dynamic_ncols=True, disable=silent_mode)
        loss_avg_meter = core_utils.utils.AverageMeter()
        logging_values = None
        loss_tuple = None
        lr_warmup_epochs = self.training_params.lr_warmup_epochs if self.training_params else None
        context = PhaseContext(
            epoch=epoch,
            metrics_compute_fn=metrics,
            loss_avg_meter=loss_avg_meter,
            criterion=self.criterion,
            device=device_config.device,
            lr_warmup_epochs=lr_warmup_epochs,
            sg_logger=self.sg_logger,
            context_methods=self._get_context_methods(Phase.VALIDATION_BATCH_END),
        )

        if not silent_mode:
            # PRINT TITLES
            pbar_start_msg = f"Validation epoch {epoch}" if evaluation_type == EvaluationType.VALIDATION else "Test"
            progress_bar_data_loader.set_description(pbar_start_msg)

        with torch.no_grad():
            for batch_idx, batch_items in enumerate(progress_bar_data_loader):
                batch_items = core_utils.tensor_container_to_device(batch_items, device_config.device, non_blocking=True)
                inputs, targets, additional_batch_items = sg_trainer_utils.unpack_batch_items(batch_items)

                # TRIGGER PHASE CALLBACKS CORRESPONDING TO THE EVALUATION TYPE
                context.update_context(batch_idx=batch_idx, inputs=inputs, target=targets, **additional_batch_items)
                if evaluation_type == EvaluationType.VALIDATION:
                    self.phase_callback_handler.on_validation_batch_start(context)
                else:
                    self.phase_callback_handler.on_test_batch_start(context)

                output = self.net(inputs)
                context.update_context(preds=output)

                if self.criterion is not None:
                    # STORE THE loss_items ONLY, THE 1ST RETURNED VALUE IS THE loss FOR BACKPROP DURING TRAINING
                    loss_tuple = self._get_losses(output, targets)[1].cpu()
                    context.update_context(loss_log_items=loss_tuple)

                # TRIGGER PHASE CALLBACKS CORRESPONDING TO THE EVALUATION TYPE
                if evaluation_type == EvaluationType.VALIDATION:
                    self.phase_callback_handler.on_validation_batch_end(context)
                else:
                    self.phase_callback_handler.on_test_batch_end(context)

                # COMPUTE METRICS IF PROGRESS VERBOSITY IS SET
                if metrics_progress_verbose and not silent_mode:
                    # COMPUTE THE RUNNING USER METRICS AND LOSS RUNNING ITEMS. RESULT TUPLE IS THEIR CONCATENATION.
                    logging_values = get_logging_values(loss_avg_meter, metrics, self.criterion)
                    pbar_message_dict = get_train_loop_description_dict(logging_values, metrics, self.loss_logging_items_names)

                    progress_bar_data_loader.set_postfix(**pbar_message_dict)

                if evaluation_type == EvaluationType.VALIDATION and self.max_valid_batches is not None and self.max_valid_batches - 1 <= batch_idx:
                    break

        # NEED TO COMPUTE METRICS FOR THE FIRST TIME IF PROGRESS VERBOSITY IS NOT SET
        if not metrics_progress_verbose:
            # COMPUTE THE RUNNING USER METRICS AND LOSS RUNNING ITEMS. RESULT TUPLE IS THEIR CONCATENATION.
            logging_values = get_logging_values(loss_avg_meter, metrics, self.criterion)
            pbar_message_dict = get_train_loop_description_dict(logging_values, metrics, self.loss_logging_items_names)

            progress_bar_data_loader.set_postfix(**pbar_message_dict)

        # TODO: SUPPORT PRINTING AP PER CLASS- SINCE THE METRICS ARE NOT HARD CODED ANYMORE (as done in
        #  calc_batch_prediction_accuracy_per_class in metric_utils.py), THIS IS ONLY RELEVANT WHEN CHOOSING
        #  DETECTIONMETRICS, WHICH ALREADY RETURN THE METRICS VALUEST HEMSELVES AND NOT THE ITEMS REQUIRED FOR SUCH
        #  COMPUTATION. ALSO REMOVE THE BELOW LINES BY IMPLEMENTING CRITERION AS A TORCHMETRIC.

        if device_config.multi_gpu == MultiGPUMode.DISTRIBUTED_DATA_PARALLEL:
            logging_values = reduce_results_tuple_for_ddp(logging_values, next(self.net.parameters()).device)

        pbar_message_dict = get_train_loop_description_dict(logging_values, metrics, self.loss_logging_items_names)

        self.valid_monitored_values = sg_trainer_utils.update_monitored_values_dict(
            monitored_values_dict=self.valid_monitored_values, new_values_dict=pbar_message_dict
        )

        if not silent_mode and evaluation_type == EvaluationType.VALIDATION:
            progress_bar_data_loader.write("===========================================================")
            sg_trainer_utils.display_epoch_summary(
                epoch=context.epoch, n_digits=4, train_monitored_values=self.train_monitored_values, valid_monitored_values=self.valid_monitored_values
            )
            progress_bar_data_loader.write("===========================================================")

        return logging_values

    def _instantiate_net(
        self, architecture: Union[torch.nn.Module, SgModule.__class__, str], arch_params: dict, checkpoint_params: dict, *args, **kwargs
    ) -> tuple:
        """
        Instantiates nn.Module according to architecture and arch_params, and handles pretrained weights and the required
            module manipulation (i.e head replacement).

        :param architecture: String, torch.nn.Module or uninstantiated SgModule class describing the netowrks architecture.
        :param arch_params: Architecture's parameters passed to networks c'tor.
        :param checkpoint_params: checkpoint loading related parameters dictionary with 'pretrained_weights' key,
            s.t it's value is a string describing the dataset of the pretrained weights (for example "imagenent").

        :return: instantiated netowrk i.e torch.nn.Module, architecture_class (will be none when architecture is not str)

        """
        pretrained_weights = core_utils.get_param(checkpoint_params, "pretrained_weights", default_val=None)

        if pretrained_weights is not None:
            num_classes_new_head = arch_params.num_classes
            arch_params.num_classes = PRETRAINED_NUM_CLASSES[pretrained_weights]

        if isinstance(architecture, str):
            architecture_cls = ARCHITECTURES[architecture]
            net = architecture_cls(arch_params=arch_params)
        elif isinstance(architecture, SgModule.__class__):
            net = architecture(arch_params)
        else:
            net = architecture

        if pretrained_weights:
            load_pretrained_weights(net, architecture, pretrained_weights)
            if num_classes_new_head != arch_params.num_classes:
                net.replace_head(new_num_classes=num_classes_new_head)
                arch_params.num_classes = num_classes_new_head

        return net

    def _instantiate_ema_model(self, decay: float = 0.9999, beta: float = 15, exp_activation: bool = True) -> ModelEMA:
        """Instantiate ema model for standard SgModule.
        :param decay: the maximum decay value. as the training process advances, the decay will climb towards this value
                      until the EMA_t+1 = EMA_t * decay + TRAINING_MODEL * (1- decay)
        :param beta: the exponent coefficient. The higher the beta, the sooner in the training the decay will saturate to
                     its final value. beta=15 is ~40% of the training process.
        """
        return ModelEMA(self.net, decay, beta, exp_activation)

    @property
    def get_net(self):
        """
        Getter for network.
        :return: torch.nn.Module, self.net
        """
        return self.net

    def set_net(self, net: torch.nn.Module):
        """
        Setter for network.

        :param net: torch.nn.Module, value to set net
        :return:
        """
        self.net = net

    def set_ckpt_best_name(self, ckpt_best_name):
        """
        Setter for best checkpoint filename.

        :param ckpt_best_name: str, value to set ckpt_best_name
        """
        self.ckpt_best_name = ckpt_best_name

    def set_ema(self, val: bool):
        """
        Setter for self.ema

        :param val: bool, value to set ema
        """
        self.ema = val

    def _get_context_methods(self, phase: Phase) -> ContextSgMethods:
        """
        Returns ContextSgMethods holding the methods that should be accessible through phase callbacks to the user at
         the specific phase

        :param phase: Phase, controls what methods should be returned.
        :return: ContextSgMethods holding methods from self.
        """
        if phase in [
            Phase.PRE_TRAINING,
            Phase.TRAIN_EPOCH_START,
            Phase.TRAIN_EPOCH_END,
            Phase.VALIDATION_EPOCH_END,
            Phase.VALIDATION_EPOCH_END,
            Phase.POST_TRAINING,
            Phase.VALIDATION_END_BEST_EPOCH,
        ]:
            context_methods = ContextSgMethods(
                get_net=self.get_net,
                set_net=self.set_net,
                set_ckpt_best_name=self.set_ckpt_best_name,
                reset_best_metric=self._reset_best_metric,
                validate_epoch=self._validate_epoch,
                set_ema=self.set_ema,
            )
        else:
            context_methods = ContextSgMethods()

        return context_methods

    def _init_loss_logging_names(self, loss_logging_items):
        criterion_name = self.criterion.__class__.__name__
        component_names = None
        if hasattr(self.criterion, "component_names"):
            component_names = self.criterion.component_names
        elif len(loss_logging_items) > 1:
            component_names = ["loss_" + str(i) for i in range(len(loss_logging_items))]

        if component_names is not None:
            self.loss_logging_items_names = [criterion_name + "/" + component_name for component_name in component_names]
            if self.metric_to_watch in component_names:
                self.metric_to_watch = criterion_name + "/" + self.metric_to_watch
        else:
            self.loss_logging_items_names = [criterion_name]<|MERGE_RESOLUTION|>--- conflicted
+++ resolved
@@ -195,12 +195,8 @@
 
         self.train_monitored_values = {}
         self.valid_monitored_values = {}
-<<<<<<< HEAD
-        self.max_forward_passes_train = None
-=======
         self.max_train_batches = None
         self.max_valid_batches = None
->>>>>>> 03972c06
 
     @property
     def device(self) -> str:
@@ -469,13 +465,9 @@
 
             # TODO: ITERATE BY MAX ITERS
             # FOR INFINITE SAMPLERS WE MUST BREAK WHEN REACHING LEN ITERATIONS.
-<<<<<<< HEAD
-            if self._infinite_train_loader and batch_idx == len(self.train_loader) - 1 or self.max_forward_passes_train == batch_idx:
-=======
             if (self._infinite_train_loader and batch_idx == len(self.train_loader) - 1) or (
                 self.max_train_batches is not None and self.max_train_batches - 1 <= batch_idx
             ):
->>>>>>> 03972c06
                 break
 
         if not self.ddp_silent_mode:
@@ -998,20 +990,12 @@
                         percentile: float, percentile value to use when Trainer,quant_modules_calib_method='percentile'.
                          Discarded when other methods are used (Default=99.99).
 
-<<<<<<< HEAD
-                -   `max_forward_passes_train`: int, when not None- will break out of inner train loop (i.e iterating over
-                      train_loader) when reaching this number of batches. Usefull for debugging (default=None).
-
-                -   `kil_ddp_pgroup_on_end`: bool,  whether to kill the DDP process group in the end of training.
-                      Useful when launching consecutive DDP trainings with the same Trainer object (default=True).
-=======
                 -   `max_train_batches`: int, for debug- when not None- will break out of inner train loop (i.e iterating over
                       train_loader) when reaching this number of batches. Usefull for debugging (default=None).
 
                 -   `max_valid_batches`: int, for debug- when not None- will break out of inner valid loop (i.e iterating over
                       valid_loader) when reaching this number of batches. Usefull for debugging (default=None).
 
->>>>>>> 03972c06
 
 
         :return:
@@ -1190,7 +1174,6 @@
         )
 
         self.ckpt_best_name = self.training_params.ckpt_best_name
-        self.max_forward_passes_train = self.training_params.max_forward_passes_train
 
         if self.training_params.max_train_batches is not None and (
             self.training_params.max_train_batches > len(self.train_loader) or self.training_params.max_train_batches <= 0

--- conflicted
+++ resolved
@@ -1171,15 +1171,12 @@
         if not self.ddp_silent_mode:
             if self.training_params.dataset_statistics:
                 dataset_statistics_logger = DatasetStatisticsTensorboardLogger(self.sg_logger)
-<<<<<<< HEAD
-                dataset_statistics_logger.analyze(self.train_loader, all_classes=self.classes, title="Train-set", anchors=self.net.module.arch_params.anchors)
-                dataset_statistics_logger.analyze(self.valid_loaders_dict, all_classes=self.classes, title="val-set")
-=======
                 dataset_statistics_logger.analyze(
                     self.train_loader, all_classes=self.classes, title="Train-set", anchors=unwrap_model(self.net).arch_params.anchors
                 )
-                dataset_statistics_logger.analyze(self.valid_loader, all_classes=self.classes, title="val-set")
->>>>>>> 25463233
+                for dataset_name, valid_loader in self.self.valid_loaders_dict.items():
+                    title = f"val-set-{dataset_name}" if dataset_name else "val-set"
+                    dataset_statistics_logger.analyze(valid_loader, all_classes=self.classes, title=title)
 
         sg_trainer_utils.log_uncaught_exceptions(logger)
 

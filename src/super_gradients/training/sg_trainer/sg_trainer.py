import inspect
import os
import sys
from copy import deepcopy
from typing import Union, Tuple, Mapping

import hydra
import numpy as np
import torch
from omegaconf import DictConfig
from torch import nn
from torch.utils.data import DataLoader
from torch.cuda.amp import GradScaler, autocast
from torchmetrics import MetricCollection
from tqdm import tqdm
from piptools.scripts.sync import _get_installed_distributions

from super_gradients.common.factories.callbacks_factory import CallbacksFactory
from super_gradients.common.data_types.enum import MultiGPUMode, StrictLoad, EvaluationType
from super_gradients.training.models.all_architectures import ARCHITECTURES
from super_gradients.common.decorators.factory_decorator import resolve_param
from super_gradients.common.environment import env_helpers
from super_gradients.common.abstractions.abstract_logger import get_logger
from super_gradients.common.factories.list_factory import ListFactory
from super_gradients.common.factories.losses_factory import LossesFactory
from super_gradients.common.factories.metrics_factory import MetricsFactory
from super_gradients.common.sg_loggers import SG_LOGGERS
from super_gradients.common.sg_loggers.abstract_sg_logger import AbstractSGLogger
from super_gradients.common.sg_loggers.base_sg_logger import BaseSGLogger
from super_gradients.training import utils as core_utils, models, dataloaders
from super_gradients.training.models import SgModule
from super_gradients.training.pretrained_models import PRETRAINED_NUM_CLASSES
from super_gradients.training.utils import sg_trainer_utils
from super_gradients.training.utils.quantization_utils import QATCallback
from super_gradients.training.utils.sg_trainer_utils import MonitoredValue, parse_args
from super_gradients.training.exceptions.sg_trainer_exceptions import UnsupportedOptimizerFormat, GPUModeNotSetupError
from super_gradients.training.losses import LOSSES
from super_gradients.training.metrics.metric_utils import get_metrics_titles, get_metrics_results_tuple, \
    get_logging_values, \
    get_metrics_dict, get_train_loop_description_dict
from super_gradients.training.params import TrainingParams
from super_gradients.training.utils.distributed_training_utils import MultiGPUModeAutocastWrapper, \
    reduce_results_tuple_for_ddp, compute_precise_bn_stats, setup_gpu_mode, require_gpu_setup
from super_gradients.training.utils.ema import ModelEMA
from super_gradients.training.utils.optimizer_utils import build_optimizer
from super_gradients.training.utils.weight_averaging_utils import ModelWeightAveraging
from super_gradients.training.metrics import Accuracy, Top5
from super_gradients.training.utils import random_seed
from super_gradients.training.utils.checkpoint_utils import get_ckpt_local_path, read_ckpt_state_dict, \
    load_checkpoint_to_model, load_pretrained_weights
from super_gradients.training.datasets.datasets_utils import DatasetStatisticsTensorboardLogger
from super_gradients.training.utils.callbacks import CallbackHandler, Phase, LR_SCHEDULERS_CLS_DICT, PhaseContext, \
    MetricsUpdateCallback, LR_WARMUP_CLS_DICT, ContextSgMethods, LRCallbackBase
from super_gradients.common.environment import environment_config
from super_gradients.training.utils import HpmStruct
from super_gradients.training.datasets.samplers.infinite_sampler import InfiniteSampler

logger = get_logger(__name__)


class Trainer:
    """
    SuperGradient Model - Base Class for Sg Models

    Methods
    -------
    train(max_epochs : int, initial_epoch : int, save_model : bool)
        the main function used for the training, h.p. updating, logging etc.

    predict(idx : int)
        returns the predictions and label of the current inputs

    test(epoch : int, idx : int, save : bool):
        returns the test loss, accuracy and runtime
    """

    def __init__(self, experiment_name: str, device: str = None,
                 multi_gpu: Union[MultiGPUMode, str] = MultiGPUMode.OFF, ckpt_name: str = 'ckpt_latest.pth', ckpt_root_dir: str = None):
        """

        :param experiment_name:                      Used for logging and loading purposes
        :param device:                          If equal to 'cpu' runs on the CPU otherwise on GPU
        :param multi_gpu:                       If True, runs on all available devices
                                                otherwise saves the Checkpoints Locally
                                                checkpoint from cloud service, otherwise overwrites the local checkpoints file
        :param ckpt_name:                       The Checkpoint to Load
        :param ckpt_root_dir:                   Local root directory path where all experiment logging directories will
                                                reside. When none is give, it is assumed that
                                                pkg_resources.resource_filename('checkpoints', "") exists and will be used.

        """
        # SET THE EMPTY PROPERTIES
        self.net, self.architecture, self.arch_params, self.dataset_interface = None, None, None, None
        self.device, self.multi_gpu = None, None
        self.ema = None
        self.ema_model = None
        self.sg_logger = None
        self.update_param_groups = None
        self.criterion = None
        self.training_params = None
        self.scaler = None
        self.phase_callbacks = None
        self.checkpoint_params = None
        self.pre_prediction_callback = None

        # SET THE DEFAULT PROPERTIES
        self.half_precision = False
        self.load_checkpoint = False
        self.load_backbone = False
        self.load_weights_only = False
        self.ddp_silent_mode = False
        self.source_ckpt_folder_name = None
        self.model_weight_averaging = None
        self.average_model_checkpoint_filename = 'average_model.pth'
        self.start_epoch = 0
        self.best_metric = np.inf
        self.external_checkpoint_path = None
        self.strict_load = StrictLoad.ON
        self.load_ema_as_net = False
        self.ckpt_best_name = 'ckpt_best.pth'
        self.enable_qat = False
        self.qat_params = {}
        self._infinite_train_loader = False

        # METRICS
        self.loss_logging_items_names = None
        self.train_metrics = None
        self.valid_metrics = None
        self.greater_metric_to_watch_is_better = None

        # SETTING THE PROPERTIES FROM THE CONSTRUCTOR
        self.experiment_name = experiment_name
        self.ckpt_name = ckpt_name

        # CREATING THE LOGGING DIR BASED ON THE INPUT PARAMS TO PREVENT OVERWRITE OF LOCAL VERSION
        if ckpt_root_dir:
            self.checkpoints_dir_path = os.path.join(ckpt_root_dir, self.experiment_name)
        elif os.path.exists(environment_config.PKG_CHECKPOINTS_DIR):
            self.checkpoints_dir_path = os.path.join(environment_config.PKG_CHECKPOINTS_DIR, self.experiment_name)
        else:
            raise ValueError("Illegal checkpoints directory: pass ckpt_root_dir that exists, or add 'checkpoints' to"
                             "resources.")

        # INITIALIZE THE DEVICE FOR THE MODEL
        self._initialize_device(requested_device=device, requested_multi_gpu=multi_gpu)

        # SET THE DEFAULTS
        # TODO: SET DEFAULT TRAINING PARAMS FOR EACH TASK

        default_results_titles = ['Train Loss', 'Train Acc', 'Train Top5', 'Valid Loss', 'Valid Acc', 'Valid Top5']

        self.results_titles = default_results_titles

        default_train_metrics, default_valid_metrics = MetricCollection([Accuracy(), Top5()]), MetricCollection(
            [Accuracy(), Top5()])

        self.train_metrics, self.valid_metrics = default_train_metrics, default_valid_metrics

        self.train_monitored_values = {}
        self.valid_monitored_values = {}

    @classmethod
    def train_from_config(cls, cfg: Union[DictConfig, dict]) -> None:
        """
        Trains according to cfg recipe configuration.

        @param cfg: The parsed DictConfig from yaml recipe files or a dictionary
        @return: output of trainer.train(...) (i.e results tuple)
        """

        setup_gpu_mode(gpu_mode=core_utils.get_param(cfg, 'multi_gpu', MultiGPUMode.OFF),
                       num_gpus=core_utils.get_param(cfg, 'num_gpus'))

        # INSTANTIATE ALL OBJECTS IN CFG
        cfg = hydra.utils.instantiate(cfg)

        kwargs = parse_args(cfg, cls.__init__)

        trainer = Trainer(**kwargs)

        # INSTANTIATE DATA LOADERS
        train_dataloader = dataloaders.get(name=cfg.train_dataloader,
                                           dataset_params=cfg.dataset_params.train_dataset_params,
                                           dataloader_params=cfg.dataset_params.train_dataloader_params)

        val_dataloader = dataloaders.get(name=cfg.val_dataloader,
                                         dataset_params=cfg.dataset_params.val_dataset_params,
                                         dataloader_params=cfg.dataset_params.val_dataloader_params)

        # BUILD NETWORK
        model = models.get(model_name=cfg.architecture,
                           num_classes=cfg.arch_params.num_classes,
                           arch_params=cfg.arch_params,
                           strict_load=cfg.checkpoint_params.strict_load,
                           pretrained_weights=cfg.checkpoint_params.pretrained_weights,
                           checkpoint_path=cfg.checkpoint_params.checkpoint_path,
                           load_backbone=cfg.checkpoint_params.load_backbone
                           )

        # TRAIN
        trainer.train(model=model,
                      train_loader=train_dataloader,
                      valid_loader=val_dataloader,
                      training_params=cfg.training_hyperparams)

    def _set_ckpt_loading_attributes(self):
        """
        Sets checkpoint loading related attributes according to self.checkpoint_params
        """
        self.checkpoint = {}
        self.strict_load = core_utils.get_param(self.checkpoint_params, 'strict_load', default_val=StrictLoad.ON)
        self.load_ema_as_net = core_utils.get_param(self.checkpoint_params, 'load_ema_as_net', default_val=False)
        self.source_ckpt_folder_name = core_utils.get_param(self.checkpoint_params, 'source_ckpt_folder_name')
        self.load_checkpoint = core_utils.get_param(self.checkpoint_params, 'load_checkpoint', default_val=False)
        self.load_backbone = core_utils.get_param(self.checkpoint_params, 'load_backbone', default_val=False)
        self.external_checkpoint_path = core_utils.get_param(self.checkpoint_params, 'external_checkpoint_path')
        if self.load_checkpoint or self.external_checkpoint_path:
            self.load_weights_only = core_utils.get_param(self.checkpoint_params, 'load_weights_only',
                                                          default_val=False)
        self.ckpt_name = core_utils.get_param(self.checkpoint_params, 'ckpt_name', default_val=self.ckpt_name)

    def _net_to_device(self):
        """
        Manipulates self.net according to self.multi_gpu
        """
        self.net.to(self.device)

        # FOR MULTI-GPU TRAINING (not distributed)
        self.arch_params.sync_bn = core_utils.get_param(self.arch_params, 'sync_bn', default_val=False)
        if self.multi_gpu == MultiGPUMode.DATA_PARALLEL:
            self.net = torch.nn.DataParallel(self.net, device_ids=self.device_ids)
        elif self.multi_gpu == MultiGPUMode.DISTRIBUTED_DATA_PARALLEL:
            if self.arch_params.sync_bn:
                if not self.ddp_silent_mode:
                    logger.info('DDP - Using Sync Batch Norm... Training time will be affected accordingly')
                self.net = torch.nn.SyncBatchNorm.convert_sync_batchnorm(self.net).to(self.device)

            local_rank = int(self.device.split(':')[1])
            self.net = torch.nn.parallel.DistributedDataParallel(self.net,
                                                                 device_ids=[local_rank],
                                                                 output_device=local_rank,
                                                                 find_unused_parameters=True)

        else:
            self.net = core_utils.WrappedModel(self.net)

    def _train_epoch(self, epoch: int, silent_mode: bool = False) -> tuple:
        """
        train_epoch - A single epoch training procedure
            :param optimizer:   The optimizer for the network
            :param epoch:       The current epoch
            :param silent_mode: No verbosity
        """
        # SET THE MODEL IN training STATE
        self.net.train()
        # THE DISABLE FLAG CONTROLS WHETHER THE PROGRESS BAR IS SILENT OR PRINTS THE LOGS
        progress_bar_train_loader = tqdm(self.train_loader, bar_format="{l_bar}{bar:10}{r_bar}", dynamic_ncols=True,
                                         disable=silent_mode)
        progress_bar_train_loader.set_description(f"Train epoch {epoch}")

        # RESET/INIT THE METRIC LOGGERS
        self._reset_metrics()

        self.train_metrics.to(self.device)
        loss_avg_meter = core_utils.utils.AverageMeter()

        context = PhaseContext(epoch=epoch,
                               optimizer=self.optimizer,
                               metrics_compute_fn=self.train_metrics,
                               loss_avg_meter=loss_avg_meter,
                               criterion=self.criterion,
                               device=self.device,
                               lr_warmup_epochs=self.training_params.lr_warmup_epochs,
                               sg_logger=self.sg_logger,
                               train_loader=self.train_loader,
                               context_methods=self._get_context_methods(Phase.TRAIN_BATCH_END),
                               ddp_silent_mode=self.ddp_silent_mode)

        for batch_idx, batch_items in enumerate(progress_bar_train_loader):
            batch_items = core_utils.tensor_container_to_device(batch_items, self.device, non_blocking=True)
            inputs, targets, additional_batch_items = sg_trainer_utils.unpack_batch_items(batch_items)

            if self.pre_prediction_callback is not None:
                inputs, targets = self.pre_prediction_callback(inputs, targets, batch_idx)
            # AUTOCAST IS ENABLED ONLY IF self.training_params.mixed_precision - IF enabled=False AUTOCAST HAS NO EFFECT
            with autocast(enabled=self.training_params.mixed_precision):
                # FORWARD PASS TO GET NETWORK'S PREDICTIONS
                outputs = self.net(inputs)

                # COMPUTE THE LOSS FOR BACK PROP + EXTRA METRICS COMPUTED DURING THE LOSS FORWARD PASS
                loss, loss_log_items = self._get_losses(outputs, targets)

            context.update_context(batch_idx=batch_idx,
                                   inputs=inputs,
                                   preds=outputs,
                                   target=targets,
                                   loss_log_items=loss_log_items,
                                   **additional_batch_items)

            self.phase_callback_handler(Phase.TRAIN_BATCH_END, context)

            # LOG LR THAT WILL BE USED IN CURRENT EPOCH AND AFTER FIRST WARMUP/LR_SCHEDULER UPDATE BEFORE WEIGHT UPDATE
            if not self.ddp_silent_mode and batch_idx == 0:
                self._write_lrs(epoch)

            self._backward_step(loss, epoch, batch_idx, context)

            # COMPUTE THE RUNNING USER METRICS AND LOSS RUNNING ITEMS. RESULT TUPLE IS THEIR CONCATENATION.
            logging_values = loss_avg_meter.average + get_metrics_results_tuple(self.train_metrics)
            gpu_memory_utilization = torch.cuda.memory_cached() / 1E9 if torch.cuda.is_available() else 0

            # RENDER METRICS PROGRESS
            pbar_message_dict = get_train_loop_description_dict(logging_values,
                                                                self.train_metrics,
                                                                self.loss_logging_items_names,
                                                                gpu_mem=gpu_memory_utilization)

            progress_bar_train_loader.set_postfix(**pbar_message_dict)

            # TODO: ITERATE BY MAX ITERS
            # FOR INFINITE SAMPLERS WE MUST BREAK WHEN REACHING LEN ITERATIONS.
            if self._infinite_train_loader and batch_idx == len(self.train_loader) - 1:
                break

        if not self.ddp_silent_mode:
            self.sg_logger.upload()

        self.train_monitored_values = sg_trainer_utils.update_monitored_values_dict(
            monitored_values_dict=self.train_monitored_values, new_values_dict=pbar_message_dict)

        return logging_values

    def _get_losses(self, outputs: torch.Tensor, targets: torch.Tensor) -> Tuple[torch.Tensor, tuple]:
        # GET THE OUTPUT OF THE LOSS FUNCTION
        loss = self.criterion(outputs, targets)
        if isinstance(loss, tuple):
            loss, loss_logging_items = loss
            # IF ITS NOT A TUPLE THE LOGGING ITEMS CONTAIN ONLY THE LOSS FOR BACKPROP (USER DEFINED LOSS RETURNS SCALAR)
        else:
            loss_logging_items = loss.unsqueeze(0).detach()

        # ON FIRST BACKWARD, DERRIVE THE LOGGING TITLES.
        if self.loss_logging_items_names is None:
            self._init_loss_logging_names(loss_logging_items)
            self._init_monitored_items()

        if len(loss_logging_items) != len(self.loss_logging_items_names):
            raise ValueError("Loss output length must match loss_logging_items_names. Got " + str(
                len(loss_logging_items)) + ', and ' + str(len(self.loss_logging_items_names)))
        # RETURN AND THE LOSS LOGGING ITEMS COMPUTED DURING LOSS FORWARD PASS
        return loss, loss_logging_items

    def _init_monitored_items(self):
        self.metric_idx_in_results_tuple = (self.loss_logging_items_names + get_metrics_titles(self.valid_metrics)).index(
            self.metric_to_watch)
        # Instantiate the values to monitor (loss/metric)
        for loss_name in self.loss_logging_items_names:
            self.train_monitored_values[loss_name] = MonitoredValue(name=loss_name, greater_is_better=False)
            self.valid_monitored_values[loss_name] = MonitoredValue(name=loss_name, greater_is_better=False)
        self.valid_monitored_values[self.metric_to_watch] = MonitoredValue(name=self.metric_to_watch,
                                                                           greater_is_better=True)
        self.results_titles = ["Train_" + t for t in
                               self.loss_logging_items_names + get_metrics_titles(self.train_metrics)] + \
                              ["Valid_" + t for t in
                               self.loss_logging_items_names + get_metrics_titles(self.valid_metrics)]

        if self.training_params.average_best_models:
            self.model_weight_averaging = ModelWeightAveraging(self.checkpoints_dir_path,
                                                               greater_is_better=self.greater_metric_to_watch_is_better,
                                                               source_ckpt_folder_name=self.source_ckpt_folder_name,
                                                               metric_to_watch=self.metric_to_watch,
                                                               metric_idx=self.metric_idx_in_results_tuple,
                                                               load_checkpoint=self.load_checkpoint,
                                                               model_checkpoints_location=self.model_checkpoints_location)

    def _backward_step(self, loss: torch.Tensor, epoch: int, batch_idx: int, context: PhaseContext, *args, **kwargs):
        """
        Run backprop on the loss and perform a step
        :param loss: The value computed by the loss function
        :param optimizer: An object that can perform a gradient step and zeroize model gradient
        :param epoch: number of epoch the training is on
        :param batch_idx: number of iteration inside the current epoch
        :param context: current phase context
        :return:
        """
        # SCALER IS ENABLED ONLY IF self.training_params.mixed_precision=True
        self.scaler.scale(loss).backward()

        # APPLY GRADIENT CLIPPING IF REQUIRED
        if self.training_params.clip_grad_norm:
            torch.nn.utils.clip_grad_norm_(self.net.parameters(), self.training_params.clip_grad_norm)

        # ACCUMULATE GRADIENT FOR X BATCHES BEFORE OPTIMIZING
        integrated_batches_num = batch_idx + len(self.train_loader) * epoch + 1

        if integrated_batches_num % self.batch_accumulate == 0:
            # SCALER IS ENABLED ONLY IF self.training_params.mixed_precision=True
            self.scaler.step(self.optimizer)
            self.scaler.update()

            self.optimizer.zero_grad()
            if self.ema:
                self.ema_model.update(self.net, integrated_batches_num / (len(self.train_loader) * self.max_epochs))

            # RUN PHASE CALLBACKS
            self.phase_callback_handler(Phase.TRAIN_BATCH_STEP, context)

    def _save_checkpoint(self, optimizer=None, epoch: int = None, validation_results_tuple: tuple = None,
                         context: PhaseContext = None):
        """
        Save the current state dict as latest (always), best (if metric was improved), epoch# (if determined in training
        params)
        """
        # WHEN THE validation_results_tuple IS NONE WE SIMPLY SAVE THE state_dict AS LATEST AND Return
        if validation_results_tuple is None:
            self.sg_logger.add_checkpoint(tag='ckpt_latest_weights_only.pth', state_dict={'net': self.net.state_dict()},
                                          global_step=epoch)
            return

        # COMPUTE THE CURRENT metric
        # IF idx IS A LIST - SUM ALL THE VALUES STORED IN THE LIST'S INDICES
        metric = validation_results_tuple[self.metric_idx_in_results_tuple] if isinstance(
            self.metric_idx_in_results_tuple, int) else \
            sum([validation_results_tuple[idx] for idx in self.metric_idx_in_results_tuple])

        # BUILD THE state_dict
        state = {'net': self.net.state_dict(), 'acc': metric, 'epoch': epoch}
        if optimizer is not None:
            state['optimizer_state_dict'] = optimizer.state_dict()

        if self.scaler is not None:
            state['scaler_state_dict'] = self.scaler.state_dict()

        if self.ema:
            state['ema_net'] = self.ema_model.ema.state_dict()
        # SAVES CURRENT MODEL AS ckpt_latest
        self.sg_logger.add_checkpoint(tag='ckpt_latest.pth', state_dict=state, global_step=epoch)

        # SAVE MODEL AT SPECIFIC EPOCHS DETERMINED BY save_ckpt_epoch_list
        if epoch in self.training_params.save_ckpt_epoch_list:
            self.sg_logger.add_checkpoint(tag=f'ckpt_epoch_{epoch}.pth', state_dict=state, global_step=epoch)

        # OVERRIDE THE BEST CHECKPOINT AND best_metric IF metric GOT BETTER THAN THE PREVIOUS BEST
        if (metric > self.best_metric and self.greater_metric_to_watch_is_better) or (
                metric < self.best_metric and not self.greater_metric_to_watch_is_better):
            # STORE THE CURRENT metric AS BEST
            self.best_metric = metric
            self._save_best_checkpoint(epoch, state)

            # RUN PHASE CALLBACKS
            self.phase_callback_handler(Phase.VALIDATION_END_BEST_EPOCH, context)

            if isinstance(metric, torch.Tensor):
                metric = metric.item()
            logger.info("Best checkpoint overriden: validation " + self.metric_to_watch + ": " + str(metric))

        if self.training_params.average_best_models:
            net_for_averaging = self.ema_model.ema if self.ema else self.net
            averaged_model_sd = self.model_weight_averaging.get_average_model(net_for_averaging,
                                                                              validation_results_tuple=validation_results_tuple)
            self.sg_logger.add_checkpoint(tag=self.average_model_checkpoint_filename,
                                          state_dict={'net': averaged_model_sd}, global_step=epoch)

    def _save_best_checkpoint(self, epoch, state):
        self.sg_logger.add_checkpoint(tag=self.ckpt_best_name, state_dict=state, global_step=epoch)

    def _prep_net_for_train(self):
        if self.arch_params is None:
            self._init_arch_params()

        # TODO: REMOVE THE BELOW LINE (FOR BACKWARD COMPATIBILITY)
        if self.checkpoint_params is None:
            self.checkpoint_params = HpmStruct(load_checkpoint=self.training_params.resume)

        self._net_to_device()

        # SET THE FLAG FOR DIFFERENT PARAMETER GROUP OPTIMIZER UPDATE
        self.update_param_groups = hasattr(self.net.module, 'update_param_groups')

        self.checkpoint = {}
        self.strict_load = core_utils.get_param(self.training_params, "resume_strict_load", StrictLoad.ON)
        self.load_ema_as_net = False
        self.load_checkpoint = core_utils.get_param(self.training_params, "resume", False)
        self.external_checkpoint_path = core_utils.get_param(self.training_params, "resume_path")
        self._load_checkpoint_to_model()

    def _init_arch_params(self):
        default_arch_params = HpmStruct(sync_bn=False)
        arch_params = getattr(self.net, "arch_params", default_arch_params)
        self.arch_params = default_arch_params
        if arch_params is not None:
            self.arch_params.override(**arch_params.to_dict())

    # FIXME - we need to resolve flake8's 'function is too complex' for this function
    def train(self, model: nn.Module = None, training_params: dict = None, train_loader: DataLoader = None,
              valid_loader: DataLoader = None):  # noqa: C901
        """

        train - Trains the Model

        IMPORTANT NOTE: Additional batch parameters can be added as a third item (optional) if a tuple is returned by
          the data loaders, as dictionary. The phase context will hold the additional items, under an attribute with
          the same name as the key in this dictionary. Then such items can be accessed through phase callbacks.

            :param model: torch.nn.Module, model to train. When none is given will attempt to use self.net
             (SEE BUILD_MODEL DEPRECATION) (default=None).

            :param train_loader: Dataloader for train set.
            :param valid_loader: Dataloader for validation.
            :param training_params:
                - `max_epochs` : int

                    Number of epochs to run training.

                - `lr_updates` : list(int)

                    List of fixed epoch numbers to perform learning rate updates when `lr_mode='step'`.

                - `lr_decay_factor` : float

                    Decay factor to apply to the learning rate at each update when `lr_mode='step'`.


                -  `lr_mode` : str

                    Learning rate scheduling policy, one of ['step','poly','cosine','function']. 'step' refers to
                    constant updates at epoch numbers passed through `lr_updates`. 'cosine' refers to Cosine Anealing
                    policy as mentioned in https://arxiv.org/abs/1608.03983. 'poly' refers to polynomial decrease i.e
                    in each epoch iteration `self.lr = self.initial_lr * pow((1.0 - (current_iter / max_iter)),
                    0.9)` 'function' refers to user defined learning rate scheduling function, that is passed through
                    `lr_schedule_function`.

                - `lr_schedule_function` : Union[callable,None]

                    Learning rate scheduling function to be used when `lr_mode` is 'function'.

                - `lr_warmup_epochs` : int (default=0)

                    Number of epochs for learning rate warm up - see https://arxiv.org/pdf/1706.02677.pdf (Section 2.2).

                - `cosine_final_lr_ratio` : float (default=0.01)
                    Final learning rate ratio (only relevant when `lr_mode`='cosine'). The cosine starts from initial_lr and reaches
                     initial_lr * cosine_final_lr_ratio in last epoch

                - `inital_lr` : float

                    Initial learning rate.

                - `loss` : Union[nn.module, str]

                    Loss function for training.
                    One of SuperGradient's built in options:

                              "cross_entropy": LabelSmoothingCrossEntropyLoss,
                              "mse": MSELoss,
                              "r_squared_loss": RSquaredLoss,
                              "detection_loss": YoLoV3DetectionLoss,
                              "shelfnet_ohem_loss": ShelfNetOHEMLoss,
                              "shelfnet_se_loss": ShelfNetSemanticEncodingLoss,
                              "ssd_loss": SSDLoss,


                    or user defined nn.module loss function.

                    IMPORTANT: forward(...) should return a (loss, loss_items) tuple where loss is the tensor used
                    for backprop (i.e what your original loss function returns), and loss_items should be a tensor of
                    shape (n_items), of values computed during the forward pass which we desire to log over the
                    entire epoch. For example- the loss itself should always be logged. Another example is a scenario
                    where the computed loss is the sum of a few components we would like to log- these entries in
                    loss_items).

                    IMPORTANT:When dealing with external loss classes, to logg/monitor the loss_items as described
                    above by specific string name:

                    Set a "component_names" property in the loss class, whos instance is passed through train_params,
                     to be a list of strings, of length n_items who's ith element is the name of the ith entry in loss_items.
                     Then each item will be logged, rendered on tensorboard and "watched" (i.e saving model checkpoints
                     according to it) under <LOSS_CLASS.__name__>"/"<COMPONENT_NAME>. If a single item is returned rather then a
                     tuple, it would be logged under <LOSS_CLASS.__name__>. When there is no such attributed, the items
                     will be named <LOSS_CLASS.__name__>"/"Loss_"<IDX> according to the length of loss_items

                    For example:
                        class MyLoss(_Loss):
                            ...
                            def forward(self, inputs, targets):
                                ...
                                total_loss = comp1 + comp2
                                loss_items = torch.cat((total_loss.unsqueeze(0),comp1.unsqueeze(0), comp2.unsqueeze(0)).detach()
                                return total_loss, loss_items
                            ...
                            @property
                            def component_names(self):
                                return ["total_loss", "my_1st_component", "my_2nd_component"]

                    Trainer.train(...
                                    train_params={"loss":MyLoss(),
                                                    ...
                                                    "metric_to_watch": "MyLoss/my_1st_component"}

                        This will write to log and monitor MyLoss/total_loss, MyLoss/my_1st_component,
                         MyLoss/my_2nd_component.

                   For example:
                        class MyLoss2(_Loss):
                            ...
                            def forward(self, inputs, targets):
                                ...
                                total_loss = comp1 + comp2
                                loss_items = torch.cat((total_loss.unsqueeze(0),comp1.unsqueeze(0), comp2.unsqueeze(0)).detach()
                                return total_loss, loss_items
                            ...

                    Trainer.train(...
                                    train_params={"loss":MyLoss(),
                                                    ...
                                                    "metric_to_watch": "MyLoss2/loss_0"}

                        This will write to log and monitor MyLoss2/loss_0, MyLoss2/loss_1, MyLoss2/loss_2
                        as they have been named by their positional index in loss_items.

                    Since running logs will save the loss_items in some internal state, it is recommended that
                    loss_items are detached from their computational graph for memory efficiency.

                - `optimizer` : Union[str, torch.optim.Optimizer]

                    Optimization algorithm. One of ['Adam','SGD','RMSProp'] corresponding to the torch.optim
                    optimzers implementations, or any object that implements torch.optim.Optimizer.

                - `criterion_params` : dict

                    Loss function parameters.

                - `optimizer_params` : dict
                    When `optimizer` is one of ['Adam','SGD','RMSProp'], it will be initialized with optimizer_params.

                    (see https://pytorch.org/docs/stable/optim.html for the full list of
                    parameters for each optimizer).

                - `train_metrics_list` : list(torchmetrics.Metric)

                    Metrics to log during training. For more information on torchmetrics see
                    https://torchmetrics.rtfd.io/en/latest/.


                - `valid_metrics_list` : list(torchmetrics.Metric)

                    Metrics to log during validation/testing. For more information on torchmetrics see
                    https://torchmetrics.rtfd.io/en/latest/.


                - `loss_logging_items_names` : list(str)

                    The list of names/titles for the outputs returned from the loss functions forward pass (reminder-
                    the loss function should return the tuple (loss, loss_items)). These names will be used for
                    logging their values.

                - `metric_to_watch` : str (default="Accuracy")

                    will be the metric which the model checkpoint will be saved according to, and can be set to any
                    of the following:

                        a metric name (str) of one of the metric objects from the valid_metrics_list

                        a "metric_name" if some metric in valid_metrics_list has an attribute component_names which
                        is a list referring to the names of each entry in the output metric (torch tensor of size n)

                        one of "loss_logging_items_names" i.e which will correspond to an item returned during the
                        loss function's forward pass (see loss docs abov).

                    At the end of each epoch, if a new best metric_to_watch value is achieved, the models checkpoint
                    is saved in YOUR_PYTHON_PATH/checkpoints/ckpt_best.pth

                - `greater_metric_to_watch_is_better` : bool

                    When choosing a model's checkpoint to be saved, the best achieved model is the one that maximizes the
                     metric_to_watch when this parameter is set to True, and a one that minimizes it otherwise.

                - `ema` : bool (default=False)

                    Whether to use Model Exponential Moving Average (see
                    https://github.com/rwightman/pytorch-image-models ema implementation)

                - `batch_accumulate` : int (default=1)

                    Number of batches to accumulate before every backward pass.

                - `ema_params` : dict

                    Parameters for the ema model.

                - `zero_weight_decay_on_bias_and_bn` : bool (default=False)

                    Whether to apply weight decay on batch normalization parameters or not (ignored when the passed
                    optimizer has already been initialized).


                - `load_opt_params` : bool (default=True)

                    Whether to load the optimizers parameters as well when loading a model's checkpoint.

                - `run_validation_freq` : int (default=1)

                    The frequency in which validation is performed during training (i.e the validation is ran every
                     `run_validation_freq` epochs.

                - `save_model` : bool (default=True)

                    Whether to save the model checkpoints.

                - `silent_mode` : bool

                    Silents the print outs.

                - `mixed_precision` : bool

                    Whether to use mixed precision or not.

                - `save_ckpt_epoch_list` : list(int) (default=[])

                    List of fixed epoch indices the user wishes to save checkpoints in.

                - `average_best_models` : bool (default=False)

                    If set, a snapshot dictionary file and the average model will be saved / updated at every epoch
                    and evaluated only when training is completed. The snapshot file will only be deleted upon
                    completing the training. The snapshot dict will be managed on cpu.

                - `precise_bn` : bool (default=False)

                    Whether to use precise_bn calculation during the training.

                - `precise_bn_batch_size` : int (default=None)

                    The effective batch size we want to calculate the batchnorm on. For example, if we are training a model
                    on 8 gpus, with a batch of 128 on each gpu, a good rule of thumb would be to give it 8192
                    (ie: effective_batch_size * num_gpus = batch_per_gpu * num_gpus * num_gpus).
                    If precise_bn_batch_size is not provided in the training_params, the latter heuristic will be taken.

                - `seed` : int (default=42)

                    Random seed to be set for torch, numpy, and random. When using DDP each process will have it's seed
                    set to seed + rank.


                - `log_installed_packages` : bool (default=False)

                    When set, the list of all installed packages (and their versions) will be written to the tensorboard
                     and logfile (useful when trying to reproduce results).

                - `dataset_statistics` : bool (default=False)

                    Enable a statistic analysis of the dataset. If set to True the dataset will be analyzed and a report
                    will be added to the tensorboard along with some sample images from the dataset. Currently only
                    detection datasets are supported for analysis.

                -  `save_full_train_log` : bool (default=False)

                    When set, a full log (of all super_gradients modules, including uncaught exceptions from any other
                     module) of the training will be saved in the checkpoint directory under full_train_log.log

                -  `sg_logger` : Union[AbstractSGLogger, str] (defauls=base_sg_logger)

                    Define the SGLogger object for this training process. The SGLogger handles all disk writes, logs, TensorBoard, remote logging
                    and remote storage. By overriding the default base_sg_logger, you can change the storage location, support external monitoring and logging
                    or support remote storage.

                -   `sg_logger_params` : dict

                    SGLogger parameters

                -   `clip_grad_norm` : float

                    Defines a maximal L2 norm of the gradients. Values which exceed the given value will be clipped

                -   `lr_cooldown_epochs` : int (default=0)

                    Number of epochs to cooldown LR (i.e the last epoch from scheduling view point=max_epochs-cooldown).

                -   `pre_prediction_callback` : Callable (default=None)

                     When not None, this callback will be applied to images and targets, and returning them to be used
                      for the forward pass, and further computations. Args for this callable should be in the order
                      (inputs, targets, batch_idx) returning modified_inputs, modified_targets

                -   `ckpt_best_name` : str (default='ckpt_best.pth')

                    The best checkpoint (according to metric_to_watch) will be saved under this filename in the checkpoints directory.

                -   `enable_qat`: bool (default=False)

                    Adds a QATCallback to the phase callbacks, that triggers quantization aware training starting from
                     qat_params["start_epoch"]

                -   `qat_params`: dict-like object with the following key/values:

                        start_epoch: int, first epoch to start QAT.

                        quant_modules_calib_method: str, One of [percentile, mse, entropy, max]. Statistics method for amax
                         computation of the quantized modules (default=percentile).

                        per_channel_quant_modules: bool, whether quant modules should be per channel (default=False).

                        calibrate: bool, whether to perfrom calibration (default=False).

                        calibrated_model_path: str, path to a calibrated checkpoint (default=None).

                        calib_data_loader: torch.utils.data.DataLoader, data loader of the calibration dataset. When None,
                         context.train_loader will be used (default=None).

                        num_calib_batches: int, number of batches to collect the statistics from.

                        percentile: float, percentile value to use when Trainer,quant_modules_calib_method='percentile'.
                         Discarded when other methods are used (Default=99.99).


        :return:
        """
        global logger
        if training_params is None:
            training_params = dict()

        self.train_loader = train_loader or self.train_loader
        self.valid_loader = valid_loader or self.valid_loader

        self.training_params = TrainingParams()
        self.training_params.override(**training_params)

        if self.net is None:
            self.net = model
            self._prep_net_for_train()

        # SET RANDOM SEED
        random_seed(is_ddp=self.multi_gpu == MultiGPUMode.DISTRIBUTED_DATA_PARALLEL,
                    device=self.device, seed=self.training_params.seed)

        silent_mode = self.training_params.silent_mode or self.ddp_silent_mode
        # METRICS
        self._set_train_metrics(train_metrics_list=self.training_params.train_metrics_list)
        self._set_valid_metrics(valid_metrics_list=self.training_params.valid_metrics_list)

        # Store the metric to follow (loss\accuracy) and initialize as the worst value
        self.metric_to_watch = self.training_params.metric_to_watch
        self.greater_metric_to_watch_is_better = self.training_params.greater_metric_to_watch_is_better

        # Allowing loading instantiated loss or string
        if isinstance(self.training_params.loss, str):
            criterion_cls = LOSSES[self.training_params.loss]
            self.criterion = criterion_cls(**self.training_params.criterion_params)

        elif isinstance(self.training_params.loss, Mapping):
            self.criterion = LossesFactory().get(self.training_params.loss)

        elif isinstance(self.training_params.loss, nn.Module):
            self.criterion = self.training_params.loss

        self.criterion.to(self.device)

        self.max_epochs = self.training_params.max_epochs

        self.ema = self.training_params.ema

        self.precise_bn = self.training_params.precise_bn
        self.precise_bn_batch_size = self.training_params.precise_bn_batch_size

        self.batch_accumulate = self.training_params.batch_accumulate
        num_batches = len(self.train_loader)

        if self.ema:
            ema_params = self.training_params.ema_params
            logger.info(f'Using EMA with params {ema_params}')
            self.ema_model = self._instantiate_ema_model(**ema_params)
            self.ema_model.updates = self.start_epoch * num_batches // self.batch_accumulate
            if self.load_checkpoint:
                if 'ema_net' in self.checkpoint.keys():
                    self.ema_model.ema.load_state_dict(self.checkpoint['ema_net'])
                else:
                    self.ema = False
                    logger.warning(
                        "[Warning] Checkpoint does not include EMA weights, continuing training without EMA.")

        self.run_validation_freq = self.training_params.run_validation_freq
        validation_results_tuple = (0, 0)
        inf_time = 0
        timer = core_utils.Timer(self.device)

        # IF THE LR MODE IS NOT DEFAULT TAKE IT FROM THE TRAINING PARAMS
        self.lr_mode = self.training_params.lr_mode
        load_opt_params = self.training_params.load_opt_params

        self.phase_callbacks = self.training_params.phase_callbacks or []
        self.phase_callbacks = ListFactory(CallbacksFactory()).get(self.phase_callbacks)

        if self.lr_mode is not None:
            sg_lr_callback_cls = LR_SCHEDULERS_CLS_DICT[self.lr_mode]
            self.phase_callbacks.append(sg_lr_callback_cls(train_loader_len=len(self.train_loader),
                                                           net=self.net,
                                                           training_params=self.training_params,
                                                           update_param_groups=self.update_param_groups,
                                                           **self.training_params.to_dict()))
        if self.training_params.lr_warmup_epochs > 0:
            warmup_mode = self.training_params.warmup_mode
            if isinstance(warmup_mode, str):
                warmup_callback_cls = LR_WARMUP_CLS_DICT[warmup_mode]
            elif isinstance(warmup_mode, type) and issubclass(warmup_mode, LRCallbackBase):
                warmup_callback_cls = warmup_mode
            else:
                raise RuntimeError('warmup_mode has to be either a name of a mode (str) or a subclass of PhaseCallback')
            self.phase_callbacks.append(warmup_callback_cls(train_loader_len=len(self.train_loader),
                                                            net=self.net,
                                                            training_params=self.training_params,
                                                            update_param_groups=self.update_param_groups,
                                                            **self.training_params.to_dict()))

        self._add_metrics_update_callback(Phase.TRAIN_BATCH_END)
        self._add_metrics_update_callback(Phase.VALIDATION_BATCH_END)

        # ADD CALLBACK FOR QAT
        self.enable_qat = core_utils.get_param(self.training_params, "enable_qat", False)
        if self.enable_qat:
            self.qat_params = core_utils.get_param(self.training_params, "qat_params")
            if self.qat_params is None:
                raise ValueError("Must pass QAT params when enable_qat=True")
            self.phase_callbacks.append(QATCallback(**self.qat_params))

        self.phase_callback_handler = CallbackHandler(callbacks=self.phase_callbacks)

        if not self.ddp_silent_mode:
            self._initialize_sg_logger_objects()

            if self.training_params.dataset_statistics:
                dataset_statistics_logger = DatasetStatisticsTensorboardLogger(self.sg_logger)
                dataset_statistics_logger.analyze(self.train_loader, all_classes=self.classes,
                                                  title="Train-set", anchors=self.net.module.arch_params.anchors)
                dataset_statistics_logger.analyze(self.valid_loader, all_classes=self.classes,
                                                  title="val-set")
<<<<<<< HEAD
            # AVERAGE BEST 10 MODELS PARAMS
            if self.training_params.average_best_models:
                self.model_weight_averaging = ModelWeightAveraging(self.checkpoints_dir_path,
                                                                   greater_is_better=self.greater_metric_to_watch_is_better,
                                                                   source_ckpt_folder_name=self.source_ckpt_folder_name,
                                                                   metric_to_watch=self.metric_to_watch,
                                                                   metric_idx=self.metric_idx_in_results_tuple,
                                                                   load_checkpoint=self.load_checkpoint)
=======
>>>>>>> 6e4b4fdb
        if self.training_params.save_full_train_log and not self.ddp_silent_mode:
            logger = get_logger(__name__,
                                training_log_path=self.sg_logger.log_file_path.replace('.txt', 'full_train_log.log'))
            sg_trainer_utils.log_uncaught_exceptions(logger)

        if not self.load_checkpoint or self.load_weights_only:
            # WHEN STARTING TRAINING FROM SCRATCH, DO NOT LOAD OPTIMIZER PARAMS (EVEN IF LOADING BACKBONE)
            self.start_epoch = 0
            self._reset_best_metric()
            load_opt_params = False

        if isinstance(self.training_params.optimizer, str) or \
                (inspect.isclass(self.training_params.optimizer) and issubclass(self.training_params.optimizer,
                                                                                torch.optim.Optimizer)):
            self.optimizer = build_optimizer(net=self.net, lr=self.training_params.initial_lr,
                                             training_params=self.training_params)
        elif isinstance(self.training_params.optimizer, torch.optim.Optimizer):
            self.optimizer = self.training_params.optimizer
        else:
            raise UnsupportedOptimizerFormat()

        # VERIFY GRADIENT CLIPPING VALUE
        if self.training_params.clip_grad_norm is not None and self.training_params.clip_grad_norm <= 0:
            raise TypeError('Params', 'Invalid clip_grad_norm')

        if self.load_checkpoint and load_opt_params:
            self.optimizer.load_state_dict(self.checkpoint['optimizer_state_dict'])

        self.pre_prediction_callback = CallbacksFactory().get(self.training_params.pre_prediction_callback)

        self._initialize_mixed_precision(self.training_params.mixed_precision)

        self._infinite_train_loader = (hasattr(self.train_loader, "sampler") and isinstance(self.train_loader.sampler,
                                                                                            InfiniteSampler)) or \
                                      (hasattr(self.train_loader, "batch_sampler") and isinstance(
                                          self.train_loader.batch_sampler.sampler, InfiniteSampler))

        self.ckpt_best_name = self.training_params.ckpt_best_name

        context = PhaseContext(optimizer=self.optimizer,
                               net=self.net,
                               experiment_name=self.experiment_name,
                               ckpt_dir=self.checkpoints_dir_path,
                               criterion=self.criterion,
                               lr_warmup_epochs=self.training_params.lr_warmup_epochs,
                               sg_logger=self.sg_logger,
                               train_loader=self.train_loader,
                               valid_loader=self.valid_loader,
                               training_params=self.training_params,
                               ddp_silent_mode=self.ddp_silent_mode,
                               checkpoint_params=self.checkpoint_params,
                               architecture=self.architecture,
                               arch_params=self.arch_params,
                               metric_to_watch=self.metric_to_watch,
                               device=self.device,
                               context_methods=self._get_context_methods(Phase.PRE_TRAINING),
                               ema_model=self.ema_model)
        self.phase_callback_handler(Phase.PRE_TRAINING, context)

        try:
            # HEADERS OF THE TRAINING PROGRESS
            if not silent_mode:
                logger.info(
                    f'Started training for {self.max_epochs - self.start_epoch} epochs ({self.start_epoch}/'f'{self.max_epochs - 1})\n')
            for epoch in range(self.start_epoch, self.max_epochs):
                if context.stop_training:
                    logger.info("Request to stop training has been received, stopping training")
                    break

                # Phase.TRAIN_EPOCH_START
                # RUN PHASE CALLBACKS
                context.update_context(epoch=epoch)
                self.phase_callback_handler(Phase.TRAIN_EPOCH_START, context)

                # IN DDP- SET_EPOCH WILL CAUSE EVERY PROCESS TO BE EXPOSED TO THE ENTIRE DATASET BY SHUFFLING WITH A
                # DIFFERENT SEED EACH EPOCH START
                if self.multi_gpu == MultiGPUMode.DISTRIBUTED_DATA_PARALLEL and hasattr(self.train_loader, "sampler") \
                        and hasattr(self.train_loader.sampler, "set_epoch"):
                    self.train_loader.sampler.set_epoch(epoch)

                train_metrics_tuple = self._train_epoch(epoch=epoch, silent_mode=silent_mode)

                # Phase.TRAIN_EPOCH_END
                # RUN PHASE CALLBACKS
                train_metrics_dict = get_metrics_dict(train_metrics_tuple, self.train_metrics,
                                                      self.loss_logging_items_names)

                context.update_context(metrics_dict=train_metrics_dict)
                self.phase_callback_handler(Phase.TRAIN_EPOCH_END, context)

                # CALCULATE PRECISE BATCHNORM STATS
                if self.precise_bn:
                    compute_precise_bn_stats(model=self.net, loader=self.train_loader,
                                             precise_bn_batch_size=self.precise_bn_batch_size,
                                             num_gpus=self.num_devices)
                    if self.ema:
                        compute_precise_bn_stats(model=self.ema_model.ema, loader=self.train_loader,
                                                 precise_bn_batch_size=self.precise_bn_batch_size,
                                                 num_gpus=self.num_devices)

                # model switch - we replace self.net.module with the ema model for the testing and saving part
                # and then switch it back before the next training epoch
                if self.ema:
                    self.ema_model.update_attr(self.net)
                    keep_model = self.net
                    self.net = self.ema_model.ema

                # RUN TEST ON VALIDATION SET EVERY self.run_validation_freq EPOCHS
                if (epoch + 1) % self.run_validation_freq == 0:
                    timer.start()
                    validation_results_tuple = self._validate_epoch(epoch=epoch, silent_mode=silent_mode)
                    inf_time = timer.stop()

                    # Phase.VALIDATION_EPOCH_END
                    # RUN PHASE CALLBACKS
                    valid_metrics_dict = get_metrics_dict(validation_results_tuple, self.valid_metrics,
                                                          self.loss_logging_items_names)

                    context.update_context(metrics_dict=valid_metrics_dict)
                    self.phase_callback_handler(Phase.VALIDATION_EPOCH_END, context)

                if self.ema:
                    self.net = keep_model

                if not self.ddp_silent_mode:
                    # SAVING AND LOGGING OCCURS ONLY IN THE MAIN PROCESS (IN CASES THERE ARE SEVERAL PROCESSES - DDP)
                    self._write_to_disk_operations(train_metrics_tuple, validation_results_tuple, inf_time, epoch,
                                                   context)

            # Evaluating the average model and removing snapshot averaging file if training is completed
            if self.training_params.average_best_models:
                self._validate_final_average_model(cleanup_snapshots_pkl_file=True)

        except KeyboardInterrupt:
            logger.info(
                '\n[MODEL TRAINING EXECUTION HAS BEEN INTERRUPTED]... Please wait until SOFT-TERMINATION process '
                'finishes and saves all of the Model Checkpoints and log files before terminating...')
            logger.info('For HARD Termination - Stop the process again')

        finally:
            if self.multi_gpu == MultiGPUMode.DISTRIBUTED_DATA_PARALLEL:
                # CLEAN UP THE MULTI-GPU PROCESS GROUP WHEN DONE
                if torch.distributed.is_initialized():
                    torch.distributed.destroy_process_group()

            # PHASE.TRAIN_END
            self.phase_callback_handler(Phase.POST_TRAINING, context)

            if not self.ddp_silent_mode:
                self.sg_logger.close()

    def _reset_best_metric(self):
        self.best_metric = -1 * np.inf if self.greater_metric_to_watch_is_better else np.inf

    def _reset_metrics(self):
        for metric in ("train_metrics", "valid_metrics", "test_metrics"):
            if hasattr(self, metric) and getattr(self, metric) is not None:
                getattr(self, metric).reset()

    @resolve_param('train_metrics_list', ListFactory(MetricsFactory()))
    def _set_train_metrics(self, train_metrics_list):
        self.train_metrics = MetricCollection(train_metrics_list)

    @resolve_param('valid_metrics_list', ListFactory(MetricsFactory()))
    def _set_valid_metrics(self, valid_metrics_list):
        self.valid_metrics = MetricCollection(valid_metrics_list)

    def _initialize_mixed_precision(self, mixed_precision_enabled: bool):
        # SCALER IS ALWAYS INITIALIZED BUT IS DISABLED IF MIXED PRECISION WAS NOT SET
        self.scaler = GradScaler(enabled=mixed_precision_enabled)

        if mixed_precision_enabled:
            assert self.device.startswith('cuda'), "mixed precision is not available for CPU"
            if self.multi_gpu == MultiGPUMode.DATA_PARALLEL:
                # IN DATAPARALLEL MODE WE NEED TO WRAP THE FORWARD FUNCTION OF OUR MODEL SO IT WILL RUN WITH AUTOCAST.
                # BUT SINCE THE MODULE IS CLONED TO THE DEVICES ON EACH FORWARD CALL OF A DATAPARALLEL MODEL,
                # WE HAVE TO REGISTER THE WRAPPER BEFORE EVERY FORWARD CALL
                def hook(module, _):
                    module.forward = MultiGPUModeAutocastWrapper(module.forward)

                self.net.module.register_forward_pre_hook(hook=hook)

            if self.load_checkpoint:
                scaler_state_dict = core_utils.get_param(self.checkpoint, 'scaler_state_dict')
                if scaler_state_dict is None:
                    logger.warning(
                        'Mixed Precision - scaler state_dict not found in loaded model. This may case issues '
                        'with loss scaling')
                else:
                    self.scaler.load_state_dict(scaler_state_dict)

    def _validate_final_average_model(self, cleanup_snapshots_pkl_file=False):
        """
        Testing the averaged model by loading the last saved average checkpoint and running test.
        Will be loaded to each of DDP processes
        :param cleanup_pkl_file: a flag for deleting the 10 best snapshots dictionary
        """
        logger.info('RUNNING ADDITIONAL TEST ON THE AVERAGED MODEL...')

        keep_state_dict = deepcopy(self.net.state_dict())
        # SETTING STATE DICT TO THE AVERAGE MODEL FOR EVALUATION
        average_model_ckpt_path = os.path.join(self.checkpoints_dir_path, self.average_model_checkpoint_filename)
        average_model_sd = read_ckpt_state_dict(average_model_ckpt_path)['net']

        self.net.load_state_dict(average_model_sd)
        # testing the averaged model and save instead of best model if needed
        averaged_model_results_tuple = self._validate_epoch(epoch=self.max_epochs)

        # Reverting the current model
        self.net.load_state_dict(keep_state_dict)

        if not self.ddp_silent_mode:
            # Adding values to sg_logger
            # looping over last titles which corresponds to validation (and average model) metrics.
            all_titles = self.results_titles[-1 * len(averaged_model_results_tuple):]
            result_dict = {all_titles[i]: averaged_model_results_tuple[i] for i in
                           range(len(averaged_model_results_tuple))}

            self.sg_logger.add_scalars(tag_scalar_dict=result_dict, global_step=self.max_epochs)

            average_model_tb_titles = ['Averaged Model ' + x for x in
                                       self.results_titles[-1 * len(averaged_model_results_tuple):]]
            write_struct = ''
            for ind, title in enumerate(average_model_tb_titles):
                write_struct += '%s: %.3f  \n  ' % (title, averaged_model_results_tuple[ind])
                self.sg_logger.add_scalar(title, averaged_model_results_tuple[ind], global_step=self.max_epochs)

            self.sg_logger.add_text("Averaged_Model_Performance", write_struct, self.max_epochs)
            if cleanup_snapshots_pkl_file:
                self.model_weight_averaging.cleanup()

    @property
    def get_arch_params(self):
        return self.arch_params.to_dict()

    @property
    def get_structure(self):
        return self.net.module.structure

    @property
    def get_architecture(self):
        return self.architecture

    def set_experiment_name(self, experiment_name):
        self.experiment_name = experiment_name

    def _re_build_model(self, arch_params={}):
        """
        arch_params : dict
            Architecture H.P. e.g.: block, num_blocks, num_classes, etc.
        :return:
        """
        if 'num_classes' not in arch_params.keys():
            if self.dataset_interface is None:
                raise Exception('Error', 'Number of classes not defined in arch params and dataset is not defined')
            else:
                arch_params['num_classes'] = len(self.classes)

        self.arch_params = core_utils.HpmStruct(**arch_params)
        self.classes = self.arch_params.num_classes
        self.net = self._instantiate_net(self.architecture, self.arch_params, self.checkpoint_params)
        # save the architecture for neural architecture search
        if hasattr(self.net, 'structure'):
            self.architecture = self.net.structure

        self.net.to(self.device)

        if self.multi_gpu == MultiGPUMode.DISTRIBUTED_DATA_PARALLEL:
            logger.warning("Warning: distributed training is not supported in re_build_model()")
        self.net = torch.nn.DataParallel(self.net,
                                         device_ids=self.device_ids) if self.multi_gpu else core_utils.WrappedModel(
            self.net)

    @property
    def get_module(self):
        return self.net

    def set_module(self, module):
        self.net = module

    def _initialize_device(self, requested_device: str, requested_multi_gpu: Union[MultiGPUMode, str]):
        """
        _initialize_device - Initializes the device for the model - Default is CUDA
            :param requested_device:        Device to initialize ('cuda' / 'cpu')
            :param requested_multi_gpu:     Get Multiple GPU
        """

        if isinstance(requested_multi_gpu, str):
            requested_multi_gpu = MultiGPUMode(requested_multi_gpu)

        # SELECT CUDA DEVICE
        if requested_device == 'cuda':
            if torch.cuda.is_available():
                self.device = 'cuda'  # TODO - we may want to set the device number as well i.e. 'cuda:1'
            else:
                raise RuntimeError('CUDA DEVICE NOT FOUND... EXITING')

        if require_gpu_setup(requested_multi_gpu):
            raise GPUModeNotSetupError()

        # SELECT CPU DEVICE
        elif requested_device == 'cpu':
            self.device = 'cpu'
            self.multi_gpu = False
        else:
            # SELECT CUDA DEVICE BY DEFAULT IF AVAILABLE
            self.device = 'cuda' if torch.cuda.is_available() else 'cpu'

        # DEFUALT IS SET TO 1 - IT IS CHANGED IF MULTI-GPU IS USED
        self.num_devices = 1

        # IN CASE OF MULTIPLE GPUS UPDATE THE LEARNING AND DATA PARAMETERS
        # FIXME - CREATE A DISCUSSION ON THESE PARAMETERS - WE MIGHT WANT TO CHANGE THE WAY WE USE THE LR AND
        if requested_multi_gpu != MultiGPUMode.OFF:
            if 'cuda' in self.device:
                # COLLECT THE AVAILABLE GPU AND COUNT THE AVAILABLE GPUS AMOUNT
                self.device_ids = list(range(torch.cuda.device_count()))
                self.num_devices = len(self.device_ids)
                if self.num_devices == 1:
                    self.multi_gpu = MultiGPUMode.OFF
                    if requested_multi_gpu != MultiGPUMode.AUTO:
                        # if AUTO mode was set - do not log a warning
                        logger.warning(
                            '\n[WARNING] - Tried running on multiple GPU but only a single GPU is available\n')
                else:
                    if requested_multi_gpu == MultiGPUMode.AUTO:
                        if env_helpers.is_distributed():
                            requested_multi_gpu = MultiGPUMode.DISTRIBUTED_DATA_PARALLEL
                        else:
                            requested_multi_gpu = MultiGPUMode.DATA_PARALLEL

                    self.multi_gpu = requested_multi_gpu
                    if self.multi_gpu == MultiGPUMode.DISTRIBUTED_DATA_PARALLEL:
                        self._initialize_ddp()
            else:
                # MULTIPLE GPUS CAN BE ACTIVE ONLY IF A GPU IS AVAILABLE
                self.multi_gpu = MultiGPUMode.OFF
                logger.warning('\n[WARNING] - Tried running on multiple GPU but none are available => running on CPU\n')

    def _initialize_ddp(self):
        """
        Initialize Distributed Data Parallel

        Important note: (1) in distributed training it is customary to specify learning rates and batch sizes per GPU.
        Whatever learning rate and schedule you specify will be applied to the each GPU individually.
        Since gradients are passed and summed (reduced) from all to all GPUs, the effective batch size is the
        batch you specify times the number of GPUs. In the literature there are several "best practices" to set
        learning rates and schedules for large batch sizes.
        """
        logger.info("Distributed training starting...")
        local_rank = environment_config.DDP_LOCAL_RANK
        if not torch.distributed.is_initialized():
            torch.distributed.init_process_group(backend='nccl', init_method='env://')

        if local_rank > 0:
            f = open(os.devnull, 'w')
            sys.stdout = f  # silent all printing for non master process

        torch.cuda.set_device(local_rank)
        self.device = 'cuda:%d' % local_rank

        # MAKE ALL HIGHER-RANK GPUS SILENT (DISTRIBUTED MODE)
        self.ddp_silent_mode = local_rank > 0

        if torch.distributed.get_rank() == 0:
            logger.info(f"Training in distributed mode... with {str(torch.distributed.get_world_size())} GPUs")

    def _switch_device(self, new_device):
        self.device = new_device
        self.net.to(self.device)

    # FIXME - we need to resolve flake8's 'function is too complex' for this function
    def _load_checkpoint_to_model(self):  # noqa: C901 - too complex
        """
        Copies the source checkpoint to a local folder and loads the checkpoint's data to the model using the
         attributes:

         strict:           See StrictLoad class documentation for details.
         load_backbone:    loads the provided checkpoint to self.net.backbone instead of self.net
         source_ckpt_folder_name: The folder where the checkpoint is saved. By default uses the self.experiment_name

        NOTE: 'acc', 'epoch', 'optimizer_state_dict' and the logs are NOT loaded if self.zeroize_prev_train_params
         is True
        """

        self._set_ckpt_loading_attributes()

        if self.load_checkpoint or self.external_checkpoint_path:
            # GET LOCAL PATH TO THE CHECKPOINT FILE FIRST
            ckpt_local_path = get_ckpt_local_path(source_ckpt_folder_name=self.source_ckpt_folder_name,
                                                  experiment_name=self.experiment_name,
                                                  ckpt_name=self.ckpt_name,
                                                  external_checkpoint_path=self.external_checkpoint_path)

            # LOAD CHECKPOINT TO MODEL
            self.checkpoint = load_checkpoint_to_model(ckpt_local_path=ckpt_local_path,
                                                       load_backbone=self.load_backbone,
                                                       net=self.net,
                                                       strict=self.strict_load.value if isinstance(self.strict_load,
                                                                                                   StrictLoad) else self.strict_load,
                                                       load_weights_only=self.load_weights_only,
                                                       load_ema_as_net=self.load_ema_as_net)

            if 'ema_net' in self.checkpoint.keys():
                logger.warning("[WARNING] Main network has been loaded from checkpoint but EMA network exists as "
                               "well. It "
                               " will only be loaded during validation when training with ema=True. ")

        # UPDATE TRAINING PARAMS IF THEY EXIST & WE ARE NOT LOADING AN EXTERNAL MODEL's WEIGHTS
        self.best_metric = self.checkpoint['acc'] if 'acc' in self.checkpoint.keys() else -1
        self.start_epoch = self.checkpoint['epoch'] if 'epoch' in self.checkpoint.keys() else 0

    def _prep_for_test(self, test_loader: torch.utils.data.DataLoader = None, loss=None,
                       test_metrics_list=None,
                       loss_logging_items_names=None, test_phase_callbacks=None):
        """Run commands that are common to all models"""
        # SET THE MODEL IN evaluation STATE
        self.net.eval()

        # IF SPECIFIED IN THE FUNCTION CALL - OVERRIDE THE self ARGUMENTS
        self.test_loader = test_loader or self.test_loader
        self.criterion = loss or self.criterion
        self.loss_logging_items_names = loss_logging_items_names or self.loss_logging_items_names
        self.phase_callbacks = test_phase_callbacks or self.phase_callbacks

        if self.phase_callbacks is None:
            self.phase_callbacks = []

        if test_metrics_list:
            self.test_metrics = MetricCollection(test_metrics_list)
            self._add_metrics_update_callback(Phase.TEST_BATCH_END)
            self.phase_callback_handler = CallbackHandler(self.phase_callbacks)

        # WHEN TESTING WITHOUT A LOSS FUNCTION- CREATE EPOCH HEADERS FOR PRINTS
        if self.criterion is None:
            self.loss_logging_items_names = []

        if self.test_metrics is None:
            raise ValueError("Metrics are required to perform test. Pass them through test_metrics_list arg when "
                             "calling test or through training_params when calling train(...)")
        if self.test_loader is None:
            raise ValueError("Test dataloader is required to perform test. Make sure to either pass it through "
                             "test_loader arg.")

        # RESET METRIC RUNNERS
        self._reset_metrics()
        self.test_metrics.to(self.device)

        if self.arch_params is None:
            self._init_arch_params()
        self._net_to_device()

    def _add_metrics_update_callback(self, phase: Phase):
        """
        Adds MetricsUpdateCallback to be fired at phase

        :param phase: Phase for the metrics callback to be fired at
        """
        self.phase_callbacks.append(MetricsUpdateCallback(phase))

    def _initialize_sg_logger_objects(self):
        """Initialize object that collect, write to disk, monitor and store remotely all training outputs"""
        sg_logger = core_utils.get_param(self.training_params, 'sg_logger')

        # OVERRIDE SOME PARAMETERS TO MAKE SURE THEY MATCH THE TRAINING PARAMETERS
        general_sg_logger_params = {'experiment_name': self.experiment_name,
                                    'storage_location': 'local',
                                    'resumed': self.load_checkpoint,
                                    'training_params': self.training_params,
                                    'checkpoints_dir_path': self.checkpoints_dir_path}

        if sg_logger is None:
            raise RuntimeError('sg_logger must be defined in training params (see default_training_params)')

        if isinstance(sg_logger, AbstractSGLogger):
            self.sg_logger = sg_logger
        elif isinstance(sg_logger, str):
            sg_logger_params = core_utils.get_param(self.training_params, 'sg_logger_params', {})
            if issubclass(SG_LOGGERS[sg_logger], BaseSGLogger):
                sg_logger_params = {**sg_logger_params, **general_sg_logger_params}
            if sg_logger not in SG_LOGGERS:
                raise RuntimeError('sg_logger not defined in SG_LOGGERS')

            self.sg_logger = SG_LOGGERS[sg_logger](**sg_logger_params)
        else:
            raise RuntimeError('sg_logger can be either an sg_logger name (str) or an instance of AbstractSGLogger')

        if not isinstance(self.sg_logger, BaseSGLogger):
            logger.warning("WARNING! Using a user-defined sg_logger: files will not be automatically written to disk!\n"
                           "Please make sure the provided sg_logger writes to disk or compose your sg_logger to BaseSGLogger")

        # IN CASE SG_LOGGER UPDATED THE DIR PATH
        self.checkpoints_dir_path = self.sg_logger.local_dir()
        hyper_param_config = self._get_hyper_param_config()

        self.sg_logger.add_config("hyper_params", hyper_param_config)

        self.sg_logger.flush()

    def _get_hyper_param_config(self):
        """
        Creates a training hyper param config for logging.
        """
        additional_log_items = {'initial_LR': self.training_params.initial_lr,
                                'num_devices': self.num_devices,
                                'multi_gpu': str(self.multi_gpu),
                                'device_type': torch.cuda.get_device_name(0) if torch.cuda.is_available() else 'cpu'}
        # ADD INSTALLED PACKAGE LIST + THEIR VERSIONS
        if self.training_params.log_installed_packages:
            pkg_list = list(map(lambda pkg: str(pkg), _get_installed_distributions()))
            additional_log_items['installed_packages'] = pkg_list
        hyper_param_config = {"arch_params": self.arch_params.__dict__,
                              "checkpoint_params": self.checkpoint_params.__dict__,
                              "training_hyperparams": self.training_params.__dict__,
                              "dataset_params": self.dataset_params.__dict__,
                              "additional_log_items": additional_log_items}
        return hyper_param_config

    def _write_to_disk_operations(self, train_metrics: tuple, validation_results: tuple, inf_time: float, epoch: int,
                                  context: PhaseContext):
        """Run the various logging operations, e.g.: log file, Tensorboard, save checkpoint etc."""
        # STORE VALUES IN A TENSORBOARD FILE
        train_results = list(train_metrics) + list(validation_results) + [inf_time]
        all_titles = self.results_titles + ['Inference Time']

        result_dict = {all_titles[i]: train_results[i] for i in range(len(train_results))}
        self.sg_logger.add_scalars(tag_scalar_dict=result_dict, global_step=epoch)

        # SAVE THE CHECKPOINT
        if self.training_params.save_model:
            self._save_checkpoint(self.optimizer, epoch + 1, validation_results, context)

    def _write_lrs(self, epoch):
        lrs = [self.optimizer.param_groups[i]['lr'] for i in range(len(self.optimizer.param_groups))]
        lr_titles = ['LR/Param_group_' + str(i) for i in range(len(self.optimizer.param_groups))] if len(
            self.optimizer.param_groups) > 1 else ['LR']
        lr_dict = {lr_titles[i]: lrs[i] for i in range(len(lrs))}
        self.sg_logger.add_scalars(tag_scalar_dict=lr_dict, global_step=epoch)

    def test(self, model: nn.Module = None, test_loader: torch.utils.data.DataLoader = None,
             loss: torch.nn.modules.loss._Loss = None, silent_mode: bool = False, test_metrics_list=None,
             loss_logging_items_names=None, metrics_progress_verbose=False, test_phase_callbacks=None,
             use_ema_net=True) -> tuple:
        """
        Evaluates the model on given dataloader and metrics.
        :param model: model to perfrom test on. When none is given, will try to use self.net (defalut=None).
        :param test_loader: dataloader to perform test on.
        :param test_metrics_list: (list(torchmetrics.Metric)) metrics list for evaluation.
        :param silent_mode: (bool) controls verbosity
        :param metrics_progress_verbose: (bool) controls the verbosity of metrics progress (default=False). Slows down the program.
        :param use_ema_net (bool) whether to perform test on self.ema_model.ema (when self.ema_model.ema exists,
            otherwise self.net will be tested) (default=True)
        :return: results tuple (tuple) containing the loss items and metric values.

        All of the above args will override Trainer's corresponding attribute when not equal to None. Then evaluation
         is ran on self.test_loader with self.test_metrics.
        """

        self.net = model or self.net

        # IN CASE TRAINING WAS PERFROMED BEFORE TEST- MAKE SURE TO TEST THE EMA MODEL (UNLESS SPECIFIED OTHERWISE BY
        # use_ema_net)

        if use_ema_net and self.ema_model is not None:
            keep_model = self.net
            self.net = self.ema_model.ema

        self._prep_for_test(test_loader=test_loader,
                            loss=loss,
                            test_metrics_list=test_metrics_list,
                            loss_logging_items_names=loss_logging_items_names,
                            test_phase_callbacks=test_phase_callbacks,
                            )

        test_results = self.evaluate(data_loader=self.test_loader,
                                     metrics=self.test_metrics,
                                     evaluation_type=EvaluationType.TEST,
                                     silent_mode=silent_mode,
                                     metrics_progress_verbose=metrics_progress_verbose)

        # SWITCH BACK BETWEEN NETS SO AN ADDITIONAL TRAINING CAN BE DONE AFTER TEST
        if use_ema_net and self.ema_model is not None:
            self.net = keep_model

        return test_results

    def _validate_epoch(self, epoch: int, silent_mode: bool = False) -> tuple:
        """
        Runs evaluation on self.valid_loader, with self.valid_metrics.

        :param epoch: (int) epoch idx
        :param silent_mode: (bool) controls verbosity

        :return: results tuple (tuple) containing the loss items and metric values.
        """

        self.net.eval()
        self._reset_metrics()
        self.valid_metrics.to(self.device)

        return self.evaluate(data_loader=self.valid_loader, metrics=self.valid_metrics,
                             evaluation_type=EvaluationType.VALIDATION, epoch=epoch, silent_mode=silent_mode)

    def evaluate(self, data_loader: torch.utils.data.DataLoader, metrics: MetricCollection,
                 evaluation_type: EvaluationType, epoch: int = None, silent_mode: bool = False,
                 metrics_progress_verbose: bool = False):
        """
        Evaluates the model on given dataloader and metrics.

        :param data_loader: dataloader to perform evaluataion on
        :param metrics: (MetricCollection) metrics for evaluation
        :param evaluation_type: (EvaluationType) controls which phase callbacks will be used (for example, on batch end,
            when evaluation_type=EvaluationType.VALIDATION the Phase.VALIDATION_BATCH_END callbacks will be triggered)
        :param epoch: (int) epoch idx
        :param silent_mode: (bool) controls verbosity
        :param metrics_progress_verbose: (bool) controls the verbosity of metrics progress (default=False).
            Slows down the program significantly.

        :return: results tuple (tuple) containing the loss items and metric values.
        """

        # THE DISABLE FLAG CONTROLS WHETHER THE PROGRESS BAR IS SILENT OR PRINTS THE LOGS
        progress_bar_data_loader = tqdm(data_loader, bar_format="{l_bar}{bar:10}{r_bar}", dynamic_ncols=True,
                                        disable=silent_mode)
        loss_avg_meter = core_utils.utils.AverageMeter()
        logging_values = None
        loss_tuple = None
        lr_warmup_epochs = self.training_params.lr_warmup_epochs if self.training_params else None
        context = PhaseContext(epoch=epoch,
                               metrics_compute_fn=metrics,
                               loss_avg_meter=loss_avg_meter,
                               criterion=self.criterion,
                               device=self.device,
                               lr_warmup_epochs=lr_warmup_epochs,
                               sg_logger=self.sg_logger,
                               context_methods=self._get_context_methods(Phase.VALIDATION_BATCH_END))

        if not silent_mode:
            # PRINT TITLES
            pbar_start_msg = f"Validation epoch {epoch}" if evaluation_type == EvaluationType.VALIDATION else "Test"
            progress_bar_data_loader.set_description(pbar_start_msg)

        with torch.no_grad():
            for batch_idx, batch_items in enumerate(progress_bar_data_loader):
                batch_items = core_utils.tensor_container_to_device(batch_items, self.device, non_blocking=True)
                inputs, targets, additional_batch_items = sg_trainer_utils.unpack_batch_items(batch_items)

                output = self.net(inputs)

                if self.criterion is not None:
                    # STORE THE loss_items ONLY, THE 1ST RETURNED VALUE IS THE loss FOR BACKPROP DURING TRAINING
                    loss_tuple = self._get_losses(output, targets)[1].cpu()

                context.update_context(batch_idx=batch_idx,
                                       inputs=inputs,
                                       preds=output,
                                       target=targets,
                                       loss_log_items=loss_tuple,
                                       **additional_batch_items)

                # TRIGGER PHASE CALLBACKS CORRESPONDING TO THE EVALUATION TYPE
                if evaluation_type == EvaluationType.VALIDATION:
                    self.phase_callback_handler(Phase.VALIDATION_BATCH_END, context)
                else:
                    self.phase_callback_handler(Phase.TEST_BATCH_END, context)

                # COMPUTE METRICS IF PROGRESS VERBOSITY IS SET
                if metrics_progress_verbose and not silent_mode:
                    # COMPUTE THE RUNNING USER METRICS AND LOSS RUNNING ITEMS. RESULT TUPLE IS THEIR CONCATENATION.
                    logging_values = get_logging_values(loss_avg_meter, metrics, self.criterion)
                    pbar_message_dict = get_train_loop_description_dict(logging_values,
                                                                        metrics,
                                                                        self.loss_logging_items_names)

                    progress_bar_data_loader.set_postfix(**pbar_message_dict)

        # NEED TO COMPUTE METRICS FOR THE FIRST TIME IF PROGRESS VERBOSITY IS NOT SET
        if not metrics_progress_verbose:
            # COMPUTE THE RUNNING USER METRICS AND LOSS RUNNING ITEMS. RESULT TUPLE IS THEIR CONCATENATION.
            logging_values = get_logging_values(loss_avg_meter, metrics, self.criterion)
            pbar_message_dict = get_train_loop_description_dict(logging_values,
                                                                metrics,
                                                                self.loss_logging_items_names)

            progress_bar_data_loader.set_postfix(**pbar_message_dict)

        # TODO: SUPPORT PRINTING AP PER CLASS- SINCE THE METRICS ARE NOT HARD CODED ANYMORE (as done in
        #  calc_batch_prediction_accuracy_per_class in metric_utils.py), THIS IS ONLY RELEVANT WHEN CHOOSING
        #  DETECTIONMETRICS, WHICH ALREADY RETURN THE METRICS VALUEST HEMSELVES AND NOT THE ITEMS REQUIRED FOR SUCH
        #  COMPUTATION. ALSO REMOVE THE BELOW LINES BY IMPLEMENTING CRITERION AS A TORCHMETRIC.

        if self.multi_gpu == MultiGPUMode.DISTRIBUTED_DATA_PARALLEL:
            logging_values = reduce_results_tuple_for_ddp(logging_values, next(self.net.parameters()).device)

        pbar_message_dict = get_train_loop_description_dict(logging_values,
                                                            metrics,
                                                            self.loss_logging_items_names)

        self.valid_monitored_values = sg_trainer_utils.update_monitored_values_dict(
            monitored_values_dict=self.valid_monitored_values, new_values_dict=pbar_message_dict)

        if not silent_mode and evaluation_type == EvaluationType.VALIDATION:
            progress_bar_data_loader.write("===========================================================")
            sg_trainer_utils.display_epoch_summary(epoch=context.epoch, n_digits=4,
                                                   train_monitored_values=self.train_monitored_values,
                                                   valid_monitored_values=self.valid_monitored_values)
            progress_bar_data_loader.write("===========================================================")

        return logging_values

    def _instantiate_net(self, architecture: Union[torch.nn.Module, SgModule.__class__, str], arch_params: dict,
                         checkpoint_params: dict, *args, **kwargs) -> tuple:
        """
        Instantiates nn.Module according to architecture and arch_params, and handles pretrained weights and the required
            module manipulation (i.e head replacement).

        :param architecture: String, torch.nn.Module or uninstantiated SgModule class describing the netowrks architecture.
        :param arch_params: Architecture's parameters passed to networks c'tor.
        :param checkpoint_params: checkpoint loading related parameters dictionary with 'pretrained_weights' key,
            s.t it's value is a string describing the dataset of the pretrained weights (for example "imagenent").

        :return: instantiated netowrk i.e torch.nn.Module, architecture_class (will be none when architecture is not str)

        """
        pretrained_weights = core_utils.get_param(checkpoint_params, 'pretrained_weights', default_val=None)

        if pretrained_weights is not None:
            num_classes_new_head = arch_params.num_classes
            arch_params.num_classes = PRETRAINED_NUM_CLASSES[pretrained_weights]

        if isinstance(architecture, str):
            architecture_cls = ARCHITECTURES[architecture]
            net = architecture_cls(arch_params=arch_params)
        elif isinstance(architecture, SgModule.__class__):
            net = architecture(arch_params)
        else:
            net = architecture

        if pretrained_weights:
            load_pretrained_weights(net, architecture, pretrained_weights)
            if num_classes_new_head != arch_params.num_classes:
                net.replace_head(new_num_classes=num_classes_new_head)
                arch_params.num_classes = num_classes_new_head

        return net

    def _instantiate_ema_model(self, decay: float = 0.9999, beta: float = 15, exp_activation: bool = True) -> ModelEMA:
        """Instantiate ema model for standard SgModule.
        :param decay: the maximum decay value. as the training process advances, the decay will climb towards this value
                      until the EMA_t+1 = EMA_t * decay + TRAINING_MODEL * (1- decay)
        :param beta: the exponent coefficient. The higher the beta, the sooner in the training the decay will saturate to
                     its final value. beta=15 is ~40% of the training process.
        """
        return ModelEMA(self.net, decay, beta, exp_activation)

    @property
    def get_net(self):
        """
        Getter for network.
        :return: torch.nn.Module, self.net
        """
        return self.net

    def set_net(self, net: torch.nn.Module):
        """
        Setter for network.

        :param net: torch.nn.Module, value to set net
        :return:
        """
        self.net = net

    def set_ckpt_best_name(self, ckpt_best_name):
        """
        Setter for best checkpoint filename.

        :param ckpt_best_name: str, value to set ckpt_best_name
        """
        self.ckpt_best_name = ckpt_best_name

    def set_ema(self, val: bool):
        """
        Setter for self.ema

        :param val: bool, value to set ema
        """
        self.ema = val

    def _get_context_methods(self, phase: Phase) -> ContextSgMethods:
        """
        Returns ContextSgMethods holding the methods that should be accessible through phase callbacks to the user at
         the specific phase

        :param phase: Phase, controls what methods should be returned.
        :return: ContextSgMethods holding methods from self.
        """
        if phase in [Phase.PRE_TRAINING, Phase.TRAIN_EPOCH_START, Phase.TRAIN_EPOCH_END, Phase.VALIDATION_EPOCH_END,
                     Phase.VALIDATION_EPOCH_END, Phase.POST_TRAINING, Phase.VALIDATION_END_BEST_EPOCH]:
            context_methods = ContextSgMethods(get_net=self.get_net,
                                               set_net=self.set_net,
                                               set_ckpt_best_name=self.set_ckpt_best_name,
                                               reset_best_metric=self._reset_best_metric,
                                               validate_epoch=self._validate_epoch,
                                               set_ema=self.set_ema)
        else:
            context_methods = ContextSgMethods()

        return context_methods

    def _init_loss_logging_names(self, loss_logging_items):
        criterion_name = self.criterion.__class__.__name__
        component_names = None
        if hasattr(self.criterion, "component_names"):
            component_names = self.criterion.component_names
        elif len(loss_logging_items) > 1:
            component_names = ["loss_" + str(i) for i in range(len(loss_logging_items))]

        if component_names is not None:
            self.loss_logging_items_names = [criterion_name + '/' + component_name for component_name in component_names]
            if self.metric_to_watch in component_names:
                self.metric_to_watch = criterion_name + '/' + self.metric_to_watch
        else:
            self.loss_logging_items_names = [criterion_name]<|MERGE_RESOLUTION|>--- conflicted
+++ resolved
@@ -2,7 +2,7 @@
 import os
 import sys
 from copy import deepcopy
-from typing import Union, Tuple, Mapping
+from typing import Union, Tuple, Mapping, List, Any
 
 import hydra
 import numpy as np
@@ -933,7 +933,6 @@
                                                   title="Train-set", anchors=self.net.module.arch_params.anchors)
                 dataset_statistics_logger.analyze(self.valid_loader, all_classes=self.classes,
                                                   title="val-set")
-<<<<<<< HEAD
             # AVERAGE BEST 10 MODELS PARAMS
             if self.training_params.average_best_models:
                 self.model_weight_averaging = ModelWeightAveraging(self.checkpoints_dir_path,
@@ -942,8 +941,6 @@
                                                                    metric_to_watch=self.metric_to_watch,
                                                                    metric_idx=self.metric_idx_in_results_tuple,
                                                                    load_checkpoint=self.load_checkpoint)
-=======
->>>>>>> 6e4b4fdb
         if self.training_params.save_full_train_log and not self.ddp_silent_mode:
             logger = get_logger(__name__,
                                 training_log_path=self.sg_logger.log_file_path.replace('.txt', 'full_train_log.log'))
@@ -997,6 +994,7 @@
                                checkpoint_params=self.checkpoint_params,
                                architecture=self.architecture,
                                arch_params=self.arch_params,
+                               metric_idx_in_results_tuple=self.metric_idx_in_results_tuple,
                                metric_to_watch=self.metric_to_watch,
                                device=self.device,
                                context_methods=self._get_context_methods(Phase.PRE_TRAINING),
@@ -1751,19 +1749,4 @@
         else:
             context_methods = ContextSgMethods()
 
-        return context_methods
-
-    def _init_loss_logging_names(self, loss_logging_items):
-        criterion_name = self.criterion.__class__.__name__
-        component_names = None
-        if hasattr(self.criterion, "component_names"):
-            component_names = self.criterion.component_names
-        elif len(loss_logging_items) > 1:
-            component_names = ["loss_" + str(i) for i in range(len(loss_logging_items))]
-
-        if component_names is not None:
-            self.loss_logging_items_names = [criterion_name + '/' + component_name for component_name in component_names]
-            if self.metric_to_watch in component_names:
-                self.metric_to_watch = criterion_name + '/' + self.metric_to_watch
-        else:
-            self.loss_logging_items_names = [criterion_name]+        return context_methods
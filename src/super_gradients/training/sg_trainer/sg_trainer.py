import inspect
import os
import sys
from copy import deepcopy
<<<<<<< HEAD
from typing import Union, Tuple, Mapping, List, Any
from pathlib import Path
=======
from typing import Union, Tuple, Mapping
>>>>>>> 51f78b83

import numpy as np
import torch
import hydra
from omegaconf import DictConfig
from torch import nn
from torch.utils.data import DataLoader
from torch.cuda.amp import GradScaler, autocast
from torchmetrics import MetricCollection
from tqdm import tqdm
from piptools.scripts.sync import _get_installed_distributions

from super_gradients.common.factories.callbacks_factory import CallbacksFactory
from super_gradients.common.data_types.enum import MultiGPUMode, StrictLoad, EvaluationType
from super_gradients.training.models.all_architectures import ARCHITECTURES
from super_gradients.common.decorators.factory_decorator import resolve_param
from super_gradients.common.environment import env_helpers
from super_gradients.common.abstractions.abstract_logger import get_logger
from super_gradients.common.factories.list_factory import ListFactory
from super_gradients.common.factories.losses_factory import LossesFactory
from super_gradients.common.factories.metrics_factory import MetricsFactory
from super_gradients.common.sg_loggers import SG_LOGGERS
from super_gradients.common.sg_loggers.abstract_sg_logger import AbstractSGLogger
from super_gradients.common.sg_loggers.base_sg_logger import BaseSGLogger
from super_gradients.training import utils as core_utils, models, dataloaders
from super_gradients.training.models import SgModule
from super_gradients.training.pretrained_models import PRETRAINED_NUM_CLASSES
from super_gradients.training.utils import sg_trainer_utils
from super_gradients.training.utils.quantization_utils import QATCallback
from super_gradients.training.utils.sg_trainer_utils import MonitoredValue, parse_args
from super_gradients.training.exceptions.sg_trainer_exceptions import UnsupportedOptimizerFormat, GPUModeNotSetupError
from super_gradients.training.losses import LOSSES
from super_gradients.training.metrics.metric_utils import get_metrics_titles, get_metrics_results_tuple, \
    get_logging_values, \
    get_metrics_dict, get_train_loop_description_dict
from super_gradients.training.params import TrainingParams
from super_gradients.training.utils.distributed_training_utils import MultiGPUModeAutocastWrapper, \
    reduce_results_tuple_for_ddp, compute_precise_bn_stats, setup_gpu_mode, require_gpu_setup
from super_gradients.training.utils.ema import ModelEMA
from super_gradients.training.utils.optimizer_utils import build_optimizer
from super_gradients.training.utils.weight_averaging_utils import ModelWeightAveraging
from super_gradients.training.metrics import Accuracy, Top5
from super_gradients.training.utils import random_seed
from super_gradients.training.utils.checkpoint_utils import get_ckpt_local_path, read_ckpt_state_dict, \
    load_checkpoint_to_model, load_pretrained_weights, get_checkpoints_dir_path
from super_gradients.training.datasets.datasets_utils import DatasetStatisticsTensorboardLogger
from super_gradients.training.utils.callbacks import CallbackHandler, Phase, LR_SCHEDULERS_CLS_DICT, PhaseContext, \
    MetricsUpdateCallback, LR_WARMUP_CLS_DICT, ContextSgMethods, LRCallbackBase
from super_gradients.common.environment import environment_config
from super_gradients.training.utils import HpmStruct
from super_gradients.training.datasets.samplers.infinite_sampler import InfiniteSampler
from super_gradients.training.utils.hydra_utils import load_experiment_cfg, add_params_to_cfg

logger = get_logger(__name__)


class Trainer:
    """
    SuperGradient Model - Base Class for Sg Models

    Methods
    -------
    train(max_epochs : int, initial_epoch : int, save_model : bool)
        the main function used for the training, h.p. updating, logging etc.

    predict(idx : int)
        returns the predictions and label of the current inputs

    test(epoch : int, idx : int, save : bool):
        returns the test loss, accuracy and runtime
    """

    def __init__(self, experiment_name: str, device: str = None,
                 multi_gpu: Union[MultiGPUMode, str] = MultiGPUMode.OFF,
                 ckpt_root_dir: str = None):
        """

        :param experiment_name:                      Used for logging and loading purposes
        :param device:                          If equal to 'cpu' runs on the CPU otherwise on GPU
        :param multi_gpu:                       If True, runs on all available devices
                                                otherwise saves the Checkpoints Locally
                                                checkpoint from cloud service, otherwise overwrites the local checkpoints file
        :param ckpt_root_dir:                   Local root directory path where all experiment logging directories will
                                                reside. When none is give, it is assumed that
                                                pkg_resources.resource_filename('checkpoints', "") exists and will be used.

        """
        # SET THE EMPTY PROPERTIES
        self.net, self.architecture, self.arch_params, self.dataset_interface = None, None, None, None
        self.device, self.multi_gpu = None, None
        self.ema = None
        self.ema_model = None
        self.sg_logger = None
        self.update_param_groups = None
        self.criterion = None
        self.training_params = None
        self.scaler = None
        self.phase_callbacks = None
        self.checkpoint_params = None
        self.pre_prediction_callback = None

        # SET THE DEFAULT PROPERTIES
        self.half_precision = False
        self.load_checkpoint = False
        self.load_backbone = False
        self.load_weights_only = False
        self.ddp_silent_mode = False
        self.source_ckpt_folder_name = None
        self.model_weight_averaging = None
        self.average_model_checkpoint_filename = 'average_model.pth'
        self.start_epoch = 0
        self.best_metric = np.inf
        self.external_checkpoint_path = None
        self.strict_load = StrictLoad.ON
        self.load_ema_as_net = False
        self.ckpt_best_name = 'ckpt_best.pth'
        self.enable_qat = False
        self.qat_params = {}
        self._infinite_train_loader = False

        # METRICS
        self.loss_logging_items_names = None
        self.train_metrics = None
        self.valid_metrics = None
        self.greater_metric_to_watch_is_better = None

        # SETTING THE PROPERTIES FROM THE CONSTRUCTOR
        self.experiment_name = experiment_name
        self.ckpt_name = None

        self.checkpoints_dir_path = get_checkpoints_dir_path(experiment_name, ckpt_root_dir)

        # INITIALIZE THE DEVICE FOR THE MODEL
        self._initialize_device(requested_device=device, requested_multi_gpu=multi_gpu)

        # SET THE DEFAULTS
        # TODO: SET DEFAULT TRAINING PARAMS FOR EACH TASK

        default_results_titles = ['Train Loss', 'Train Acc', 'Train Top5', 'Valid Loss', 'Valid Acc', 'Valid Top5']

        self.results_titles = default_results_titles

        default_train_metrics, default_valid_metrics = MetricCollection([Accuracy(), Top5()]), MetricCollection(
            [Accuracy(), Top5()])

        self.train_metrics, self.valid_metrics = default_train_metrics, default_valid_metrics

        self.train_monitored_values = {}
        self.valid_monitored_values = {}

    @classmethod
    def train_from_config(cls, cfg: Union[DictConfig, dict]) -> None:
        """
        Trains according to cfg recipe configuration.

        @param cfg: The parsed DictConfig from yaml recipe files or a dictionary
        @return: output of trainer.train(...) (i.e results tuple)
        """

        setup_gpu_mode(gpu_mode=core_utils.get_param(cfg, 'multi_gpu', MultiGPUMode.OFF),
                       num_gpus=core_utils.get_param(cfg, 'num_gpus'))

        # INSTANTIATE ALL OBJECTS IN CFG
        cfg = hydra.utils.instantiate(cfg)

        kwargs = parse_args(cfg, cls.__init__)

        trainer = Trainer(**kwargs)

        # INSTANTIATE DATA LOADERS
        train_dataloader = dataloaders.get(name=cfg.train_dataloader,
                                           dataset_params=cfg.dataset_params.train_dataset_params,
                                           dataloader_params=cfg.dataset_params.train_dataloader_params)

        val_dataloader = dataloaders.get(name=cfg.val_dataloader,
                                         dataset_params=cfg.dataset_params.val_dataset_params,
                                         dataloader_params=cfg.dataset_params.val_dataloader_params)

        # BUILD NETWORK
        model = models.get(model_name=cfg.architecture,
                           num_classes=cfg.arch_params.num_classes,
                           arch_params=cfg.arch_params,
                           strict_load=cfg.checkpoint_params.strict_load,
                           pretrained_weights=cfg.checkpoint_params.pretrained_weights,
                           checkpoint_path=cfg.checkpoint_params.checkpoint_path,
                           load_backbone=cfg.checkpoint_params.load_backbone
                           )

        # TRAIN
        trainer.train(model=model,
                      train_loader=train_dataloader,
                      valid_loader=val_dataloader,
                      training_params=cfg.training_hyperparams)

<<<<<<< HEAD
    @classmethod
    def resume_experiment(cls, experiment_name: str, ckpt_root_dir: str = None) -> None:
        """
        Resume a training that was run using our recipes.

        :param experiment_name:     Name of the experiment to resume
        :param ckpt_root_dir:       Directory including the checkpoints
        """
        logger.info("Resume training using the checkpoint recipe, ignoring the current recipe")
        cfg = load_experiment_cfg(experiment_name, ckpt_root_dir)
        add_params_to_cfg(cfg, params=["training_hyperparams.resume=True"])
        cls.train_from_config(cfg)

    @classmethod
    def evaluate_from_recipe(cls, cfg: DictConfig) -> None:
        """
        Evaluate according to a cfg recipe configuration.

        Note:   This script does NOT run training, only validation.
                Please make sure that the config refers to a PRETRAINED MODEL either from one of your checkpoint or from pretrained weights from model zoo.
        :param cfg: The parsed DictConfig from yaml recipe files or a dictionary
        """

        # INSTANTIATE ALL OBJECTS IN CFG
        cfg = hydra.utils.instantiate(cfg)

        kwargs = parse_args(cfg, cls.__init__)

        trainer = Trainer(**kwargs)

        # INSTANTIATE DATA LOADERS
        val_dataloader = dataloaders.get(name=cfg.val_dataloader,
                                         dataset_params=cfg.dataset_params.val_dataset_params,
                                         dataloader_params=cfg.dataset_params.val_dataloader_params)

        checkpoints_dir = Path(get_checkpoints_dir_path(experiment_name=cfg.experiment_name, ckpt_root_dir=cfg.ckpt_root_dir))
        ckpt_name = core_utils.get_param(cfg, 'ckpt_name', 'ckpt_latest.pth')
        checkpoint_path = str(checkpoints_dir / ckpt_name)

        # BUILD NETWORK
        model = models.get(model_name=cfg.architecture,
                           num_classes=cfg.arch_params.num_classes,
                           arch_params=cfg.arch_params,
                           pretrained_weights=cfg.checkpoint_params.pretrained_weights,
                           checkpoint_path=checkpoint_path,
                           load_backbone=cfg.checkpoint_params.load_backbone)

        # TEST
        val_results_tuple = trainer.test(model=model,
                                         test_loader=val_dataloader,
                                         test_metrics_list=cfg.training_hyperparams.valid_metrics_list)

        valid_metrics_dict = get_metrics_dict(val_results_tuple, trainer.test_metrics,
                                              trainer.loss_logging_items_names)

        results = ["Validate Results"]
        results += [f"   - {metric:10}: {value}" for metric, value in valid_metrics_dict.items()]
        logger.info("\n".join(results))

    @classmethod
    def evaluate_checkpoint(cls, experiment_name: str, ckpt_name: str = "ckpt_latest.pth", ckpt_root_dir: str = None) -> None:
        """
        Evaluate a checkpoint resulting from one of your previous experiment, using the same parameters (dataset, valid_metrics,...)
        as used during the training of the experiment

        Note:
            The parameters will be unchanged even if the recipe used for that experiment was changed since then.
            This is to ensure that validation of the experiment will remain exactly the same as during training.

        Example, evaluate the checkpoint "average_model.pth" from experiment "my_experiment_name":
            >> evaluate_checkpoint(experiment_name="my_experiment_name", ckpt_name="average_model.pth")

        :param experiment_name:     Name of the experiment to validate
        :param ckpt_name:           Name of the checkpoint to test ("ckpt_latest.pth", "average_model.pth" or "ckpt_best.pth" for instance)
        :param ckpt_root_dir:       Directory including the checkpoints
        """
        logger.info("Evaluate checkpoint")
        cfg = load_experiment_cfg(experiment_name, ckpt_root_dir)
        add_params_to_cfg(cfg, params=["training_hyperparams.resume=True", f"ckpt_name={ckpt_name}"])
        cls.evaluate_from_recipe(cfg)

    def _set_dataset_properties(self, classes, test_loader, train_loader, valid_loader):
        if any([train_loader, valid_loader, classes]) and not all([train_loader, valid_loader, classes]):
            raise IllegalDataloaderInitialization()

        dataset_params = {"batch_size": train_loader.batch_size if train_loader else None,
                          "val_batch_size": valid_loader.batch_size if valid_loader else None,
                          "test_batch_size": test_loader.batch_size if test_loader else None,
                          "dataset_dir": None,
                          "s3_link": None}

        if train_loader and self.multi_gpu == MultiGPUMode.DISTRIBUTED_DATA_PARALLEL:
            if not all([isinstance(train_loader.sampler, DistributedSampler),
                        isinstance(valid_loader.sampler, DistributedSampler),
                        test_loader is None or isinstance(test_loader.sampler, DistributedSampler)]):
                logger.warning(
                    "DDP training was selected but the dataloader samplers are not of type DistributedSamplers")

        self.dataset_params, self.train_loader, self.valid_loader, self.test_loader, self.classes = \
            HpmStruct(**dataset_params), train_loader, valid_loader, test_loader, classes
=======
    def _set_dataset_params(self):
        self.dataset_params = {
            "train_dataset_params": self.train_loader.dataset.dataset_params if hasattr(self.train_loader.dataset,
                                                                                        "dataset_params") else None,
            "train_dataloader_params": self.train_loader.dataloader_params if hasattr(self.train_loader,
                                                                                      "dataloader_params") else None,
            "valid_dataset_params": self.valid_loader.dataset.dataset_params if hasattr(self.valid_loader.dataset,
                                                                                        "dataset_params") else None,
            "valid_dataloader_params": self.valid_loader.dataloader_params if hasattr(self.valid_loader,
                                                                                      "dataloader_params") else None
        }
        self.dataset_params = HpmStruct(**self.dataset_params)
>>>>>>> 51f78b83

    def _set_ckpt_loading_attributes(self):
        """
        Sets checkpoint loading related attributes according to self.checkpoint_params
        """
        self.checkpoint = {}
        self.strict_load = core_utils.get_param(self.checkpoint_params, 'strict_load', default_val=StrictLoad.ON)
        self.load_ema_as_net = core_utils.get_param(self.checkpoint_params, 'load_ema_as_net', default_val=False)
        self.source_ckpt_folder_name = core_utils.get_param(self.checkpoint_params, 'source_ckpt_folder_name')
        self.load_checkpoint = core_utils.get_param(self.checkpoint_params, 'load_checkpoint', default_val=False)
        self.load_backbone = core_utils.get_param(self.checkpoint_params, 'load_backbone', default_val=False)
        self.external_checkpoint_path = core_utils.get_param(self.checkpoint_params, 'external_checkpoint_path')
        if self.load_checkpoint or self.external_checkpoint_path:
            self.load_weights_only = core_utils.get_param(self.checkpoint_params, 'load_weights_only',
                                                          default_val=False)
        self.ckpt_name = core_utils.get_param(self.checkpoint_params, 'ckpt_name', default_val=self.ckpt_name)

    def _net_to_device(self):
        """
        Manipulates self.net according to self.multi_gpu
        """
        self.net.to(self.device)

        # FOR MULTI-GPU TRAINING (not distributed)
        self.arch_params.sync_bn = core_utils.get_param(self.arch_params, 'sync_bn', default_val=False)
        if self.multi_gpu == MultiGPUMode.DATA_PARALLEL:
            self.net = torch.nn.DataParallel(self.net, device_ids=self.device_ids)
        elif self.multi_gpu == MultiGPUMode.DISTRIBUTED_DATA_PARALLEL:
            if self.arch_params.sync_bn:
                if not self.ddp_silent_mode:
                    logger.info('DDP - Using Sync Batch Norm... Training time will be affected accordingly')
                self.net = torch.nn.SyncBatchNorm.convert_sync_batchnorm(self.net).to(self.device)

            local_rank = int(self.device.split(':')[1])
            self.net = torch.nn.parallel.DistributedDataParallel(self.net,
                                                                 device_ids=[local_rank],
                                                                 output_device=local_rank,
                                                                 find_unused_parameters=True)

        else:
            self.net = core_utils.WrappedModel(self.net)

    def _train_epoch(self, epoch: int, silent_mode: bool = False) -> tuple:
        """
        train_epoch - A single epoch training procedure
            :param optimizer:   The optimizer for the network
            :param epoch:       The current epoch
            :param silent_mode: No verbosity
        """
        # SET THE MODEL IN training STATE
        self.net.train()
        # THE DISABLE FLAG CONTROLS WHETHER THE PROGRESS BAR IS SILENT OR PRINTS THE LOGS
        progress_bar_train_loader = tqdm(self.train_loader, bar_format="{l_bar}{bar:10}{r_bar}", dynamic_ncols=True,
                                         disable=silent_mode)
        progress_bar_train_loader.set_description(f"Train epoch {epoch}")

        # RESET/INIT THE METRIC LOGGERS
        self._reset_metrics()

        self.train_metrics.to(self.device)
        loss_avg_meter = core_utils.utils.AverageMeter()

        context = PhaseContext(epoch=epoch,
                               optimizer=self.optimizer,
                               metrics_compute_fn=self.train_metrics,
                               loss_avg_meter=loss_avg_meter,
                               criterion=self.criterion,
                               device=self.device,
                               lr_warmup_epochs=self.training_params.lr_warmup_epochs,
                               sg_logger=self.sg_logger,
                               train_loader=self.train_loader,
                               context_methods=self._get_context_methods(Phase.TRAIN_BATCH_END),
                               ddp_silent_mode=self.ddp_silent_mode)

        for batch_idx, batch_items in enumerate(progress_bar_train_loader):
            batch_items = core_utils.tensor_container_to_device(batch_items, self.device, non_blocking=True)
            inputs, targets, additional_batch_items = sg_trainer_utils.unpack_batch_items(batch_items)

            if self.pre_prediction_callback is not None:
                inputs, targets = self.pre_prediction_callback(inputs, targets, batch_idx)
            # AUTOCAST IS ENABLED ONLY IF self.training_params.mixed_precision - IF enabled=False AUTOCAST HAS NO EFFECT
            with autocast(enabled=self.training_params.mixed_precision):
                # FORWARD PASS TO GET NETWORK'S PREDICTIONS
                outputs = self.net(inputs)

                # COMPUTE THE LOSS FOR BACK PROP + EXTRA METRICS COMPUTED DURING THE LOSS FORWARD PASS
                loss, loss_log_items = self._get_losses(outputs, targets)

            context.update_context(batch_idx=batch_idx,
                                   inputs=inputs,
                                   preds=outputs,
                                   target=targets,
                                   loss_log_items=loss_log_items,
                                   **additional_batch_items)

            self.phase_callback_handler(Phase.TRAIN_BATCH_END, context)

            # LOG LR THAT WILL BE USED IN CURRENT EPOCH AND AFTER FIRST WARMUP/LR_SCHEDULER UPDATE BEFORE WEIGHT UPDATE
            if not self.ddp_silent_mode and batch_idx == 0:
                self._write_lrs(epoch)

            self._backward_step(loss, epoch, batch_idx, context)

            # COMPUTE THE RUNNING USER METRICS AND LOSS RUNNING ITEMS. RESULT TUPLE IS THEIR CONCATENATION.
            logging_values = loss_avg_meter.average + get_metrics_results_tuple(self.train_metrics)
            gpu_memory_utilization = torch.cuda.memory_cached() / 1E9 if torch.cuda.is_available() else 0

            # RENDER METRICS PROGRESS
            pbar_message_dict = get_train_loop_description_dict(logging_values,
                                                                self.train_metrics,
                                                                self.loss_logging_items_names,
                                                                gpu_mem=gpu_memory_utilization)

            progress_bar_train_loader.set_postfix(**pbar_message_dict)

            # TODO: ITERATE BY MAX ITERS
            # FOR INFINITE SAMPLERS WE MUST BREAK WHEN REACHING LEN ITERATIONS.
            if self._infinite_train_loader and batch_idx == len(self.train_loader) - 1:
                break

        if not self.ddp_silent_mode:
            self.sg_logger.upload()

        self.train_monitored_values = sg_trainer_utils.update_monitored_values_dict(
            monitored_values_dict=self.train_monitored_values, new_values_dict=pbar_message_dict)

        return logging_values

    def _get_losses(self, outputs: torch.Tensor, targets: torch.Tensor) -> Tuple[torch.Tensor, tuple]:
        # GET THE OUTPUT OF THE LOSS FUNCTION
        loss = self.criterion(outputs, targets)
        if isinstance(loss, tuple):
            loss, loss_logging_items = loss
            # IF ITS NOT A TUPLE THE LOGGING ITEMS CONTAIN ONLY THE LOSS FOR BACKPROP (USER DEFINED LOSS RETURNS SCALAR)
        else:
            loss_logging_items = loss.unsqueeze(0).detach()

        # ON FIRST BACKWARD, DERRIVE THE LOGGING TITLES.
        if self.loss_logging_items_names is None:
            self._init_loss_logging_names(loss_logging_items)
            self._init_monitored_items()

        if len(loss_logging_items) != len(self.loss_logging_items_names):
            raise ValueError("Loss output length must match loss_logging_items_names. Got " + str(
                len(loss_logging_items)) + ', and ' + str(len(self.loss_logging_items_names)))
        # RETURN AND THE LOSS LOGGING ITEMS COMPUTED DURING LOSS FORWARD PASS
        return loss, loss_logging_items

    def _init_monitored_items(self):
        self.metric_idx_in_results_tuple = (self.loss_logging_items_names + get_metrics_titles(self.valid_metrics)).index(
            self.metric_to_watch)
        # Instantiate the values to monitor (loss/metric)
        for loss_name in self.loss_logging_items_names:
            self.train_monitored_values[loss_name] = MonitoredValue(name=loss_name, greater_is_better=False)
            self.valid_monitored_values[loss_name] = MonitoredValue(name=loss_name, greater_is_better=False)
        self.valid_monitored_values[self.metric_to_watch] = MonitoredValue(name=self.metric_to_watch,
                                                                           greater_is_better=True)
        self.results_titles = ["Train_" + t for t in
                               self.loss_logging_items_names + get_metrics_titles(self.train_metrics)] + \
                              ["Valid_" + t for t in
                               self.loss_logging_items_names + get_metrics_titles(self.valid_metrics)]

        if self.training_params.average_best_models:
            self.model_weight_averaging = ModelWeightAveraging(self.checkpoints_dir_path,
                                                               greater_is_better=self.greater_metric_to_watch_is_better,
                                                               source_ckpt_folder_name=self.source_ckpt_folder_name,
                                                               metric_to_watch=self.metric_to_watch,
                                                               metric_idx=self.metric_idx_in_results_tuple,
                                                               load_checkpoint=self.load_checkpoint)

    def _backward_step(self, loss: torch.Tensor, epoch: int, batch_idx: int, context: PhaseContext, *args, **kwargs):
        """
        Run backprop on the loss and perform a step
        :param loss: The value computed by the loss function
        :param optimizer: An object that can perform a gradient step and zeroize model gradient
        :param epoch: number of epoch the training is on
        :param batch_idx: number of iteration inside the current epoch
        :param context: current phase context
        :return:
        """
        # SCALER IS ENABLED ONLY IF self.training_params.mixed_precision=True
        self.scaler.scale(loss).backward()

        # APPLY GRADIENT CLIPPING IF REQUIRED
        if self.training_params.clip_grad_norm:
            torch.nn.utils.clip_grad_norm_(self.net.parameters(), self.training_params.clip_grad_norm)

        # ACCUMULATE GRADIENT FOR X BATCHES BEFORE OPTIMIZING
        integrated_batches_num = batch_idx + len(self.train_loader) * epoch + 1

        if integrated_batches_num % self.batch_accumulate == 0:
            # SCALER IS ENABLED ONLY IF self.training_params.mixed_precision=True
            self.scaler.step(self.optimizer)
            self.scaler.update()

            self.optimizer.zero_grad()
            if self.ema:
                self.ema_model.update(self.net, integrated_batches_num / (len(self.train_loader) * self.max_epochs))

            # RUN PHASE CALLBACKS
            self.phase_callback_handler(Phase.TRAIN_BATCH_STEP, context)

    def _save_checkpoint(self, optimizer=None, epoch: int = None, validation_results_tuple: tuple = None,
                         context: PhaseContext = None):
        """
        Save the current state dict as latest (always), best (if metric was improved), epoch# (if determined in training
        params)
        """
        # WHEN THE validation_results_tuple IS NONE WE SIMPLY SAVE THE state_dict AS LATEST AND Return
        if validation_results_tuple is None:
            self.sg_logger.add_checkpoint(tag='ckpt_latest_weights_only.pth', state_dict={'net': self.net.state_dict()},
                                          global_step=epoch)
            return

        # COMPUTE THE CURRENT metric
        # IF idx IS A LIST - SUM ALL THE VALUES STORED IN THE LIST'S INDICES
        metric = validation_results_tuple[self.metric_idx_in_results_tuple] if isinstance(
            self.metric_idx_in_results_tuple, int) else \
            sum([validation_results_tuple[idx] for idx in self.metric_idx_in_results_tuple])

        # BUILD THE state_dict
        state = {'net': self.net.state_dict(), 'acc': metric, 'epoch': epoch}
        if optimizer is not None:
            state['optimizer_state_dict'] = optimizer.state_dict()

        if self.scaler is not None:
            state['scaler_state_dict'] = self.scaler.state_dict()

        if self.ema:
            state['ema_net'] = self.ema_model.ema.state_dict()
        # SAVES CURRENT MODEL AS ckpt_latest
        self.sg_logger.add_checkpoint(tag='ckpt_latest.pth', state_dict=state, global_step=epoch)

        # SAVE MODEL AT SPECIFIC EPOCHS DETERMINED BY save_ckpt_epoch_list
        if epoch in self.training_params.save_ckpt_epoch_list:
            self.sg_logger.add_checkpoint(tag=f'ckpt_epoch_{epoch}.pth', state_dict=state, global_step=epoch)

        # OVERRIDE THE BEST CHECKPOINT AND best_metric IF metric GOT BETTER THAN THE PREVIOUS BEST
        if (metric > self.best_metric and self.greater_metric_to_watch_is_better) or (
                metric < self.best_metric and not self.greater_metric_to_watch_is_better):
            # STORE THE CURRENT metric AS BEST
            self.best_metric = metric
            self._save_best_checkpoint(epoch, state)

            # RUN PHASE CALLBACKS
            self.phase_callback_handler(Phase.VALIDATION_END_BEST_EPOCH, context)

            if isinstance(metric, torch.Tensor):
                metric = metric.item()
            logger.info("Best checkpoint overriden: validation " + self.metric_to_watch + ": " + str(metric))

        if self.training_params.average_best_models:
            net_for_averaging = self.ema_model.ema if self.ema else self.net
            averaged_model_sd = self.model_weight_averaging.get_average_model(net_for_averaging,
                                                                              validation_results_tuple=validation_results_tuple)
            self.sg_logger.add_checkpoint(tag=self.average_model_checkpoint_filename,
                                          state_dict={'net': averaged_model_sd}, global_step=epoch)

    def _save_best_checkpoint(self, epoch, state):
        self.sg_logger.add_checkpoint(tag=self.ckpt_best_name, state_dict=state, global_step=epoch)

    def _prep_net_for_train(self):
        if self.arch_params is None:
            self._init_arch_params()

        # TODO: REMOVE THE BELOW LINE (FOR BACKWARD COMPATIBILITY)
        if self.checkpoint_params is None:
            self.checkpoint_params = HpmStruct(load_checkpoint=self.training_params.resume)

        self._net_to_device()

        # SET THE FLAG FOR DIFFERENT PARAMETER GROUP OPTIMIZER UPDATE
        self.update_param_groups = hasattr(self.net.module, 'update_param_groups')

        self.checkpoint = {}
        self.strict_load = core_utils.get_param(self.training_params, "resume_strict_load", StrictLoad.ON)
        self.load_ema_as_net = False
        self.load_checkpoint = core_utils.get_param(self.training_params, "resume", False)
        self.external_checkpoint_path = core_utils.get_param(self.training_params, "resume_path")
        self.ckpt_name = core_utils.get_param(self.training_params, "ckpt_name", 'ckpt_latest.pth')
        self._load_checkpoint_to_model()

    def _init_arch_params(self):
        default_arch_params = HpmStruct(sync_bn=False)
        arch_params = getattr(self.net, "arch_params", default_arch_params)
        self.arch_params = default_arch_params
        if arch_params is not None:
            self.arch_params.override(**arch_params.to_dict())

    # FIXME - we need to resolve flake8's 'function is too complex' for this function
    def train(self, model: nn.Module = None, training_params: dict = None, train_loader: DataLoader = None,
              valid_loader: DataLoader = None):  # noqa: C901
        """

        train - Trains the Model

        IMPORTANT NOTE: Additional batch parameters can be added as a third item (optional) if a tuple is returned by
          the data loaders, as dictionary. The phase context will hold the additional items, under an attribute with
          the same name as the key in this dictionary. Then such items can be accessed through phase callbacks.

            :param model: torch.nn.Module, model to train. When none is given will attempt to use self.net
             (SEE BUILD_MODEL DEPRECATION) (default=None).

            :param train_loader: Dataloader for train set.
            :param valid_loader: Dataloader for validation.
            :param training_params:

                - `resume` : bool (default=False)

                    Whether to continue training from ckpt with the same experiment name
                     (i.e resume from CKPT_ROOT_DIR/EXPERIMENT_NAME/CKPT_NAME)

                - `ckpt_name` : str (default=ckpt_latest.pth)

                    The checkpoint (.pth file) filename in CKPT_ROOT_DIR/EXPERIMENT_NAME/ to use when resume=True and
                     resume_path=None

                - `resume_path`: str (default=None)

                    Explicit checkpoint path (.pth file) to use to resume training.

                - `max_epochs` : int

                    Number of epochs to run training.

                - `lr_updates` : list(int)

                    List of fixed epoch numbers to perform learning rate updates when `lr_mode='step'`.

                - `lr_decay_factor` : float

                    Decay factor to apply to the learning rate at each update when `lr_mode='step'`.


                -  `lr_mode` : str

                    Learning rate scheduling policy, one of ['step','poly','cosine','function']. 'step' refers to
                    constant updates at epoch numbers passed through `lr_updates`. 'cosine' refers to Cosine Anealing
                    policy as mentioned in https://arxiv.org/abs/1608.03983. 'poly' refers to polynomial decrease i.e
                    in each epoch iteration `self.lr = self.initial_lr * pow((1.0 - (current_iter / max_iter)),
                    0.9)` 'function' refers to user defined learning rate scheduling function, that is passed through
                    `lr_schedule_function`.

                - `lr_schedule_function` : Union[callable,None]

                    Learning rate scheduling function to be used when `lr_mode` is 'function'.

                - `lr_warmup_epochs` : int (default=0)

                    Number of epochs for learning rate warm up - see https://arxiv.org/pdf/1706.02677.pdf (Section 2.2).

                - `cosine_final_lr_ratio` : float (default=0.01)
                    Final learning rate ratio (only relevant when `lr_mode`='cosine'). The cosine starts from initial_lr and reaches
                     initial_lr * cosine_final_lr_ratio in last epoch

                - `inital_lr` : float

                    Initial learning rate.

                - `loss` : Union[nn.module, str]

                    Loss function for training.
                    One of SuperGradient's built in options:

                              "cross_entropy": LabelSmoothingCrossEntropyLoss,
                              "mse": MSELoss,
                              "r_squared_loss": RSquaredLoss,
                              "detection_loss": YoLoV3DetectionLoss,
                              "shelfnet_ohem_loss": ShelfNetOHEMLoss,
                              "shelfnet_se_loss": ShelfNetSemanticEncodingLoss,
                              "ssd_loss": SSDLoss,


                    or user defined nn.module loss function.

                    IMPORTANT: forward(...) should return a (loss, loss_items) tuple where loss is the tensor used
                    for backprop (i.e what your original loss function returns), and loss_items should be a tensor of
                    shape (n_items), of values computed during the forward pass which we desire to log over the
                    entire epoch. For example- the loss itself should always be logged. Another example is a scenario
                    where the computed loss is the sum of a few components we would like to log- these entries in
                    loss_items).

                    IMPORTANT:When dealing with external loss classes, to logg/monitor the loss_items as described
                    above by specific string name:

                    Set a "component_names" property in the loss class, whos instance is passed through train_params,
                     to be a list of strings, of length n_items who's ith element is the name of the ith entry in loss_items.
                     Then each item will be logged, rendered on tensorboard and "watched" (i.e saving model checkpoints
                     according to it) under <LOSS_CLASS.__name__>"/"<COMPONENT_NAME>. If a single item is returned rather then a
                     tuple, it would be logged under <LOSS_CLASS.__name__>. When there is no such attributed, the items
                     will be named <LOSS_CLASS.__name__>"/"Loss_"<IDX> according to the length of loss_items

                    For example:
                        class MyLoss(_Loss):
                            ...
                            def forward(self, inputs, targets):
                                ...
                                total_loss = comp1 + comp2
                                loss_items = torch.cat((total_loss.unsqueeze(0),comp1.unsqueeze(0), comp2.unsqueeze(0)).detach()
                                return total_loss, loss_items
                            ...
                            @property
                            def component_names(self):
                                return ["total_loss", "my_1st_component", "my_2nd_component"]

                    Trainer.train(...
                                    train_params={"loss":MyLoss(),
                                                    ...
                                                    "metric_to_watch": "MyLoss/my_1st_component"}

                        This will write to log and monitor MyLoss/total_loss, MyLoss/my_1st_component,
                         MyLoss/my_2nd_component.

                   For example:
                        class MyLoss2(_Loss):
                            ...
                            def forward(self, inputs, targets):
                                ...
                                total_loss = comp1 + comp2
                                loss_items = torch.cat((total_loss.unsqueeze(0),comp1.unsqueeze(0), comp2.unsqueeze(0)).detach()
                                return total_loss, loss_items
                            ...

                    Trainer.train(...
                                    train_params={"loss":MyLoss(),
                                                    ...
                                                    "metric_to_watch": "MyLoss2/loss_0"}

                        This will write to log and monitor MyLoss2/loss_0, MyLoss2/loss_1, MyLoss2/loss_2
                        as they have been named by their positional index in loss_items.

                    Since running logs will save the loss_items in some internal state, it is recommended that
                    loss_items are detached from their computational graph for memory efficiency.

                - `optimizer` : Union[str, torch.optim.Optimizer]

                    Optimization algorithm. One of ['Adam','SGD','RMSProp'] corresponding to the torch.optim
                    optimzers implementations, or any object that implements torch.optim.Optimizer.

                - `criterion_params` : dict

                    Loss function parameters.

                - `optimizer_params` : dict
                    When `optimizer` is one of ['Adam','SGD','RMSProp'], it will be initialized with optimizer_params.

                    (see https://pytorch.org/docs/stable/optim.html for the full list of
                    parameters for each optimizer).

                - `train_metrics_list` : list(torchmetrics.Metric)

                    Metrics to log during training. For more information on torchmetrics see
                    https://torchmetrics.rtfd.io/en/latest/.


                - `valid_metrics_list` : list(torchmetrics.Metric)

                    Metrics to log during validation/testing. For more information on torchmetrics see
                    https://torchmetrics.rtfd.io/en/latest/.


                - `loss_logging_items_names` : list(str)

                    The list of names/titles for the outputs returned from the loss functions forward pass (reminder-
                    the loss function should return the tuple (loss, loss_items)). These names will be used for
                    logging their values.

                - `metric_to_watch` : str (default="Accuracy")

                    will be the metric which the model checkpoint will be saved according to, and can be set to any
                    of the following:

                        a metric name (str) of one of the metric objects from the valid_metrics_list

                        a "metric_name" if some metric in valid_metrics_list has an attribute component_names which
                        is a list referring to the names of each entry in the output metric (torch tensor of size n)

                        one of "loss_logging_items_names" i.e which will correspond to an item returned during the
                        loss function's forward pass (see loss docs abov).

                    At the end of each epoch, if a new best metric_to_watch value is achieved, the models checkpoint
                    is saved in YOUR_PYTHON_PATH/checkpoints/ckpt_best.pth

                - `greater_metric_to_watch_is_better` : bool

                    When choosing a model's checkpoint to be saved, the best achieved model is the one that maximizes the
                     metric_to_watch when this parameter is set to True, and a one that minimizes it otherwise.

                - `ema` : bool (default=False)

                    Whether to use Model Exponential Moving Average (see
                    https://github.com/rwightman/pytorch-image-models ema implementation)

                - `batch_accumulate` : int (default=1)

                    Number of batches to accumulate before every backward pass.

                - `ema_params` : dict

                    Parameters for the ema model.

                - `zero_weight_decay_on_bias_and_bn` : bool (default=False)

                    Whether to apply weight decay on batch normalization parameters or not (ignored when the passed
                    optimizer has already been initialized).


                - `load_opt_params` : bool (default=True)

                    Whether to load the optimizers parameters as well when loading a model's checkpoint.

                - `run_validation_freq` : int (default=1)

                    The frequency in which validation is performed during training (i.e the validation is ran every
                     `run_validation_freq` epochs.

                - `save_model` : bool (default=True)

                    Whether to save the model checkpoints.

                - `silent_mode` : bool

                    Silents the print outs.

                - `mixed_precision` : bool

                    Whether to use mixed precision or not.

                - `save_ckpt_epoch_list` : list(int) (default=[])

                    List of fixed epoch indices the user wishes to save checkpoints in.

                - `average_best_models` : bool (default=False)

                    If set, a snapshot dictionary file and the average model will be saved / updated at every epoch
                    and evaluated only when training is completed. The snapshot file will only be deleted upon
                    completing the training. The snapshot dict will be managed on cpu.

                - `precise_bn` : bool (default=False)

                    Whether to use precise_bn calculation during the training.

                - `precise_bn_batch_size` : int (default=None)

                    The effective batch size we want to calculate the batchnorm on. For example, if we are training a model
                    on 8 gpus, with a batch of 128 on each gpu, a good rule of thumb would be to give it 8192
                    (ie: effective_batch_size * num_gpus = batch_per_gpu * num_gpus * num_gpus).
                    If precise_bn_batch_size is not provided in the training_params, the latter heuristic will be taken.

                - `seed` : int (default=42)

                    Random seed to be set for torch, numpy, and random. When using DDP each process will have it's seed
                    set to seed + rank.


                - `log_installed_packages` : bool (default=False)

                    When set, the list of all installed packages (and their versions) will be written to the tensorboard
                     and logfile (useful when trying to reproduce results).

                - `dataset_statistics` : bool (default=False)

                    Enable a statistic analysis of the dataset. If set to True the dataset will be analyzed and a report
                    will be added to the tensorboard along with some sample images from the dataset. Currently only
                    detection datasets are supported for analysis.

                -  `save_full_train_log` : bool (default=False)

                    When set, a full log (of all super_gradients modules, including uncaught exceptions from any other
                     module) of the training will be saved in the checkpoint directory under full_train_log.log

                -  `sg_logger` : Union[AbstractSGLogger, str] (defauls=base_sg_logger)

                    Define the SGLogger object for this training process. The SGLogger handles all disk writes, logs, TensorBoard, remote logging
                    and remote storage. By overriding the default base_sg_logger, you can change the storage location, support external monitoring and logging
                    or support remote storage.

                -   `sg_logger_params` : dict

                    SGLogger parameters

                -   `clip_grad_norm` : float

                    Defines a maximal L2 norm of the gradients. Values which exceed the given value will be clipped

                -   `lr_cooldown_epochs` : int (default=0)

                    Number of epochs to cooldown LR (i.e the last epoch from scheduling view point=max_epochs-cooldown).

                -   `pre_prediction_callback` : Callable (default=None)

                     When not None, this callback will be applied to images and targets, and returning them to be used
                      for the forward pass, and further computations. Args for this callable should be in the order
                      (inputs, targets, batch_idx) returning modified_inputs, modified_targets

                -   `ckpt_best_name` : str (default='ckpt_best.pth')

                    The best checkpoint (according to metric_to_watch) will be saved under this filename in the checkpoints directory.

                -   `enable_qat`: bool (default=False)

                    Adds a QATCallback to the phase callbacks, that triggers quantization aware training starting from
                     qat_params["start_epoch"]

                -   `qat_params`: dict-like object with the following key/values:

                        start_epoch: int, first epoch to start QAT.

                        quant_modules_calib_method: str, One of [percentile, mse, entropy, max]. Statistics method for amax
                         computation of the quantized modules (default=percentile).

                        per_channel_quant_modules: bool, whether quant modules should be per channel (default=False).

                        calibrate: bool, whether to perfrom calibration (default=False).

                        calibrated_model_path: str, path to a calibrated checkpoint (default=None).

                        calib_data_loader: torch.utils.data.DataLoader, data loader of the calibration dataset. When None,
                         context.train_loader will be used (default=None).

                        num_calib_batches: int, number of batches to collect the statistics from.

                        percentile: float, percentile value to use when Trainer,quant_modules_calib_method='percentile'.
                         Discarded when other methods are used (Default=99.99).


        :return:
        """
        global logger
        if training_params is None:
            training_params = dict()

        self.train_loader = train_loader or self.train_loader
        self.valid_loader = valid_loader or self.valid_loader
        self._set_dataset_params()

        self.training_params = TrainingParams()
        self.training_params.override(**training_params)

        if self.net is None:
            self.net = model
            self._prep_net_for_train()

        # SET RANDOM SEED
        random_seed(is_ddp=self.multi_gpu == MultiGPUMode.DISTRIBUTED_DATA_PARALLEL,
                    device=self.device, seed=self.training_params.seed)

        silent_mode = self.training_params.silent_mode or self.ddp_silent_mode
        # METRICS
        self._set_train_metrics(train_metrics_list=self.training_params.train_metrics_list)
        self._set_valid_metrics(valid_metrics_list=self.training_params.valid_metrics_list)

        # Store the metric to follow (loss\accuracy) and initialize as the worst value
        self.metric_to_watch = self.training_params.metric_to_watch
        self.greater_metric_to_watch_is_better = self.training_params.greater_metric_to_watch_is_better

        # Allowing loading instantiated loss or string
        if isinstance(self.training_params.loss, str):
            criterion_cls = LOSSES[self.training_params.loss]
            self.criterion = criterion_cls(**self.training_params.criterion_params)

        elif isinstance(self.training_params.loss, Mapping):
            self.criterion = LossesFactory().get(self.training_params.loss)

        elif isinstance(self.training_params.loss, nn.Module):
            self.criterion = self.training_params.loss

        self.criterion.to(self.device)

        self.max_epochs = self.training_params.max_epochs

        self.ema = self.training_params.ema

        self.precise_bn = self.training_params.precise_bn
        self.precise_bn_batch_size = self.training_params.precise_bn_batch_size

        self.batch_accumulate = self.training_params.batch_accumulate
        num_batches = len(self.train_loader)

        if self.ema:
            ema_params = self.training_params.ema_params
            logger.info(f'Using EMA with params {ema_params}')
            self.ema_model = self._instantiate_ema_model(**ema_params)
            self.ema_model.updates = self.start_epoch * num_batches // self.batch_accumulate
            if self.load_checkpoint:
                if 'ema_net' in self.checkpoint.keys():
                    self.ema_model.ema.load_state_dict(self.checkpoint['ema_net'])
                else:
                    self.ema = False
                    logger.warning(
                        "[Warning] Checkpoint does not include EMA weights, continuing training without EMA.")

        self.run_validation_freq = self.training_params.run_validation_freq
        validation_results_tuple = (0, 0)
        inf_time = 0
        timer = core_utils.Timer(self.device)

        # IF THE LR MODE IS NOT DEFAULT TAKE IT FROM THE TRAINING PARAMS
        self.lr_mode = self.training_params.lr_mode
        load_opt_params = self.training_params.load_opt_params

        self.phase_callbacks = self.training_params.phase_callbacks or []
        self.phase_callbacks = ListFactory(CallbacksFactory()).get(self.phase_callbacks)

        if self.lr_mode is not None:
            sg_lr_callback_cls = LR_SCHEDULERS_CLS_DICT[self.lr_mode]
            self.phase_callbacks.append(sg_lr_callback_cls(train_loader_len=len(self.train_loader),
                                                           net=self.net,
                                                           training_params=self.training_params,
                                                           update_param_groups=self.update_param_groups,
                                                           **self.training_params.to_dict()))
        if self.training_params.lr_warmup_epochs > 0:
            warmup_mode = self.training_params.warmup_mode
            if isinstance(warmup_mode, str):
                warmup_callback_cls = LR_WARMUP_CLS_DICT[warmup_mode]
            elif isinstance(warmup_mode, type) and issubclass(warmup_mode, LRCallbackBase):
                warmup_callback_cls = warmup_mode
            else:
                raise RuntimeError('warmup_mode has to be either a name of a mode (str) or a subclass of PhaseCallback')
            self.phase_callbacks.append(warmup_callback_cls(train_loader_len=len(self.train_loader),
                                                            net=self.net,
                                                            training_params=self.training_params,
                                                            update_param_groups=self.update_param_groups,
                                                            **self.training_params.to_dict()))

        self._add_metrics_update_callback(Phase.TRAIN_BATCH_END)
        self._add_metrics_update_callback(Phase.VALIDATION_BATCH_END)

        # ADD CALLBACK FOR QAT
        self.enable_qat = core_utils.get_param(self.training_params, "enable_qat", False)
        if self.enable_qat:
            self.qat_params = core_utils.get_param(self.training_params, "qat_params")
            if self.qat_params is None:
                raise ValueError("Must pass QAT params when enable_qat=True")
            self.phase_callbacks.append(QATCallback(**self.qat_params))

        self.phase_callback_handler = CallbackHandler(callbacks=self.phase_callbacks)

        if not self.ddp_silent_mode:
            self._initialize_sg_logger_objects()

            if self.training_params.dataset_statistics:
                dataset_statistics_logger = DatasetStatisticsTensorboardLogger(self.sg_logger)
                dataset_statistics_logger.analyze(self.train_loader, all_classes=self.classes,
                                                  title="Train-set", anchors=self.net.module.arch_params.anchors)
                dataset_statistics_logger.analyze(self.valid_loader, all_classes=self.classes,
                                                  title="val-set")
        if self.training_params.save_full_train_log and not self.ddp_silent_mode:
            logger = get_logger(__name__,
                                training_log_path=self.sg_logger.log_file_path.replace('.txt', 'full_train_log.log'))
            sg_trainer_utils.log_uncaught_exceptions(logger)

        if not self.load_checkpoint or self.load_weights_only:
            # WHEN STARTING TRAINING FROM SCRATCH, DO NOT LOAD OPTIMIZER PARAMS (EVEN IF LOADING BACKBONE)
            self.start_epoch = 0
            self._reset_best_metric()
            load_opt_params = False

        if isinstance(self.training_params.optimizer, str) or \
                (inspect.isclass(self.training_params.optimizer) and issubclass(self.training_params.optimizer,
                                                                                torch.optim.Optimizer)):
            self.optimizer = build_optimizer(net=self.net, lr=self.training_params.initial_lr,
                                             training_params=self.training_params)
        elif isinstance(self.training_params.optimizer, torch.optim.Optimizer):
            self.optimizer = self.training_params.optimizer
        else:
            raise UnsupportedOptimizerFormat()

        # VERIFY GRADIENT CLIPPING VALUE
        if self.training_params.clip_grad_norm is not None and self.training_params.clip_grad_norm <= 0:
            raise TypeError('Params', 'Invalid clip_grad_norm')

        if self.load_checkpoint and load_opt_params:
            self.optimizer.load_state_dict(self.checkpoint['optimizer_state_dict'])

        self.pre_prediction_callback = CallbacksFactory().get(self.training_params.pre_prediction_callback)

        self._initialize_mixed_precision(self.training_params.mixed_precision)

        self._infinite_train_loader = (hasattr(self.train_loader, "sampler") and isinstance(self.train_loader.sampler,
                                                                                            InfiniteSampler)) or \
                                      (hasattr(self.train_loader, "batch_sampler") and isinstance(
                                          self.train_loader.batch_sampler.sampler, InfiniteSampler))

        self.ckpt_best_name = self.training_params.ckpt_best_name

        context = PhaseContext(optimizer=self.optimizer,
                               net=self.net,
                               experiment_name=self.experiment_name,
                               ckpt_dir=self.checkpoints_dir_path,
                               criterion=self.criterion,
                               lr_warmup_epochs=self.training_params.lr_warmup_epochs,
                               sg_logger=self.sg_logger,
                               train_loader=self.train_loader,
                               valid_loader=self.valid_loader,
                               training_params=self.training_params,
                               ddp_silent_mode=self.ddp_silent_mode,
                               checkpoint_params=self.checkpoint_params,
                               architecture=self.architecture,
                               arch_params=self.arch_params,
                               metric_to_watch=self.metric_to_watch,
                               device=self.device,
                               context_methods=self._get_context_methods(Phase.PRE_TRAINING),
                               ema_model=self.ema_model)
        self.phase_callback_handler(Phase.PRE_TRAINING, context)

        try:
            # HEADERS OF THE TRAINING PROGRESS
            if not silent_mode:
                logger.info(
                    f'Started training for {self.max_epochs - self.start_epoch} epochs ({self.start_epoch}/'f'{self.max_epochs - 1})\n')
            for epoch in range(self.start_epoch, self.max_epochs):
                if context.stop_training:
                    logger.info("Request to stop training has been received, stopping training")
                    break

                # Phase.TRAIN_EPOCH_START
                # RUN PHASE CALLBACKS
                context.update_context(epoch=epoch)
                self.phase_callback_handler(Phase.TRAIN_EPOCH_START, context)

                # IN DDP- SET_EPOCH WILL CAUSE EVERY PROCESS TO BE EXPOSED TO THE ENTIRE DATASET BY SHUFFLING WITH A
                # DIFFERENT SEED EACH EPOCH START
                if self.multi_gpu == MultiGPUMode.DISTRIBUTED_DATA_PARALLEL and hasattr(self.train_loader, "sampler") \
                        and hasattr(self.train_loader.sampler, "set_epoch"):
                    self.train_loader.sampler.set_epoch(epoch)

                train_metrics_tuple = self._train_epoch(epoch=epoch, silent_mode=silent_mode)

                # Phase.TRAIN_EPOCH_END
                # RUN PHASE CALLBACKS
                train_metrics_dict = get_metrics_dict(train_metrics_tuple, self.train_metrics,
                                                      self.loss_logging_items_names)

                context.update_context(metrics_dict=train_metrics_dict)
                self.phase_callback_handler(Phase.TRAIN_EPOCH_END, context)

                # CALCULATE PRECISE BATCHNORM STATS
                if self.precise_bn:
                    compute_precise_bn_stats(model=self.net, loader=self.train_loader,
                                             precise_bn_batch_size=self.precise_bn_batch_size,
                                             num_gpus=self.num_devices)
                    if self.ema:
                        compute_precise_bn_stats(model=self.ema_model.ema, loader=self.train_loader,
                                                 precise_bn_batch_size=self.precise_bn_batch_size,
                                                 num_gpus=self.num_devices)

                # model switch - we replace self.net.module with the ema model for the testing and saving part
                # and then switch it back before the next training epoch
                if self.ema:
                    self.ema_model.update_attr(self.net)
                    keep_model = self.net
                    self.net = self.ema_model.ema

                # RUN TEST ON VALIDATION SET EVERY self.run_validation_freq EPOCHS
                if (epoch + 1) % self.run_validation_freq == 0:
                    timer.start()
                    validation_results_tuple = self._validate_epoch(epoch=epoch, silent_mode=silent_mode)
                    inf_time = timer.stop()

                    # Phase.VALIDATION_EPOCH_END
                    # RUN PHASE CALLBACKS
                    valid_metrics_dict = get_metrics_dict(validation_results_tuple, self.valid_metrics,
                                                          self.loss_logging_items_names)

                    context.update_context(metrics_dict=valid_metrics_dict)
                    self.phase_callback_handler(Phase.VALIDATION_EPOCH_END, context)

                if self.ema:
                    self.net = keep_model

                if not self.ddp_silent_mode:
                    # SAVING AND LOGGING OCCURS ONLY IN THE MAIN PROCESS (IN CASES THERE ARE SEVERAL PROCESSES - DDP)
                    self._write_to_disk_operations(train_metrics_tuple, validation_results_tuple, inf_time, epoch,
                                                   context)

            # Evaluating the average model and removing snapshot averaging file if training is completed
            if self.training_params.average_best_models:
                self._validate_final_average_model(cleanup_snapshots_pkl_file=True)

        except KeyboardInterrupt:
            logger.info(
                '\n[MODEL TRAINING EXECUTION HAS BEEN INTERRUPTED]... Please wait until SOFT-TERMINATION process '
                'finishes and saves all of the Model Checkpoints and log files before terminating...')
            logger.info('For HARD Termination - Stop the process again')

        finally:
            if self.multi_gpu == MultiGPUMode.DISTRIBUTED_DATA_PARALLEL:
                # CLEAN UP THE MULTI-GPU PROCESS GROUP WHEN DONE
                if torch.distributed.is_initialized():
                    torch.distributed.destroy_process_group()

            # PHASE.TRAIN_END
            self.phase_callback_handler(Phase.POST_TRAINING, context)

            if not self.ddp_silent_mode:
                self.sg_logger.close()

    def _reset_best_metric(self):
        self.best_metric = -1 * np.inf if self.greater_metric_to_watch_is_better else np.inf

    def _reset_metrics(self):
        for metric in ("train_metrics", "valid_metrics", "test_metrics"):
            if hasattr(self, metric) and getattr(self, metric) is not None:
                getattr(self, metric).reset()

    @resolve_param('train_metrics_list', ListFactory(MetricsFactory()))
    def _set_train_metrics(self, train_metrics_list):
        self.train_metrics = MetricCollection(train_metrics_list)

    @resolve_param('valid_metrics_list', ListFactory(MetricsFactory()))
    def _set_valid_metrics(self, valid_metrics_list):
        self.valid_metrics = MetricCollection(valid_metrics_list)

    @resolve_param('test_metrics_list', ListFactory(MetricsFactory()))
    def _set_test_metrics(self, test_metrics_list):
        self.test_metrics = MetricCollection(test_metrics_list)

    def _initialize_mixed_precision(self, mixed_precision_enabled: bool):
        # SCALER IS ALWAYS INITIALIZED BUT IS DISABLED IF MIXED PRECISION WAS NOT SET
        self.scaler = GradScaler(enabled=mixed_precision_enabled)

        if mixed_precision_enabled:
            assert self.device.startswith('cuda'), "mixed precision is not available for CPU"
            if self.multi_gpu == MultiGPUMode.DATA_PARALLEL:
                # IN DATAPARALLEL MODE WE NEED TO WRAP THE FORWARD FUNCTION OF OUR MODEL SO IT WILL RUN WITH AUTOCAST.
                # BUT SINCE THE MODULE IS CLONED TO THE DEVICES ON EACH FORWARD CALL OF A DATAPARALLEL MODEL,
                # WE HAVE TO REGISTER THE WRAPPER BEFORE EVERY FORWARD CALL
                def hook(module, _):
                    module.forward = MultiGPUModeAutocastWrapper(module.forward)

                self.net.module.register_forward_pre_hook(hook=hook)

            if self.load_checkpoint:
                scaler_state_dict = core_utils.get_param(self.checkpoint, 'scaler_state_dict')
                if scaler_state_dict is None:
                    logger.warning(
                        'Mixed Precision - scaler state_dict not found in loaded model. This may case issues '
                        'with loss scaling')
                else:
                    self.scaler.load_state_dict(scaler_state_dict)

    def _validate_final_average_model(self, cleanup_snapshots_pkl_file=False):
        """
        Testing the averaged model by loading the last saved average checkpoint and running test.
        Will be loaded to each of DDP processes
        :param cleanup_pkl_file: a flag for deleting the 10 best snapshots dictionary
        """
        logger.info('RUNNING ADDITIONAL TEST ON THE AVERAGED MODEL...')

        keep_state_dict = deepcopy(self.net.state_dict())
        # SETTING STATE DICT TO THE AVERAGE MODEL FOR EVALUATION
        average_model_ckpt_path = os.path.join(self.checkpoints_dir_path, self.average_model_checkpoint_filename)
        average_model_sd = read_ckpt_state_dict(average_model_ckpt_path)['net']

        self.net.load_state_dict(average_model_sd)
        # testing the averaged model and save instead of best model if needed
        averaged_model_results_tuple = self._validate_epoch(epoch=self.max_epochs)

        # Reverting the current model
        self.net.load_state_dict(keep_state_dict)

        if not self.ddp_silent_mode:
            # Adding values to sg_logger
            # looping over last titles which corresponds to validation (and average model) metrics.
            all_titles = self.results_titles[-1 * len(averaged_model_results_tuple):]
            result_dict = {all_titles[i]: averaged_model_results_tuple[i] for i in
                           range(len(averaged_model_results_tuple))}

            self.sg_logger.add_scalars(tag_scalar_dict=result_dict, global_step=self.max_epochs)

            average_model_tb_titles = ['Averaged Model ' + x for x in
                                       self.results_titles[-1 * len(averaged_model_results_tuple):]]
            write_struct = ''
            for ind, title in enumerate(average_model_tb_titles):
                write_struct += '%s: %.3f  \n  ' % (title, averaged_model_results_tuple[ind])
                self.sg_logger.add_scalar(title, averaged_model_results_tuple[ind], global_step=self.max_epochs)

            self.sg_logger.add_text("Averaged_Model_Performance", write_struct, self.max_epochs)
            if cleanup_snapshots_pkl_file:
                self.model_weight_averaging.cleanup()

    @property
    def get_arch_params(self):
        return self.arch_params.to_dict()

    @property
    def get_structure(self):
        return self.net.module.structure

    @property
    def get_architecture(self):
        return self.architecture

    def set_experiment_name(self, experiment_name):
        self.experiment_name = experiment_name

    def _re_build_model(self, arch_params={}):
        """
        arch_params : dict
            Architecture H.P. e.g.: block, num_blocks, num_classes, etc.
        :return:
        """
        if 'num_classes' not in arch_params.keys():
            if self.dataset_interface is None:
                raise Exception('Error', 'Number of classes not defined in arch params and dataset is not defined')
            else:
                arch_params['num_classes'] = len(self.classes)

        self.arch_params = core_utils.HpmStruct(**arch_params)
        self.classes = self.arch_params.num_classes
        self.net = self._instantiate_net(self.architecture, self.arch_params, self.checkpoint_params)
        # save the architecture for neural architecture search
        if hasattr(self.net, 'structure'):
            self.architecture = self.net.structure

        self.net.to(self.device)

        if self.multi_gpu == MultiGPUMode.DISTRIBUTED_DATA_PARALLEL:
            logger.warning("Warning: distributed training is not supported in re_build_model()")
        self.net = torch.nn.DataParallel(self.net,
                                         device_ids=self.device_ids) if self.multi_gpu else core_utils.WrappedModel(
            self.net)

    @property
    def get_module(self):
        return self.net

    def set_module(self, module):
        self.net = module

    def _initialize_device(self, requested_device: str, requested_multi_gpu: Union[MultiGPUMode, str]):
        """
        _initialize_device - Initializes the device for the model - Default is CUDA
            :param requested_device:        Device to initialize ('cuda' / 'cpu')
            :param requested_multi_gpu:     Get Multiple GPU
        """

        if isinstance(requested_multi_gpu, str):
            requested_multi_gpu = MultiGPUMode(requested_multi_gpu)

        # SELECT CUDA DEVICE
        if requested_device == 'cuda':
            if torch.cuda.is_available():
                self.device = 'cuda'  # TODO - we may want to set the device number as well i.e. 'cuda:1'
            else:
                raise RuntimeError('CUDA DEVICE NOT FOUND... EXITING')

        if require_gpu_setup(requested_multi_gpu):
            raise GPUModeNotSetupError()

        # SELECT CPU DEVICE
        elif requested_device == 'cpu':
            self.device = 'cpu'
            self.multi_gpu = False
        else:
            # SELECT CUDA DEVICE BY DEFAULT IF AVAILABLE
            self.device = 'cuda' if torch.cuda.is_available() else 'cpu'

        # DEFUALT IS SET TO 1 - IT IS CHANGED IF MULTI-GPU IS USED
        self.num_devices = 1

        # IN CASE OF MULTIPLE GPUS UPDATE THE LEARNING AND DATA PARAMETERS
        # FIXME - CREATE A DISCUSSION ON THESE PARAMETERS - WE MIGHT WANT TO CHANGE THE WAY WE USE THE LR AND
        if requested_multi_gpu != MultiGPUMode.OFF:
            if 'cuda' in self.device:
                # COLLECT THE AVAILABLE GPU AND COUNT THE AVAILABLE GPUS AMOUNT
                self.device_ids = list(range(torch.cuda.device_count()))
                self.num_devices = len(self.device_ids)
                if self.num_devices == 1:
                    self.multi_gpu = MultiGPUMode.OFF
                    if requested_multi_gpu != MultiGPUMode.AUTO:
                        # if AUTO mode was set - do not log a warning
                        logger.warning(
                            '\n[WARNING] - Tried running on multiple GPU but only a single GPU is available\n')
                else:
                    if requested_multi_gpu == MultiGPUMode.AUTO:
                        if env_helpers.is_distributed():
                            requested_multi_gpu = MultiGPUMode.DISTRIBUTED_DATA_PARALLEL
                        else:
                            requested_multi_gpu = MultiGPUMode.DATA_PARALLEL

                    self.multi_gpu = requested_multi_gpu
                    if self.multi_gpu == MultiGPUMode.DISTRIBUTED_DATA_PARALLEL:
                        self._initialize_ddp()
            else:
                # MULTIPLE GPUS CAN BE ACTIVE ONLY IF A GPU IS AVAILABLE
                self.multi_gpu = MultiGPUMode.OFF
                logger.warning('\n[WARNING] - Tried running on multiple GPU but none are available => running on CPU\n')

    def _initialize_ddp(self):
        """
        Initialize Distributed Data Parallel

        Important note: (1) in distributed training it is customary to specify learning rates and batch sizes per GPU.
        Whatever learning rate and schedule you specify will be applied to the each GPU individually.
        Since gradients are passed and summed (reduced) from all to all GPUs, the effective batch size is the
        batch you specify times the number of GPUs. In the literature there are several "best practices" to set
        learning rates and schedules for large batch sizes.
        """
        logger.info("Distributed training starting...")
        local_rank = environment_config.DDP_LOCAL_RANK
        if not torch.distributed.is_initialized():
            torch.distributed.init_process_group(backend='nccl', init_method='env://')

        if local_rank > 0:
            f = open(os.devnull, 'w')
            sys.stdout = f  # silent all printing for non master process

        torch.cuda.set_device(local_rank)
        self.device = 'cuda:%d' % local_rank

        # MAKE ALL HIGHER-RANK GPUS SILENT (DISTRIBUTED MODE)
        self.ddp_silent_mode = local_rank > 0

        if torch.distributed.get_rank() == 0:
            logger.info(f"Training in distributed mode... with {str(torch.distributed.get_world_size())} GPUs")

    def _switch_device(self, new_device):
        self.device = new_device
        self.net.to(self.device)

    # FIXME - we need to resolve flake8's 'function is too complex' for this function
    def _load_checkpoint_to_model(self):  # noqa: C901 - too complex
        """
        Copies the source checkpoint to a local folder and loads the checkpoint's data to the model using the
         attributes:

         strict:           See StrictLoad class documentation for details.
         load_backbone:    loads the provided checkpoint to self.net.backbone instead of self.net
         source_ckpt_folder_name: The folder where the checkpoint is saved. By default uses the self.experiment_name

        NOTE: 'acc', 'epoch', 'optimizer_state_dict' and the logs are NOT loaded if self.zeroize_prev_train_params
         is True
        """

        self._set_ckpt_loading_attributes()

        if self.load_checkpoint or self.external_checkpoint_path:
            # GET LOCAL PATH TO THE CHECKPOINT FILE FIRST
            ckpt_local_path = get_ckpt_local_path(source_ckpt_folder_name=self.source_ckpt_folder_name,
                                                  experiment_name=self.experiment_name,
                                                  ckpt_name=self.ckpt_name,
                                                  external_checkpoint_path=self.external_checkpoint_path)

            # LOAD CHECKPOINT TO MODEL
            self.checkpoint = load_checkpoint_to_model(ckpt_local_path=ckpt_local_path,
                                                       load_backbone=self.load_backbone,
                                                       net=self.net,
                                                       strict=self.strict_load.value if isinstance(self.strict_load,
                                                                                                   StrictLoad) else self.strict_load,
                                                       load_weights_only=self.load_weights_only,
                                                       load_ema_as_net=self.load_ema_as_net)

            if 'ema_net' in self.checkpoint.keys():
                logger.warning("[WARNING] Main network has been loaded from checkpoint but EMA network exists as "
                               "well. It "
                               " will only be loaded during validation when training with ema=True. ")

        # UPDATE TRAINING PARAMS IF THEY EXIST & WE ARE NOT LOADING AN EXTERNAL MODEL's WEIGHTS
        self.best_metric = self.checkpoint['acc'] if 'acc' in self.checkpoint.keys() else -1
        self.start_epoch = self.checkpoint['epoch'] if 'epoch' in self.checkpoint.keys() else 0

    def _prep_for_test(self, test_loader: torch.utils.data.DataLoader = None, loss=None,
                       test_metrics_list=None,
                       loss_logging_items_names=None, test_phase_callbacks=None):
        """Run commands that are common to all models"""
        # SET THE MODEL IN evaluation STATE
        self.net.eval()

        # IF SPECIFIED IN THE FUNCTION CALL - OVERRIDE THE self ARGUMENTS
        self.test_loader = test_loader or self.test_loader
        self.criterion = loss or self.criterion
        self.loss_logging_items_names = loss_logging_items_names or self.loss_logging_items_names
        self.phase_callbacks = test_phase_callbacks or self.phase_callbacks

        if self.phase_callbacks is None:
            self.phase_callbacks = []

        if test_metrics_list:
            self._set_test_metrics(test_metrics_list)
            self._add_metrics_update_callback(Phase.TEST_BATCH_END)
            self.phase_callback_handler = CallbackHandler(self.phase_callbacks)

        # WHEN TESTING WITHOUT A LOSS FUNCTION- CREATE EPOCH HEADERS FOR PRINTS
        if self.criterion is None:
            self.loss_logging_items_names = []

        if self.test_metrics is None:
            raise ValueError("Metrics are required to perform test. Pass them through test_metrics_list arg when "
                             "calling test or through training_params when calling train(...)")
        if self.test_loader is None:
            raise ValueError("Test dataloader is required to perform test. Make sure to either pass it through "
                             "test_loader arg.")

        # RESET METRIC RUNNERS
        self._reset_metrics()
        self.test_metrics.to(self.device)

        if self.arch_params is None:
            self._init_arch_params()
        self._net_to_device()

    def _add_metrics_update_callback(self, phase: Phase):
        """
        Adds MetricsUpdateCallback to be fired at phase

        :param phase: Phase for the metrics callback to be fired at
        """
        self.phase_callbacks.append(MetricsUpdateCallback(phase))

    def _initialize_sg_logger_objects(self):
        """Initialize object that collect, write to disk, monitor and store remotely all training outputs"""
        sg_logger = core_utils.get_param(self.training_params, 'sg_logger')

        # OVERRIDE SOME PARAMETERS TO MAKE SURE THEY MATCH THE TRAINING PARAMETERS
        general_sg_logger_params = {'experiment_name': self.experiment_name,
                                    'storage_location': 'local',
                                    'resumed': self.load_checkpoint,
                                    'training_params': self.training_params,
                                    'checkpoints_dir_path': self.checkpoints_dir_path}

        if sg_logger is None:
            raise RuntimeError('sg_logger must be defined in training params (see default_training_params)')

        if isinstance(sg_logger, AbstractSGLogger):
            self.sg_logger = sg_logger
        elif isinstance(sg_logger, str):
            sg_logger_params = core_utils.get_param(self.training_params, 'sg_logger_params', {})
            if issubclass(SG_LOGGERS[sg_logger], BaseSGLogger):
                sg_logger_params = {**sg_logger_params, **general_sg_logger_params}
            if sg_logger not in SG_LOGGERS:
                raise RuntimeError('sg_logger not defined in SG_LOGGERS')

            self.sg_logger = SG_LOGGERS[sg_logger](**sg_logger_params)
        else:
            raise RuntimeError('sg_logger can be either an sg_logger name (str) or an instance of AbstractSGLogger')

        if not isinstance(self.sg_logger, BaseSGLogger):
            logger.warning("WARNING! Using a user-defined sg_logger: files will not be automatically written to disk!\n"
                           "Please make sure the provided sg_logger writes to disk or compose your sg_logger to BaseSGLogger")

        # IN CASE SG_LOGGER UPDATED THE DIR PATH
        self.checkpoints_dir_path = self.sg_logger.local_dir()
        hyper_param_config = self._get_hyper_param_config()

        self.sg_logger.add_config("hyper_params", hyper_param_config)

        self.sg_logger.flush()

    def _get_hyper_param_config(self):
        """
        Creates a training hyper param config for logging.
        """
        additional_log_items = {'initial_LR': self.training_params.initial_lr,
                                'num_devices': self.num_devices,
                                'multi_gpu': str(self.multi_gpu),
                                'device_type': torch.cuda.get_device_name(0) if torch.cuda.is_available() else 'cpu'}
        # ADD INSTALLED PACKAGE LIST + THEIR VERSIONS
        if self.training_params.log_installed_packages:
            pkg_list = list(map(lambda pkg: str(pkg), _get_installed_distributions()))
            additional_log_items['installed_packages'] = pkg_list
        hyper_param_config = {"arch_params": self.arch_params.__dict__,
                              "checkpoint_params": self.checkpoint_params.__dict__,
                              "training_hyperparams": self.training_params.__dict__,
                              "dataset_params": self.dataset_params.__dict__,
                              "additional_log_items": additional_log_items}
        return hyper_param_config

    def _write_to_disk_operations(self, train_metrics: tuple, validation_results: tuple, inf_time: float, epoch: int,
                                  context: PhaseContext):
        """Run the various logging operations, e.g.: log file, Tensorboard, save checkpoint etc."""
        # STORE VALUES IN A TENSORBOARD FILE
        train_results = list(train_metrics) + list(validation_results) + [inf_time]
        all_titles = self.results_titles + ['Inference Time']

        result_dict = {all_titles[i]: train_results[i] for i in range(len(train_results))}
        self.sg_logger.add_scalars(tag_scalar_dict=result_dict, global_step=epoch)

        # SAVE THE CHECKPOINT
        if self.training_params.save_model:
            self._save_checkpoint(self.optimizer, epoch + 1, validation_results, context)

    def _write_lrs(self, epoch):
        lrs = [self.optimizer.param_groups[i]['lr'] for i in range(len(self.optimizer.param_groups))]
        lr_titles = ['LR/Param_group_' + str(i) for i in range(len(self.optimizer.param_groups))] if len(
            self.optimizer.param_groups) > 1 else ['LR']
        lr_dict = {lr_titles[i]: lrs[i] for i in range(len(lrs))}
        self.sg_logger.add_scalars(tag_scalar_dict=lr_dict, global_step=epoch)

    def test(self, model: nn.Module = None, test_loader: torch.utils.data.DataLoader = None,
             loss: torch.nn.modules.loss._Loss = None, silent_mode: bool = False, test_metrics_list=None,
             loss_logging_items_names=None, metrics_progress_verbose=False, test_phase_callbacks=None,
             use_ema_net=True) -> tuple:
        """
        Evaluates the model on given dataloader and metrics.
        :param model: model to perfrom test on. When none is given, will try to use self.net (defalut=None).
        :param test_loader: dataloader to perform test on.
        :param test_metrics_list: (list(torchmetrics.Metric)) metrics list for evaluation.
        :param silent_mode: (bool) controls verbosity
        :param metrics_progress_verbose: (bool) controls the verbosity of metrics progress (default=False). Slows down the program.
        :param use_ema_net (bool) whether to perform test on self.ema_model.ema (when self.ema_model.ema exists,
            otherwise self.net will be tested) (default=True)
        :return: results tuple (tuple) containing the loss items and metric values.

        All of the above args will override Trainer's corresponding attribute when not equal to None. Then evaluation
         is ran on self.test_loader with self.test_metrics.
        """

        self.net = model or self.net

        # IN CASE TRAINING WAS PERFROMED BEFORE TEST- MAKE SURE TO TEST THE EMA MODEL (UNLESS SPECIFIED OTHERWISE BY
        # use_ema_net)

        if use_ema_net and self.ema_model is not None:
            keep_model = self.net
            self.net = self.ema_model.ema

        self._prep_for_test(test_loader=test_loader,
                            loss=loss,
                            test_metrics_list=test_metrics_list,
                            loss_logging_items_names=loss_logging_items_names,
                            test_phase_callbacks=test_phase_callbacks,
                            )

        test_results = self.evaluate(data_loader=self.test_loader,
                                     metrics=self.test_metrics,
                                     evaluation_type=EvaluationType.TEST,
                                     silent_mode=silent_mode,
                                     metrics_progress_verbose=metrics_progress_verbose)

        # SWITCH BACK BETWEEN NETS SO AN ADDITIONAL TRAINING CAN BE DONE AFTER TEST
        if use_ema_net and self.ema_model is not None:
            self.net = keep_model

        return test_results

    def _validate_epoch(self, epoch: int, silent_mode: bool = False) -> tuple:
        """
        Runs evaluation on self.valid_loader, with self.valid_metrics.
        :param epoch: (int) epoch idx
        :param silent_mode: (bool) controls verbosity

        :return: results tuple (tuple) containing the loss items and metric values.
        """

        self.net.eval()
        self._reset_metrics()
        self.valid_metrics.to(self.device)

        return self.evaluate(data_loader=self.valid_loader, metrics=self.valid_metrics,
                             evaluation_type=EvaluationType.VALIDATION, epoch=epoch, silent_mode=silent_mode)

    def evaluate(self, data_loader: torch.utils.data.DataLoader, metrics: MetricCollection,
                 evaluation_type: EvaluationType, epoch: int = None, silent_mode: bool = False,
                 metrics_progress_verbose: bool = False):
        """
        Evaluates the model on given dataloader and metrics.

        :param data_loader: dataloader to perform evaluataion on
        :param metrics: (MetricCollection) metrics for evaluation
        :param evaluation_type: (EvaluationType) controls which phase callbacks will be used (for example, on batch end,
            when evaluation_type=EvaluationType.VALIDATION the Phase.VALIDATION_BATCH_END callbacks will be triggered)
        :param epoch: (int) epoch idx
        :param silent_mode: (bool) controls verbosity
        :param metrics_progress_verbose: (bool) controls the verbosity of metrics progress (default=False).
            Slows down the program significantly.

        :return: results tuple (tuple) containing the loss items and metric values.
        """

        # THE DISABLE FLAG CONTROLS WHETHER THE PROGRESS BAR IS SILENT OR PRINTS THE LOGS
        progress_bar_data_loader = tqdm(data_loader, bar_format="{l_bar}{bar:10}{r_bar}", dynamic_ncols=True,
                                        disable=silent_mode)
        loss_avg_meter = core_utils.utils.AverageMeter()
        logging_values = None
        loss_tuple = None
        lr_warmup_epochs = self.training_params.lr_warmup_epochs if self.training_params else None
        context = PhaseContext(epoch=epoch,
                               metrics_compute_fn=metrics,
                               loss_avg_meter=loss_avg_meter,
                               criterion=self.criterion,
                               device=self.device,
                               lr_warmup_epochs=lr_warmup_epochs,
                               sg_logger=self.sg_logger,
                               context_methods=self._get_context_methods(Phase.VALIDATION_BATCH_END))

        if not silent_mode:
            # PRINT TITLES
            pbar_start_msg = f"Validation epoch {epoch}" if evaluation_type == EvaluationType.VALIDATION else "Test"
            progress_bar_data_loader.set_description(pbar_start_msg)

        with torch.no_grad():
            for batch_idx, batch_items in enumerate(progress_bar_data_loader):
                batch_items = core_utils.tensor_container_to_device(batch_items, self.device, non_blocking=True)
                inputs, targets, additional_batch_items = sg_trainer_utils.unpack_batch_items(batch_items)

                output = self.net(inputs)

                if self.criterion is not None:
                    # STORE THE loss_items ONLY, THE 1ST RETURNED VALUE IS THE loss FOR BACKPROP DURING TRAINING
                    loss_tuple = self._get_losses(output, targets)[1].cpu()

                context.update_context(batch_idx=batch_idx,
                                       inputs=inputs,
                                       preds=output,
                                       target=targets,
                                       loss_log_items=loss_tuple,
                                       **additional_batch_items)

                # TRIGGER PHASE CALLBACKS CORRESPONDING TO THE EVALUATION TYPE
                if evaluation_type == EvaluationType.VALIDATION:
                    self.phase_callback_handler(Phase.VALIDATION_BATCH_END, context)
                else:
                    self.phase_callback_handler(Phase.TEST_BATCH_END, context)

                # COMPUTE METRICS IF PROGRESS VERBOSITY IS SET
                if metrics_progress_verbose and not silent_mode:
                    # COMPUTE THE RUNNING USER METRICS AND LOSS RUNNING ITEMS. RESULT TUPLE IS THEIR CONCATENATION.
                    logging_values = get_logging_values(loss_avg_meter, metrics, self.criterion)
                    pbar_message_dict = get_train_loop_description_dict(logging_values,
                                                                        metrics,
                                                                        self.loss_logging_items_names)

                    progress_bar_data_loader.set_postfix(**pbar_message_dict)

        # NEED TO COMPUTE METRICS FOR THE FIRST TIME IF PROGRESS VERBOSITY IS NOT SET
        if not metrics_progress_verbose:
            # COMPUTE THE RUNNING USER METRICS AND LOSS RUNNING ITEMS. RESULT TUPLE IS THEIR CONCATENATION.
            logging_values = get_logging_values(loss_avg_meter, metrics, self.criterion)
            pbar_message_dict = get_train_loop_description_dict(logging_values,
                                                                metrics,
                                                                self.loss_logging_items_names)

            progress_bar_data_loader.set_postfix(**pbar_message_dict)

        # TODO: SUPPORT PRINTING AP PER CLASS- SINCE THE METRICS ARE NOT HARD CODED ANYMORE (as done in
        #  calc_batch_prediction_accuracy_per_class in metric_utils.py), THIS IS ONLY RELEVANT WHEN CHOOSING
        #  DETECTIONMETRICS, WHICH ALREADY RETURN THE METRICS VALUEST HEMSELVES AND NOT THE ITEMS REQUIRED FOR SUCH
        #  COMPUTATION. ALSO REMOVE THE BELOW LINES BY IMPLEMENTING CRITERION AS A TORCHMETRIC.

        if self.multi_gpu == MultiGPUMode.DISTRIBUTED_DATA_PARALLEL:
            logging_values = reduce_results_tuple_for_ddp(logging_values, next(self.net.parameters()).device)

        pbar_message_dict = get_train_loop_description_dict(logging_values,
                                                            metrics,
                                                            self.loss_logging_items_names)

        self.valid_monitored_values = sg_trainer_utils.update_monitored_values_dict(
            monitored_values_dict=self.valid_monitored_values, new_values_dict=pbar_message_dict)

        if not silent_mode and evaluation_type == EvaluationType.VALIDATION:
            progress_bar_data_loader.write("===========================================================")
            sg_trainer_utils.display_epoch_summary(epoch=context.epoch, n_digits=4,
                                                   train_monitored_values=self.train_monitored_values,
                                                   valid_monitored_values=self.valid_monitored_values)
            progress_bar_data_loader.write("===========================================================")

        return logging_values

    def _instantiate_net(self, architecture: Union[torch.nn.Module, SgModule.__class__, str], arch_params: dict,
                         checkpoint_params: dict, *args, **kwargs) -> tuple:
        """
        Instantiates nn.Module according to architecture and arch_params, and handles pretrained weights and the required
            module manipulation (i.e head replacement).

        :param architecture: String, torch.nn.Module or uninstantiated SgModule class describing the netowrks architecture.
        :param arch_params: Architecture's parameters passed to networks c'tor.
        :param checkpoint_params: checkpoint loading related parameters dictionary with 'pretrained_weights' key,
            s.t it's value is a string describing the dataset of the pretrained weights (for example "imagenent").

        :return: instantiated netowrk i.e torch.nn.Module, architecture_class (will be none when architecture is not str)

        """
        pretrained_weights = core_utils.get_param(checkpoint_params, 'pretrained_weights', default_val=None)

        if pretrained_weights is not None:
            num_classes_new_head = arch_params.num_classes
            arch_params.num_classes = PRETRAINED_NUM_CLASSES[pretrained_weights]

        if isinstance(architecture, str):
            architecture_cls = ARCHITECTURES[architecture]
            net = architecture_cls(arch_params=arch_params)
        elif isinstance(architecture, SgModule.__class__):
            net = architecture(arch_params)
        else:
            net = architecture

        if pretrained_weights:
            load_pretrained_weights(net, architecture, pretrained_weights)
            if num_classes_new_head != arch_params.num_classes:
                net.replace_head(new_num_classes=num_classes_new_head)
                arch_params.num_classes = num_classes_new_head

        return net

    def _instantiate_ema_model(self, decay: float = 0.9999, beta: float = 15, exp_activation: bool = True) -> ModelEMA:
        """Instantiate ema model for standard SgModule.
        :param decay: the maximum decay value. as the training process advances, the decay will climb towards this value
                      until the EMA_t+1 = EMA_t * decay + TRAINING_MODEL * (1- decay)
        :param beta: the exponent coefficient. The higher the beta, the sooner in the training the decay will saturate to
                     its final value. beta=15 is ~40% of the training process.
        """
        return ModelEMA(self.net, decay, beta, exp_activation)

    @property
    def get_net(self):
        """
        Getter for network.
        :return: torch.nn.Module, self.net
        """
        return self.net

    def set_net(self, net: torch.nn.Module):
        """
        Setter for network.

        :param net: torch.nn.Module, value to set net
        :return:
        """
        self.net = net

    def set_ckpt_best_name(self, ckpt_best_name):
        """
        Setter for best checkpoint filename.

        :param ckpt_best_name: str, value to set ckpt_best_name
        """
        self.ckpt_best_name = ckpt_best_name

    def set_ema(self, val: bool):
        """
        Setter for self.ema

        :param val: bool, value to set ema
        """
        self.ema = val

    def _get_context_methods(self, phase: Phase) -> ContextSgMethods:
        """
        Returns ContextSgMethods holding the methods that should be accessible through phase callbacks to the user at
         the specific phase

        :param phase: Phase, controls what methods should be returned.
        :return: ContextSgMethods holding methods from self.
        """
        if phase in [Phase.PRE_TRAINING, Phase.TRAIN_EPOCH_START, Phase.TRAIN_EPOCH_END, Phase.VALIDATION_EPOCH_END,
                     Phase.VALIDATION_EPOCH_END, Phase.POST_TRAINING, Phase.VALIDATION_END_BEST_EPOCH]:
            context_methods = ContextSgMethods(get_net=self.get_net,
                                               set_net=self.set_net,
                                               set_ckpt_best_name=self.set_ckpt_best_name,
                                               reset_best_metric=self._reset_best_metric,
                                               validate_epoch=self._validate_epoch,
                                               set_ema=self.set_ema)
        else:
            context_methods = ContextSgMethods()

        return context_methods

    def _init_loss_logging_names(self, loss_logging_items):
        criterion_name = self.criterion.__class__.__name__
        component_names = None
        if hasattr(self.criterion, "component_names"):
            component_names = self.criterion.component_names
        elif len(loss_logging_items) > 1:
            component_names = ["loss_" + str(i) for i in range(len(loss_logging_items))]

        if component_names is not None:
            self.loss_logging_items_names = [criterion_name + '/' + component_name for component_name in component_names]
            if self.metric_to_watch in component_names:
                self.metric_to_watch = criterion_name + '/' + self.metric_to_watch
        else:
            self.loss_logging_items_names = [criterion_name]<|MERGE_RESOLUTION|>--- conflicted
+++ resolved
@@ -2,12 +2,8 @@
 import os
 import sys
 from copy import deepcopy
-<<<<<<< HEAD
 from typing import Union, Tuple, Mapping, List, Any
 from pathlib import Path
-=======
-from typing import Union, Tuple, Mapping
->>>>>>> 51f78b83
 
 import numpy as np
 import torch
@@ -202,7 +198,6 @@
                       valid_loader=val_dataloader,
                       training_params=cfg.training_hyperparams)
 
-<<<<<<< HEAD
     @classmethod
     def resume_experiment(cls, experiment_name: str, ckpt_root_dir: str = None) -> None:
         """
@@ -303,7 +298,6 @@
 
         self.dataset_params, self.train_loader, self.valid_loader, self.test_loader, self.classes = \
             HpmStruct(**dataset_params), train_loader, valid_loader, test_loader, classes
-=======
     def _set_dataset_params(self):
         self.dataset_params = {
             "train_dataset_params": self.train_loader.dataset.dataset_params if hasattr(self.train_loader.dataset,
@@ -316,7 +310,6 @@
                                                                                       "dataloader_params") else None
         }
         self.dataset_params = HpmStruct(**self.dataset_params)
->>>>>>> 51f78b83
 
     def _set_ckpt_loading_attributes(self):
         """
@@ -1657,6 +1650,7 @@
     def _validate_epoch(self, epoch: int, silent_mode: bool = False) -> tuple:
         """
         Runs evaluation on self.valid_loader, with self.valid_metrics.
+
         :param epoch: (int) epoch idx
         :param silent_mode: (bool) controls verbosity
 

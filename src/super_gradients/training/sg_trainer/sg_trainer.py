import copy
import inspect
import os
import typing
import warnings
from copy import deepcopy
from typing import Union, Tuple, Mapping, Dict, Any, List, Optional

import hydra
import numpy as np
import torch
import torch.cuda
import torch.nn
import torchmetrics
from omegaconf import DictConfig, OmegaConf

from torch import nn
from torch.cuda.amp import GradScaler, autocast
from torch.utils.data import DataLoader, SequentialSampler
from torch.utils.data.distributed import DistributedSampler
from torchmetrics import MetricCollection, Metric
from tqdm import tqdm

from super_gradients import is_distributed
from super_gradients.common.environment.checkpoints_dir_utils import (
    generate_run_id,
    get_latest_run_id,
    validate_run_id,
    get_checkpoints_dir_path,
)
from super_gradients.module_interfaces import HasPreprocessingParams, HasPredict
from super_gradients.modules.repvgg_block import fuse_repvgg_blocks_residual_branches

from super_gradients.training.utils.sg_trainer_utils import get_callable_param_names
from super_gradients.training.utils.callbacks.callbacks import create_lr_scheduler_callback, LRSchedulerCallback
from super_gradients.common.abstractions.abstract_logger import get_logger
from super_gradients.common.sg_loggers.abstract_sg_logger import AbstractSGLogger
from super_gradients.common.sg_loggers.base_sg_logger import BaseSGLogger
from super_gradients.common.data_types.enum import MultiGPUMode, StrictLoad, EvaluationType
from super_gradients.common.decorators.factory_decorator import resolve_param
from super_gradients.common.factories.callbacks_factory import CallbacksFactory
from super_gradients.common.factories.list_factory import ListFactory
from super_gradients.common.factories.losses_factory import LossesFactory
from super_gradients.common.factories.metrics_factory import MetricsFactory
from super_gradients.common.environment.package_utils import get_installed_packages
from super_gradients.common.environment.cfg_utils import maybe_instantiate_test_loaders

from super_gradients.training import utils as core_utils, models, dataloaders
from super_gradients.training.datasets.samplers import RepeatAugSampler
from super_gradients.common.exceptions.sg_trainer_exceptions import UnsupportedOptimizerFormat
from super_gradients.training.metrics.metric_utils import (
    get_metrics_titles,
    get_metrics_results_tuple,
    get_logging_values,
    get_metrics_dict,
    get_train_loop_description_dict,
)
from super_gradients.training.models import SgModule, get_model_name
from super_gradients.common.registry.registry import ARCHITECTURES, SG_LOGGERS
from super_gradients.training.pretrained_models import PRETRAINED_NUM_CLASSES
from super_gradients.training.utils import sg_trainer_utils, get_param, torch_version_is_greater_or_equal
from super_gradients.training.utils.distributed_training_utils import (
    MultiGPUModeAutocastWrapper,
    reduce_results_tuple_for_ddp,
    compute_precise_bn_stats,
    setup_device,
    get_gpu_mem_utilization,
    wait_for_the_master,
    DDPNotSetupException,
)
from super_gradients.common.environment.ddp_utils import (
    get_local_rank,
    require_ddp_setup,
    is_ddp_subprocess,
    get_world_size,
    get_device_ids,
    broadcast_from_master,
)
from super_gradients.training.utils.ema import ModelEMA
from super_gradients.training.utils.optimizer_utils import build_optimizer, get_initial_lr_from_optimizer
from super_gradients.training.utils.sg_trainer_utils import MonitoredValue, log_main_training_params
from super_gradients.training.utils.utils import fuzzy_idx_in_list, unwrap_model
from super_gradients.training.utils.weight_averaging_utils import ModelWeightAveraging
from super_gradients.training.metrics import Accuracy, Top5
from super_gradients.training.utils import random_seed
from super_gradients.training.utils.checkpoint_utils import (
    read_ckpt_state_dict,
    load_checkpoint_to_model,
    load_pretrained_weights,
    get_scheduler_state,
)
from super_gradients.training.datasets.datasets_utils import DatasetStatisticsTensorboardLogger
from super_gradients.training.utils.callbacks import (
    CallbackHandler,
    Phase,
    PhaseContext,
    MetricsUpdateCallback,
    LRCallbackBase,
)
from super_gradients.common.registry.registry import LR_WARMUP_CLS_DICT
from super_gradients.common.environment.device_utils import device_config
from super_gradients.training.utils import HpmStruct
from super_gradients.common.environment.cfg_utils import load_experiment_cfg, add_params_to_cfg, load_recipe
from super_gradients.common.factories.pre_launch_callbacks_factory import PreLaunchCallbacksFactory
from super_gradients.training.params import TrainingParams
from super_gradients.module_interfaces import ExportableObjectDetectionModel
from super_gradients.conversion import ExportQuantizationMode

logger = get_logger(__name__)


try:
    from super_gradients.training.utils.quantization.calibrator import QuantizationCalibrator
    from super_gradients.training.utils.quantization.export import export_quantized_module_to_onnx
    from super_gradients.training.utils.quantization.selective_quantization_utils import SelectiveQuantizer

    _imported_pytorch_quantization_failure = None

except (ImportError, NameError, ModuleNotFoundError) as import_err:
    logger.debug("Failed to import pytorch_quantization:")
    logger.debug(import_err)
    _imported_pytorch_quantization_failure = import_err


class Trainer:
    """
    SuperGradient Model - Base Class for Sg Models

    Methods
    -------
    train(max_epochs : int, initial_epoch : int, save_model : bool)
        the main function used for the training, h.p. updating, logging etc.

    predict(idx : int)
        returns the predictions and label of the current inputs

    test(epoch : int, idx : int, save : bool):
        returns the test loss, accuracy and runtime
    """

    def __init__(self, experiment_name: str, device: Optional[str] = None, multi_gpu: Union[MultiGPUMode, str] = None, ckpt_root_dir: Optional[str] = None):
        """

        :param experiment_name:                 Used for logging and loading purposes
        :param device:                          If equal to 'cpu' runs on the CPU otherwise on GPU
        :param multi_gpu:                       If True, runs on all available devices
                                                otherwise saves the Checkpoints Locally
                                                checkpoint from cloud service, otherwise overwrites the local checkpoints file
        :param ckpt_root_dir:                   Local root directory path where all experiment logging directories will
                                                reside. When none is give, it is assumed that
                                                pkg_resources.resource_filename('checkpoints', "") exists and will be used.

        """

        # This should later me removed
        if device is not None or multi_gpu is not None:
            raise KeyError(
                "Trainer does not accept anymore 'device' and 'multi_gpu' as argument. "
                "Both should instead be passed to "
                "super_gradients.setup_device(device=..., multi_gpu=..., num_gpus=...)"
            )

        if require_ddp_setup():
            raise DDPNotSetupException()

        # SET THE EMPTY PROPERTIES
        self.net, self.architecture, self.arch_params, self.dataset_interface = None, None, None, None
        self.train_loader, self.valid_loader, self.test_loaders = None, None, {}
        self.ema = None
        self.ema_model = None
        self.sg_logger = None
        self.update_param_groups = None
        self.criterion = None
        self.training_params = None
        self.scaler = None
        self.phase_callbacks = None
        self.checkpoint_params = None
        self.pre_prediction_callback = None

        # SET THE DEFAULT PROPERTIES
        self.half_precision = False
        self.load_backbone = False
        self.load_weights_only = False
        self.ddp_silent_mode = is_ddp_subprocess()

        self.model_weight_averaging = None
        self.average_model_checkpoint_filename = "average_model.pth"
        self.start_epoch = 0
        self.best_metric = np.inf
        self.load_ema_as_net = False

        self._first_backward = True

        # METRICS
        self.loss_logging_items_names = None
        self.train_metrics: Optional[MetricCollection] = None
        self.valid_metrics: Optional[MetricCollection] = None
        self.test_metrics: Optional[MetricCollection] = None
        self.greater_metric_to_watch_is_better = None
        self.metric_to_watch = None
        self.greater_train_metrics_is_better: Dict[str, bool] = {}  # For each metric, indicates if greater is better
        self.greater_valid_metrics_is_better: Dict[str, bool] = {}

        # Checkpoint Attributes
        self.ckpt_root_dir = ckpt_root_dir
        self.experiment_name = experiment_name
        self.checkpoints_dir_path = None
        self.load_checkpoint = False
        self.ckpt_best_name = "ckpt_best.pth"

        self.phase_callback_handler: CallbackHandler = None

        # SET THE DEFAULTS
        # TODO: SET DEFAULT TRAINING PARAMS FOR EACH TASK

        default_results_titles = ["Train Loss", "Train Acc", "Train Top5", "Valid Loss", "Valid Acc", "Valid Top5"]

        self.results_titles = default_results_titles

        default_train_metrics, default_valid_metrics = MetricCollection([Accuracy(), Top5()]), MetricCollection([Accuracy(), Top5()])

        self.train_metrics, self.valid_metrics = default_train_metrics, default_valid_metrics

        self.train_monitored_values = {}
        self.valid_monitored_values = {}
        self.test_monitored_values = {}
        self.max_train_batches = None
        self.max_valid_batches = None

        self._epoch_start_logging_values = {}
        self._torch_lr_scheduler = None

    @property
    def device(self) -> str:
        return device_config.device

    @classmethod
    def train_from_config(cls, cfg: Union[DictConfig, dict]) -> Tuple[nn.Module, Tuple]:
        """
        Trains according to cfg recipe configuration.

        :param cfg: The parsed DictConfig from yaml recipe files or a dictionary
        :return: the model and the output of trainer.train(...) (i.e results tuple)
        """

        # TODO: bind checkpoint_run_id
        setup_device(
            device=core_utils.get_param(cfg, "device"),
            multi_gpu=core_utils.get_param(cfg, "multi_gpu"),
            num_gpus=core_utils.get_param(cfg, "num_gpus"),
        )

        # INSTANTIATE ALL OBJECTS IN CFG
        cfg = hydra.utils.instantiate(cfg)

        # TRIGGER CFG MODIFYING CALLBACKS
        cfg = cls._trigger_cfg_modifying_callbacks(cfg)

        trainer = Trainer(experiment_name=cfg.experiment_name, ckpt_root_dir=cfg.ckpt_root_dir)

        # BUILD NETWORK
        model = models.get(
            model_name=cfg.architecture,
            num_classes=cfg.arch_params.num_classes,
            arch_params=cfg.arch_params,
            strict_load=cfg.checkpoint_params.strict_load,
            pretrained_weights=cfg.checkpoint_params.pretrained_weights,
            checkpoint_path=cfg.checkpoint_params.checkpoint_path,
            load_backbone=cfg.checkpoint_params.load_backbone,
            checkpoint_num_classes=get_param(cfg.checkpoint_params, "checkpoint_num_classes"),
            num_input_channels=get_param(cfg.arch_params, "num_input_channels"),
        )

        # INSTANTIATE DATA LOADERS

        train_dataloader = dataloaders.get(
            name=get_param(cfg, "train_dataloader"),
            dataset_params=cfg.dataset_params.train_dataset_params,
            dataloader_params=cfg.dataset_params.train_dataloader_params,
        )

        val_dataloader = dataloaders.get(
            name=get_param(cfg, "val_dataloader"),
            dataset_params=cfg.dataset_params.val_dataset_params,
            dataloader_params=cfg.dataset_params.val_dataloader_params,
        )

        test_loaders = maybe_instantiate_test_loaders(cfg)

        recipe_logged_cfg = {"recipe_config": OmegaConf.to_container(cfg, resolve=True)}
        # TRAIN
        res = trainer.train(
            model=model,
            train_loader=train_dataloader,
            valid_loader=val_dataloader,
            test_loaders=test_loaders,
            training_params=cfg.training_hyperparams,
            additional_configs_to_log=recipe_logged_cfg,
        )

        return model, res

    @classmethod
    def _trigger_cfg_modifying_callbacks(cls, cfg):
        pre_launch_cbs = get_param(cfg, "pre_launch_callbacks_list", list())
        pre_launch_cbs = ListFactory(PreLaunchCallbacksFactory()).get(pre_launch_cbs)
        for plcb in pre_launch_cbs:
            cfg = plcb(cfg)
        return cfg

    @classmethod
    def resume_experiment(cls, experiment_name: str, ckpt_root_dir: Optional[str] = None, run_id: Optional[str] = None) -> Tuple[nn.Module, Tuple]:
        """
        Resume a training that was run using our recipes.

        :param experiment_name:     Name of the experiment to resume
        :param ckpt_root_dir:       Directory including the checkpoints
        :param run_id:              Optional. Run id of the experiment. If None, the most recent run will be loaded.
        :return:                    The config that was used for that experiment
        """
        logger.info("Resume training using the checkpoint recipe, ignoring the current recipe")

        if run_id is None:
            run_id = get_latest_run_id(checkpoints_root_dir=ckpt_root_dir, experiment_name=experiment_name)

        # Load the latest config
        cfg = load_experiment_cfg(ckpt_root_dir=ckpt_root_dir, experiment_name=experiment_name, run_id=run_id)

        add_params_to_cfg(cfg, params=["training_hyperparams.resume=True"])
        if run_id:
            add_params_to_cfg(cfg, params=[f"training_hyperparams.run_id={run_id}"])
        return cls.train_from_config(cfg)

    @classmethod
    def evaluate_from_recipe(cls, cfg: DictConfig) -> Tuple[nn.Module, Tuple]:
        """
        Evaluate according to a cfg recipe configuration.

        Note:   This script does NOT run training, only validation.
                Please make sure that the config refers to a PRETRAINED MODEL either from one of your checkpoint or from pretrained weights from model zoo.
        :param cfg: The parsed DictConfig from yaml recipe files or a dictionary
        """

        setup_device(
            device=core_utils.get_param(cfg, "device"),
            multi_gpu=core_utils.get_param(cfg, "multi_gpu"),
            num_gpus=core_utils.get_param(cfg, "num_gpus"),
        )

        # INSTANTIATE ALL OBJECTS IN CFG
        cfg = hydra.utils.instantiate(cfg)

        trainer = Trainer(experiment_name=cfg.experiment_name, ckpt_root_dir=cfg.ckpt_root_dir)

        # INSTANTIATE DATA LOADERS
        val_dataloader = dataloaders.get(
            name=cfg.val_dataloader, dataset_params=cfg.dataset_params.val_dataset_params, dataloader_params=cfg.dataset_params.val_dataloader_params
        )

        if cfg.checkpoint_params.checkpoint_path is None:
            logger.info(
                "`checkpoint_params.checkpoint_path` was not provided. The recipe will be evaluated using checkpoints_dir.training_hyperparams.ckpt_name"
            )

            eval_run_id = core_utils.get_param(cfg, "training_hyperparams.run_id", None)
            if eval_run_id is None:
                logger.info("`training_hyperparams.run_id` was not provided. Evaluating the latest run.")
                eval_run_id = get_latest_run_id(checkpoints_root_dir=cfg.ckpt_root_dir, experiment_name=cfg.experiment_name)
                # NOTE: `eval_run_id` will be None if no latest run directory was found.

            # NOTE: If eval_run_id is None here, the checkpoint directory will be ckpt_root_dir/experiment_name.
            # This ensures backward compatibility with `super-gradients<=3.1.2` which did not include one directory per run.
            checkpoints_dir = get_checkpoints_dir_path(experiment_name=cfg.experiment_name, ckpt_root_dir=cfg.ckpt_root_dir, run_id=eval_run_id)
            checkpoint_path = os.path.join(checkpoints_dir, cfg.training_hyperparams.ckpt_name)
            if os.path.exists(checkpoint_path):
                cfg.checkpoint_params.checkpoint_path = checkpoint_path

        logger.info(f"Evaluating checkpoint: {cfg.checkpoint_params.checkpoint_path}")

        # BUILD NETWORK
        model = models.get(
            model_name=cfg.architecture,
            num_classes=cfg.arch_params.num_classes,
            arch_params=cfg.arch_params,
            strict_load=cfg.checkpoint_params.strict_load,
            pretrained_weights=cfg.checkpoint_params.pretrained_weights,
            checkpoint_path=cfg.checkpoint_params.checkpoint_path,
            load_backbone=cfg.checkpoint_params.load_backbone,
            checkpoint_num_classes=get_param(cfg.checkpoint_params, "checkpoint_num_classes"),
            num_input_channels=get_param(cfg.arch_params, "num_input_channels"),
        )

        # TEST
        valid_metrics_dict = trainer.test(model=model, test_loader=val_dataloader, test_metrics_list=cfg.training_hyperparams.valid_metrics_list)

        results = ["Validate Results"]
        results += [f"   - {metric:10}: {value}" for metric, value in valid_metrics_dict.items()]
        logger.info("\n".join(results))

        return model, valid_metrics_dict

    @classmethod
    def evaluate_checkpoint(
        cls,
        experiment_name: str,
        ckpt_name: str = "ckpt_latest.pth",
        ckpt_root_dir: Optional[str] = None,
        run_id: Optional[str] = None,
    ) -> None:
        """
        Evaluate a checkpoint resulting from one of your previous experiment, using the same parameters (dataset, valid_metrics,...)
        as used during the training of the experiment

        Note:
            The parameters will be unchanged even if the recipe used for that experiment was changed since then.
            This is to ensure that validation of the experiment will remain exactly the same as during training.

        Example, evaluate the checkpoint "average_model.pth" from experiment "my_experiment_name":
            >> evaluate_checkpoint(experiment_name="my_experiment_name", ckpt_name="average_model.pth")

        :param experiment_name:     Name of the experiment to validate
        :param ckpt_name:           Name of the checkpoint to test ("ckpt_latest.pth", "average_model.pth" or "ckpt_best.pth" for instance)
        :param ckpt_root_dir:       Optional. Directory including the checkpoints
        :param run_id:              Optional. Run id of the experiment. If None, the most recent run will be loaded.
        :return:                    The config that was used for that experiment
        """
        logger.info("Evaluate checkpoint")

        if run_id is None:
            run_id = get_latest_run_id(checkpoints_root_dir=ckpt_root_dir, experiment_name=experiment_name)

        # Load the latest config
        cfg = load_experiment_cfg(ckpt_root_dir=ckpt_root_dir, experiment_name=experiment_name, run_id=run_id)

        add_params_to_cfg(cfg, params=["training_hyperparams.resume=True", f"ckpt_name={ckpt_name}"])
        cls.evaluate_from_recipe(cfg)

    def _net_to_device(self):
        """
        Manipulates self.net according to device.multi_gpu
        """
        self.net.to(device_config.device)

        # FOR MULTI-GPU TRAINING (not distributed)
        sync_bn = core_utils.get_param(self.training_params, "sync_bn", default_val=False)
        if device_config.multi_gpu == MultiGPUMode.DATA_PARALLEL:
            self.net = torch.nn.DataParallel(self.net, device_ids=get_device_ids())
        elif device_config.multi_gpu == MultiGPUMode.DISTRIBUTED_DATA_PARALLEL:
            if sync_bn:
                if not self.ddp_silent_mode:
                    logger.info("DDP - Using Sync Batch Norm... Training time will be affected accordingly")
                self.net = torch.nn.SyncBatchNorm.convert_sync_batchnorm(self.net)

            local_rank = int(device_config.device.split(":")[1])
            self.net = torch.nn.parallel.DistributedDataParallel(self.net, device_ids=[local_rank], output_device=local_rank, find_unused_parameters=True)

    def _train_epoch(self, context: PhaseContext, silent_mode: bool = False) -> tuple:
        """
        train_epoch - A single epoch training procedure
            :param optimizer:   The optimizer for the network
            :param epoch:       The current epoch
            :param silent_mode: No verbosity
        """
        # SET THE MODEL IN training STATE
        self.net.train()

        expected_iterations = len(self.train_loader) if self.max_train_batches is None else self.max_train_batches

        # THE DISABLE FLAG CONTROLS WHETHER THE PROGRESS BAR IS SILENT OR PRINTS THE LOGS
        with tqdm(
            self.train_loader, total=expected_iterations, bar_format="{l_bar}{bar:10}{r_bar}", dynamic_ncols=True, disable=silent_mode
        ) as progress_bar_train_loader:
            progress_bar_train_loader.set_description(f"Train epoch {context.epoch}")

            # RESET/INIT THE METRIC LOGGERS
            self._reset_metrics()

            self.train_metrics.to(device_config.device)
            loss_avg_meter = core_utils.utils.AverageMeter()

            context.update_context(loss_avg_meter=loss_avg_meter, metrics_compute_fn=self.train_metrics)

            for batch_idx, batch_items in enumerate(progress_bar_train_loader):
                if expected_iterations <= batch_idx:
                    break

                batch_items = core_utils.tensor_container_to_device(batch_items, device_config.device, non_blocking=True)
                inputs, targets, additional_batch_items = sg_trainer_utils.unpack_batch_items(batch_items)

                if self.pre_prediction_callback is not None:
                    inputs, targets = self.pre_prediction_callback(inputs, targets, batch_idx)

                context.update_context(
                    batch_idx=batch_idx, inputs=inputs, target=targets, additional_batch_items=additional_batch_items, **additional_batch_items
                )
                self.phase_callback_handler.on_train_batch_start(context)

                # AUTOCAST IS ENABLED ONLY IF self.training_params.mixed_precision - IF enabled=False AUTOCAST HAS NO EFFECT
                with autocast(enabled=self.training_params.mixed_precision):
                    # FORWARD PASS TO GET NETWORK'S PREDICTIONS
                    outputs = self.net(inputs)

                    # COMPUTE THE LOSS FOR BACK PROP + EXTRA METRICS COMPUTED DURING THE LOSS FORWARD PASS
                    loss, loss_log_items = self._get_losses(outputs, targets)

                context.update_context(preds=outputs, loss_log_items=loss_log_items, loss_logging_items_names=self.loss_logging_items_names)
                self.phase_callback_handler.on_train_batch_loss_end(context)

                if not self.ddp_silent_mode and batch_idx == 0:
                    self._epoch_start_logging_values = self._get_epoch_start_logging_values()

                self._backward_step(loss, context.epoch, batch_idx, context)

                # COMPUTE THE RUNNING USER METRICS AND LOSS RUNNING ITEMS. RESULT TUPLE IS THEIR CONCATENATION.
                logging_values = loss_avg_meter.average + get_metrics_results_tuple(self.train_metrics)
                gpu_memory_utilization = get_gpu_mem_utilization() / 1e9 if torch.cuda.is_available() else 0

                # RENDER METRICS PROGRESS
                pbar_message_dict = get_train_loop_description_dict(
                    logging_values, self.train_metrics, self.loss_logging_items_names, gpu_mem=gpu_memory_utilization
                )

                progress_bar_train_loader.set_postfix(**pbar_message_dict)
                self.phase_callback_handler.on_train_batch_end(context)

            self.train_monitored_values = sg_trainer_utils.update_monitored_values_dict(
                monitored_values_dict=self.train_monitored_values, new_values_dict=pbar_message_dict
            )

        return logging_values

    def _get_losses(self, outputs: torch.Tensor, targets: torch.Tensor) -> Tuple[torch.Tensor, tuple]:
        # GET THE OUTPUT OF THE LOSS FUNCTION
        loss = self.criterion(outputs, targets)
        if isinstance(loss, tuple):
            loss, loss_logging_items = loss
            # IF ITS NOT A TUPLE THE LOGGING ITEMS CONTAIN ONLY THE LOSS FOR BACKPROP (USER DEFINED LOSS RETURNS SCALAR)
        else:
            loss_logging_items = loss.unsqueeze(0).detach()

        # ON FIRST BACKWARD, DERRIVE THE LOGGING TITLES.
        if self.loss_logging_items_names is None or self._first_backward:
            self._init_loss_logging_names(loss_logging_items)
            if self.metric_to_watch:
                self._init_monitored_items()
            self._first_backward = False

        if len(loss_logging_items) != len(self.loss_logging_items_names):
            raise ValueError(
                "Loss output length must match loss_logging_items_names. Got "
                + str(len(loss_logging_items))
                + ", and "
                + str(len(self.loss_logging_items_names))
            )
        # RETURN AND THE LOSS LOGGING ITEMS COMPUTED DURING LOSS FORWARD PASS
        return loss, loss_logging_items

    def _init_monitored_items(self):
        # Instantiate the values to monitor (loss/metric)
        for loss_name in self.loss_logging_items_names:
            self.train_monitored_values[loss_name] = MonitoredValue(name=loss_name, greater_is_better=False)
            self.valid_monitored_values[loss_name] = MonitoredValue(name=loss_name, greater_is_better=False)

        for metric_name in get_metrics_titles(self.train_metrics):
            self.train_monitored_values[metric_name] = MonitoredValue(name=metric_name, greater_is_better=self.greater_train_metrics_is_better.get(metric_name))

        for metric_name in get_metrics_titles(self.valid_metrics):
            self.valid_monitored_values[metric_name] = MonitoredValue(name=metric_name, greater_is_better=self.greater_valid_metrics_is_better.get(metric_name))

        for dataset_name in self.test_loaders.keys():
            for loss_name in self.loss_logging_items_names:
                loss_full_name = f"{dataset_name}:{loss_name}" if dataset_name else loss_name
                self.test_monitored_values[loss_full_name] = MonitoredValue(
                    name=f"{dataset_name}:{loss_name}",
                    greater_is_better=False,
                )
            for metric_name in get_metrics_titles(self.test_metrics):
                metric_full_name = f"{dataset_name}:{metric_name}" if dataset_name else metric_name
                self.test_monitored_values[metric_full_name] = MonitoredValue(
                    name=metric_full_name,
                    greater_is_better=self.greater_valid_metrics_is_better.get(metric_name),
                )

        # make sure the metric_to_watch is an exact match
        metric_titles = self.loss_logging_items_names + get_metrics_titles(self.valid_metrics)
        try:
            metric_to_watch_idx = fuzzy_idx_in_list(self.metric_to_watch, metric_titles)
        except IndexError:
            raise ValueError(f"No match found for `metric_to_watch={self.metric_to_watch}`. Available metrics to monitor are: `{metric_titles}`.")

        metric_to_watch = metric_titles[metric_to_watch_idx]
        if metric_to_watch != self.metric_to_watch:
            logger.warning(
                f"No exact match found for `metric_to_watch={self.metric_to_watch}`. Available metrics to monitor are: `{metric_titles}`. \n"
                f"`metric_to_watch={metric_to_watch} will be used instead.`"
            )
            self.metric_to_watch = metric_to_watch

        if self.training_params.average_best_models:
            self.model_weight_averaging = ModelWeightAveraging(
                ckpt_dir=self.checkpoints_dir_path,
                greater_is_better=self.greater_metric_to_watch_is_better,
                metric_to_watch=self.metric_to_watch,
                load_checkpoint=self.load_checkpoint,
            )

    def _backward_step(self, loss: torch.Tensor, epoch: int, batch_idx: int, context: PhaseContext, *args, **kwargs) -> None:
        """
        Run backprop on the loss and perform a step
        :param loss: The value computed by the loss function
        :param optimizer: An object that can perform a gradient step and zeroize model gradient
        :param epoch: number of epoch the training is on
        :param batch_idx: Zero-based number of iteration inside the current epoch
        :param context: current phase context
        :return:
        """
        # SCALER IS ENABLED ONLY IF self.training_params.mixed_precision=True
        self.scaler.scale(loss).backward()
        self.phase_callback_handler.on_train_batch_backward_end(context)

        # ACCUMULATE GRADIENT FOR X BATCHES BEFORE OPTIMIZING
        local_step = batch_idx + 1
        global_step = local_step + len(self.train_loader) * epoch
        total_steps = len(self.train_loader) * self.max_epochs

        if global_step % self.batch_accumulate == 0:
            self.phase_callback_handler.on_train_batch_gradient_step_start(context)

            # APPLY GRADIENT CLIPPING IF REQUIRED
            if self.training_params.clip_grad_norm:
                self.scaler.unscale_(self.optimizer)
                torch.nn.utils.clip_grad_norm_(self.net.parameters(), self.training_params.clip_grad_norm)

            # SCALER IS ENABLED ONLY IF self.training_params.mixed_precision=True
            self.scaler.step(self.optimizer)
            self.scaler.update()

            self.optimizer.zero_grad()
            if self.ema:
                self.ema_model.update(self.net, step=global_step, total_steps=total_steps)

            # RUN PHASE CALLBACKS
            self.phase_callback_handler.on_train_batch_gradient_step_end(context)

    def _save_checkpoint(
        self,
        optimizer: torch.optim.Optimizer = None,
        epoch: int = None,
        train_metrics_dict: Optional[Dict[str, float]] = None,
        validation_results_dict: Optional[Dict[str, float]] = None,
        context: PhaseContext = None,
    ) -> None:
        """
        Save the current state dict as latest (always), best (if metric was improved), epoch# (if determined in training
        params)
        """
        # WHEN THE validation_results_tuple IS NONE WE SIMPLY SAVE THE state_dict AS LATEST AND Return
        if validation_results_dict is None:
            self.sg_logger.add_checkpoint(tag="ckpt_latest_weights_only.pth", state_dict={"net": self.net.state_dict()}, global_step=epoch)
            return

        # COMPUTE THE CURRENT metric
        # IF idx IS A LIST - SUM ALL THE VALUES STORED IN THE LIST'S INDICES
        curr_tracked_metric = float(validation_results_dict[self.metric_to_watch])

        # create metrics dict to save
        valid_metrics_titles = get_metrics_titles(self.valid_metrics)

        all_metrics = {
            "tracked_metric_name": self.metric_to_watch,
            "valid": {metric_name: float(validation_results_dict[metric_name]) for metric_name in valid_metrics_titles},
        }

        if train_metrics_dict is not None:
            train_metrics_titles = get_metrics_titles(self.train_metrics)
            all_metrics["train"] = {metric_name: float(train_metrics_dict[metric_name]) for metric_name in train_metrics_titles}

        # BUILD THE state_dict
        state = {
            "net": unwrap_model(self.net).state_dict(),
            "acc": curr_tracked_metric,
            "epoch": epoch,
            "metrics": all_metrics,
            "packages": get_installed_packages(),
        }

        if optimizer is not None:
            state["optimizer_state_dict"] = optimizer.state_dict()

        if self.scaler is not None:
            state["scaler_state_dict"] = self.scaler.state_dict()

        if self.ema:
            state["ema_net"] = unwrap_model(self.ema_model.ema).state_dict()

        processing_params = self._get_preprocessing_from_valid_loader()
        if processing_params is not None:
            state["processing_params"] = processing_params

        if self._torch_lr_scheduler is not None:
            state["torch_scheduler_state_dict"] = get_scheduler_state(self._torch_lr_scheduler)

        # SAVES CURRENT MODEL AS ckpt_latest
        self.sg_logger.add_checkpoint(tag="ckpt_latest.pth", state_dict=state, global_step=epoch)

        # SAVE MODEL AT SPECIFIC EPOCHS DETERMINED BY save_ckpt_epoch_list
        if epoch in self.training_params.save_ckpt_epoch_list:
            self.sg_logger.add_checkpoint(tag=f"ckpt_epoch_{epoch}.pth", state_dict=state, global_step=epoch)

        # OVERRIDE THE BEST CHECKPOINT AND best_metric IF metric GOT BETTER THAN THE PREVIOUS BEST
        if (curr_tracked_metric > self.best_metric and self.greater_metric_to_watch_is_better) or (
            curr_tracked_metric < self.best_metric and not self.greater_metric_to_watch_is_better
        ):
            # STORE THE CURRENT metric AS BEST
            self.best_metric = curr_tracked_metric
            self.sg_logger.add_checkpoint(tag=self.ckpt_best_name, state_dict=state, global_step=epoch)

            # RUN PHASE CALLBACKS
            self.phase_callback_handler.on_validation_end_best_epoch(context)
            logger.info("Best checkpoint overriden: validation " + self.metric_to_watch + ": " + str(curr_tracked_metric))

        if self.training_params.average_best_models:
            net_for_averaging = unwrap_model(self.ema_model.ema if self.ema else self.net)

            state["net"] = self.model_weight_averaging.get_average_model(net_for_averaging, validation_results_dict=validation_results_dict)
            self.sg_logger.add_checkpoint(tag=self.average_model_checkpoint_filename, state_dict=state, global_step=epoch)

    def _prep_net_for_train(self) -> None:
        if self.arch_params is None:
            self._init_arch_params()

        # TODO: REMOVE THE BELOW LINE (FOR BACKWARD COMPATIBILITY)
        if self.checkpoint_params is None:
            self.checkpoint_params = HpmStruct(load_checkpoint=self.training_params.resume)

        self._net_to_device()

        # SET THE FLAG FOR DIFFERENT PARAMETER GROUP OPTIMIZER UPDATE
        self.update_param_groups = hasattr(unwrap_model(self.net), "update_param_groups")

        if self.training_params.torch_compile:
            if torch_version_is_greater_or_equal(2, 0):
                logger.info("Using torch.compile feature. Compiling model. This may take a few minutes")
                self.net = torch.compile(self.net, **self.training_params.torch_compile_options)
                logger.info("Model compilation complete. Continuing training")
                if is_distributed():
                    torch.distributed.barrier()
            else:
                logger.warning(
                    "Your recipe has requested use of torch.compile. "
                    f"However torch.compile is not supported in this version of PyTorch ({torch.__version__}). "
                    "A Pytorch 2.0 or greater version is required. Ignoring torch_compile flag"
                )

    def _init_arch_params(self) -> None:
        default_arch_params = HpmStruct()
        arch_params = getattr(self.net, "arch_params", default_arch_params)
        self.arch_params = default_arch_params
        if arch_params is not None:
            self.arch_params.override(**arch_params.to_dict())

    def _should_run_validation_for_epoch(self, epoch: int) -> bool:
        """
        Method returns true if the validation should to be calculated on this epoch (starting from 0).

        We need to calculate validation if
        1) the epoch is divisible by #run_validation_freq
        2) if epoch is last
        3) if epoch is in self.save_ckpt_epoch_list
        """

        is_run_val_freq_divisible = ((epoch + 1) % self.run_validation_freq) == 0
        is_last_epoch = (epoch + 1) == self.max_epochs
        is_in_checkpoint_list = (epoch + 1) in self.training_params.save_ckpt_epoch_list

        return is_run_val_freq_divisible or is_last_epoch or is_in_checkpoint_list

    # FIXME - we need to resolve flake8's 'function is too complex' for this function
    def train(
        self,
        model: nn.Module,
        training_params: dict = None,
        train_loader: DataLoader = None,
        valid_loader: DataLoader = None,
        test_loaders: Dict[str, DataLoader] = None,
        additional_configs_to_log: Dict = None,
    ):  # noqa: C901
        """

        train - Trains the Model

        IMPORTANT NOTE: Additional batch parameters can be added as a third item (optional) if a tuple is returned by
          the data loaders, as dictionary. The phase context will hold the additional items, under an attribute with
          the same name as the key in this dictionary. Then such items can be accessed through phase callbacks.

            :param additional_configs_to_log: Dict, dictionary containing configs that will be added to the training's
                sg_logger. Format should be {"Config_title_1": {...}, "Config_title_2":{..}}.
            :param model: torch.nn.Module, model to train.

            :param train_loader: Dataloader for train set.
            :param valid_loader: Dataloader for validation.
            :param test_loaders: Dictionary of test loaders. The key will be used as the dataset name.
            :param training_params:

                - `resume` : bool (default=False)

                    Whether to continue training from ckpt with the same experiment name
                     (i.e resume from CKPT_ROOT_DIR/EXPERIMENT_NAME/CKPT_NAME)

                - `run_id` : (Optional) int (default=None)

                    ID of run to resume from the same experiment. When set, the training will be resumed from the checkpoint in the specified run id.

                - `ckpt_name` : str (default=ckpt_latest.pth)

                    The checkpoint (.pth file) filename in CKPT_ROOT_DIR/EXPERIMENT_NAME/ to use when resume=True and
                     resume_path=None

                - `resume_path`: str (default=None)

                    Explicit checkpoint path (.pth file) to use to resume training.

                - `max_epochs` : int

                    Number of epochs to run training.

                - `lr_updates` : list(int)

                    List of fixed epoch numbers to perform learning rate updates when `lr_mode='StepLRScheduler'`.

                - `lr_decay_factor` : float

                    Decay factor to apply to the learning rate at each update when `lr_mode='StepLRScheduler'`.


                -  `lr_mode` : Union[str, Mapping],

                    When str:

                    Learning rate scheduling policy, one of ['StepLRScheduler','PolyLRScheduler','CosineLRScheduler','FunctionLRScheduler'].

                    'StepLRScheduler' refers to constant updates at epoch numbers passed through `lr_updates`.
                        Each update decays the learning rate by `lr_decay_factor`.

                    'CosineLRScheduler' refers to the Cosine Anealing policy as mentioned in https://arxiv.org/abs/1608.03983.
                      The final learning rate ratio is controlled by `cosine_final_lr_ratio` training parameter.

                    'PolyLRScheduler' refers to the polynomial decrease:
                        in each epoch iteration `self.lr = self.initial_lr * pow((1.0 - (current_iter / max_iter)), 0.9)`

                    'FunctionLRScheduler' refers to a user-defined learning rate scheduling function, that is passed through `lr_schedule_function`.



                    When Mapping, refers to a torch.optim.lr_scheduler._LRScheduler, following the below API:

                        lr_mode = {LR_SCHEDULER_CLASS_NAME: {**LR_SCHEDULER_KWARGS, "phase": XXX, "metric_name": XXX)

                        Where "phase" (of Phase type) controls when to call torch.optim.lr_scheduler._LRScheduler.step().

                        The "metric_name" refers to the metric to watch (See docs for "metric_to_watch" in train(...)
                         https://docs.deci.ai/super-gradients/docstring/training/sg_trainer.html) when using
                          ReduceLROnPlateau. In any other case this kwarg is ignored.

                        **LR_SCHEDULER_KWARGS are simply passed to the torch scheduler's __init__.


                        For example:
                            lr_mode = {"StepLR": {"gamma": 0.1, "step_size": 1, "phase": Phase.TRAIN_EPOCH_END}}
                            is equivalent to following training code:

                                from torch.optim.lr_scheduler import StepLR
                                ...
                                optimizer = ....
                                scheduler = StepLR(optimizer=optimizer, gamma=0.1, step_size=1)

                                for epoch in num_epochs:
                                    train_epoch(...)
                                    scheduler.step()
                                    ....



                - `lr_schedule_function` : Union[callable,None]

                    Learning rate scheduling function to be used when `lr_mode` is 'FunctionLRScheduler'.

                - `warmup_mode`: Union[str, Type[LRCallbackBase], None]

                    If not None, define how the learning rate will be increased during the warmup phase.
                    Currently, only 'warmup_linear_epoch' and `warmup_linear_step` modes are supported.

                - `lr_warmup_epochs` : int (default=0)

                    Number of epochs for learning rate warm up - see https://arxiv.org/pdf/1706.02677.pdf (Section 2.2).
                    Relevant for `warmup_mode=warmup_linear_epoch`.
                    When lr_warmup_epochs > 0, the learning rate will be increased linearly from 0 to the `initial_lr`
                    once per epoch.

                - `lr_warmup_steps` : int (default=0)

                    Number of steps for learning rate warm up - see https://arxiv.org/pdf/1706.02677.pdf (Section 2.2).
                    Relevant for `warmup_mode=warmup_linear_step`.
                    When lr_warmup_steps > 0, the learning rate will be increased linearly from 0 to the `initial_lr`
                    for a total number of steps according to formula: min(lr_warmup_steps, len(train_loader)).
                    The capping is done to avoid interference of warmup with epoch-based schedulers.

                - `cosine_final_lr_ratio` : float (default=0.01)
                    Final learning rate ratio (only relevant when `lr_mode`='CosineLRScheduler'). The cosine starts from initial_lr and reaches
                     initial_lr * cosine_final_lr_ratio in last epoch

                - `inital_lr` : Union[float, Dict[str, float]

                    Initial learning rate as:
                    float - learning rate value when passed as a scalar
                    Dictionary where keys are group names and values are the learning rates.
                    For example {"default": 0.01, "head": 0.1}

                    - Keys in such mapping are prefixes of named parameters of the model.
                    - The "default" key is mandatory, and it's lr value is set for any group not specified in the other keys
                    - It is also possible to freeze some parts of the model by assigning 0 as a lr value.

                - `loss` : Union[nn.module, str]

                    Loss function for training.
                    One of SuperGradient's built in options:

                        - CrossEntropyLoss,
                        - MSELoss,
                        - RSquaredLoss,
                        - YoLoV3DetectionLoss,
                        - ShelfNetOHEMLoss,
                        - ShelfNetSemanticEncodingLoss,
                        - SSDLoss,


                    or user defined nn.module loss function.

                    IMPORTANT: forward(...) should return a (loss, loss_items) tuple where loss is the tensor used
                    for backprop (i.e what your original loss function returns), and loss_items should be a tensor of
                    shape (n_items), of values computed during the forward pass which we desire to log over the
                    entire epoch. For example- the loss itself should always be logged. Another example is a scenario
                    where the computed loss is the sum of a few components we would like to log- these entries in
                    loss_items).

                    IMPORTANT:When dealing with external loss classes, to logg/monitor the loss_items as described
                    above by specific string name:

                    Set a "component_names" property in the loss class, whos instance is passed through train_params,
                     to be a list of strings, of length n_items who's ith element is the name of the ith entry in loss_items.
                     Then each item will be logged, rendered on tensorboard and "watched" (i.e saving model checkpoints
                     according to it) under <LOSS_CLASS.__name__>"/"<COMPONENT_NAME>. If a single item is returned rather then a
                     tuple, it would be logged under <LOSS_CLASS.__name__>. When there is no such attributed, the items
                     will be named <LOSS_CLASS.__name__>"/"Loss_"<IDX> according to the length of loss_items

                    For example:
                        class MyLoss(_Loss):
                            ...
                            def forward(self, inputs, targets):
                                ...
                                total_loss = comp1 + comp2
                                loss_items = torch.cat((total_loss.unsqueeze(0),comp1.unsqueeze(0), comp2.unsqueeze(0)).detach()
                                return total_loss, loss_items
                            ...
                            @property
                            def component_names(self):
                                return ["total_loss", "my_1st_component", "my_2nd_component"]

                    Trainer.train(...
                                    train_params={"loss":MyLoss(),
                                                    ...
                                                    "metric_to_watch": "MyLoss/my_1st_component"}

                        This will write to log and monitor MyLoss/total_loss, MyLoss/my_1st_component,
                         MyLoss/my_2nd_component.

                   For example:
                        class MyLoss2(_Loss):
                            ...
                            def forward(self, inputs, targets):
                                ...
                                total_loss = comp1 + comp2
                                loss_items = torch.cat((total_loss.unsqueeze(0),comp1.unsqueeze(0), comp2.unsqueeze(0)).detach()
                                return total_loss, loss_items
                            ...

                    Trainer.train(...
                                    train_params={"loss":MyLoss(),
                                                    ...
                                                    "metric_to_watch": "MyLoss2/loss_0"}

                        This will write to log and monitor MyLoss2/loss_0, MyLoss2/loss_1, MyLoss2/loss_2
                        as they have been named by their positional index in loss_items.

                    Since running logs will save the loss_items in some internal state, it is recommended that
                    loss_items are detached from their computational graph for memory efficiency.

                - `optimizer` : Union[str, torch.optim.Optimizer]

                    Optimization algorithm. One of ['Adam','SGD','RMSProp'] corresponding to the torch.optim
                    optimzers implementations, or any object that implements torch.optim.Optimizer.

                - `criterion_params` : dict

                    Loss function parameters.

                - `optimizer_params` : dict
                    When `optimizer` is one of ['Adam','SGD','RMSProp'], it will be initialized with optimizer_params.

                    (see https://pytorch.org/docs/stable/optim.html for the full list of
                    parameters for each optimizer).

                - `train_metrics_list` : list(torchmetrics.Metric)

                    Metrics to log during training. For more information on torchmetrics see
                    https://torchmetrics.rtfd.io/en/latest/.


                - `valid_metrics_list` : list(torchmetrics.Metric)

                    Metrics to log during validation/testing. For more information on torchmetrics see
                    https://torchmetrics.rtfd.io/en/latest/.


                - `loss_logging_items_names` : list(str)

                    The list of names/titles for the outputs returned from the loss functions forward pass (reminder-
                    the loss function should return the tuple (loss, loss_items)). These names will be used for
                    logging their values.

                - `metric_to_watch` : str (default="Accuracy")

                    will be the metric which the model checkpoint will be saved according to, and can be set to any
                    of the following:

                        a metric name (str) of one of the metric objects from the valid_metrics_list

                        a "metric_name" if some metric in valid_metrics_list has an attribute component_names which
                        is a list referring to the names of each entry in the output metric (torch tensor of size n)

                        one of "loss_logging_items_names" i.e which will correspond to an item returned during the
                        loss function's forward pass (see loss docs abov).

                    At the end of each epoch, if a new best metric_to_watch value is achieved, the models checkpoint
                    is saved in YOUR_PYTHON_PATH/checkpoints/ckpt_best.pth

                - `greater_metric_to_watch_is_better` : bool

                    When choosing a model's checkpoint to be saved, the best achieved model is the one that maximizes the
                     metric_to_watch when this parameter is set to True, and a one that minimizes it otherwise.

                - `ema` : bool (default=False)

                    Whether to use Model Exponential Moving Average (see
                    https://github.com/rwightman/pytorch-image-models ema implementation)

                - `batch_accumulate` : int (default=1)

                    Number of batches to accumulate before every backward pass.

                - `ema_params` : dict

                    Parameters for the ema model.

                - `zero_weight_decay_on_bias_and_bn` : bool (default=False)

                    Whether to apply weight decay on batch normalization parameters or not (ignored when the passed
                    optimizer has already been initialized).


                - `load_opt_params` : bool (default=True)

                    Whether to load the optimizers parameters as well when loading a model's checkpoint.

                - `run_validation_freq` : int (default=1)

                    The frequency in which validation is performed during training (i.e the validation is ran every
                     `run_validation_freq` epochs). Also applies to test set if you provided one.

                - `run_test_freq` : int (default=1)

                    The frequency in which test is performed during training (i.e the test is ran every
                     `run_test_freq` epochs). Only applies if you provided a test set.

                - `save_model` : bool (default=True)

                    Whether to save the model checkpoints.

                - `silent_mode` : bool

                    Silents the print outs.

                - `mixed_precision` : bool

                    Whether to use mixed precision or not.

                - `save_ckpt_epoch_list` : list(int) (default=[])

                    List of fixed epoch indices the user wishes to save checkpoints in.

                - `average_best_models` : bool (default=False)

                    If set, a snapshot dictionary file and the average model will be saved / updated at every epoch
                    and evaluated only when training is completed. The snapshot file will only be deleted upon
                    completing the training. The snapshot dict will be managed on cpu.

                - `precise_bn` : bool (default=False)

                    Whether to use precise_bn calculation during the training.

                - `precise_bn_batch_size` : int (default=None)

                    The effective batch size we want to calculate the batchnorm on. For example, if we are training a model
                    on 8 gpus, with a batch of 128 on each gpu, a good rule of thumb would be to give it 8192
                    (ie: effective_batch_size * num_gpus = batch_per_gpu * num_gpus * num_gpus).
                    If precise_bn_batch_size is not provided in the training_params, the latter heuristic will be taken.

                - `seed` : int (default=42)

                    Random seed to be set for torch, numpy, and random. When using DDP each process will have it's seed
                    set to seed + rank.


                - `log_installed_packages` : bool (default=False)

                    When set, the list of all installed packages (and their versions) will be written to the tensorboard
                     and logfile (useful when trying to reproduce results).

                - `dataset_statistics` : bool (default=False)

                    Enable a statistic analysis of the dataset. If set to True the dataset will be analyzed and a report
                    will be added to the tensorboard along with some sample images from the dataset. Currently only
                    detection datasets are supported for analysis.

                -  `sg_logger` : Union[AbstractSGLogger, str] (defauls=base_sg_logger)

                    Define the SGLogger object for this training process. The SGLogger handles all disk writes, logs, TensorBoard, remote logging
                    and remote storage. By overriding the default base_sg_logger, you can change the storage location, support external monitoring and logging
                    or support remote storage.

                -   `sg_logger_params` : dict

                    SGLogger parameters

                -   `clip_grad_norm` : float

                    Defines a maximal L2 norm of the gradients. Values which exceed the given value will be clipped

                -   `lr_cooldown_epochs` : int (default=0)

                    Number of epochs to cooldown LR (i.e the last epoch from scheduling view point=max_epochs-cooldown).

                -   `pre_prediction_callback` : Callable (default=None)

                     When not None, this callback will be applied to images and targets, and returning them to be used
                      for the forward pass, and further computations. Args for this callable should be in the order
                      (inputs, targets, batch_idx) returning modified_inputs, modified_targets

                -   `ckpt_best_name` : str (default='ckpt_best.pth')

                    The best checkpoint (according to metric_to_watch) will be saved under this filename in the checkpoints directory.

                -   `max_train_batches`: int, for debug- when not None- will break out of inner train loop (i.e iterating over
                      train_loader) when reaching this number of batches. Usefull for debugging (default=None).

                -   `max_valid_batches`: int, for debug- when not None- will break out of inner valid loop (i.e iterating over
                      valid_loader) when reaching this number of batches. Usefull for debugging (default=None).

                -   `resume_from_remote_sg_logger`: bool (default=False),  bool (default=False), When true, ckpt_name (checkpoint filename
                       to resume i.e ckpt_latest.pth bydefault) will be downloaded into the experiment checkpoints directory
                       prior to loading weights, then training is resumed from that checkpoint. The source is unique to
                       every logger, and currently supported for WandB loggers only.

                       IMPORTANT: Only works for experiments that were ran with sg_logger_params.save_checkpoints_remote=True.
                       IMPORTANT: For WandB loggers, one must also pass the run id through the wandb_id arg in sg_logger_params.

                -   `finetune`: bool (default=False)

                     Whether to freeze a fixed part of the model. Supported only for models that implement get_finetune_lr_dict.
                      The model's class method get_finetune_lr_dict should return a dictionary, mapping lr to the
                      unfrozen part of the network, in the same fashion as using initial_lr.

                      For example:
                        def get_finetune_lr_dict(self, lr: float) -> Dict[str, float]:
                            return {"default": 0, "head": lr}

                        Will raise an error if initial_lr is a mapping already.




        :return:
        """

        global logger
        if training_params is None:
            training_params = dict()

        self.train_loader = train_loader if train_loader is not None else self.train_loader
        self.valid_loader = valid_loader if valid_loader is not None else self.valid_loader
        self.test_loaders = test_loaders if test_loaders is not None else {}

        if self.train_loader is None:
            raise ValueError("No `train_loader` found. Please provide a value for `train_loader`")

        if self.valid_loader is None:
            raise ValueError("No `valid_loader` found. Please provide a value for `valid_loader`")

        if self.test_loaders is not None and not isinstance(self.test_loaders, dict):
            raise ValueError("`test_loaders` must be a dictionary mapping dataset names to DataLoaders")

        if hasattr(self.train_loader, "batch_sampler") and self.train_loader.batch_sampler is not None:
            batch_size = self.train_loader.batch_sampler.batch_size
        else:
            batch_size = self.train_loader.batch_size

        if len(self.train_loader.dataset) % batch_size != 0 and not self.train_loader.drop_last:
            logger.warning("Train dataset size % batch_size != 0 and drop_last=False, this might result in smaller " "last batch.")

        if device_config.multi_gpu == MultiGPUMode.DISTRIBUTED_DATA_PARALLEL:
            # Note: the dataloader uses sampler of the batch_sampler when it is not None.
            train_sampler = self.train_loader.batch_sampler.sampler if self.train_loader.batch_sampler is not None else self.train_loader.sampler
            if isinstance(train_sampler, SequentialSampler):
                raise ValueError(
                    "You are using a SequentialSampler on you training dataloader, while working on DDP. "
                    "This cancels the DDP benefits since it makes each process iterate through the entire dataset"
                )
            if not isinstance(train_sampler, (DistributedSampler, RepeatAugSampler)):
                logger.warning(
                    "The training sampler you are using might not support DDP. "
                    "If it doesnt, please use one of the following sampler: DistributedSampler, RepeatAugSampler"
                )
        self.training_params = TrainingParams()
        self.training_params.override(**training_params)

        self.net = model

        self._prep_net_for_train()
        self._load_checkpoint_to_model()
        if not self.ddp_silent_mode:
            self._initialize_sg_logger_objects(additional_configs_to_log)

        # SET RANDOM SEED
        random_seed(is_ddp=device_config.multi_gpu == MultiGPUMode.DISTRIBUTED_DATA_PARALLEL, device=device_config.device, seed=self.training_params.seed)

        silent_mode = self.training_params.silent_mode or self.ddp_silent_mode

        # METRICS
        self._set_train_metrics(train_metrics_list=self.training_params.train_metrics_list)
        self._set_valid_metrics(valid_metrics_list=self.training_params.valid_metrics_list)
        self.test_metrics = self.valid_metrics.clone()

        # Store the metric to follow (loss\accuracy) and initialize as the worst value
        self.metric_to_watch = self.training_params.metric_to_watch
        self.greater_metric_to_watch_is_better = self.training_params.greater_metric_to_watch_is_better

        # Allowing loading instantiated loss or string
        if isinstance(self.training_params.loss, str):
            self.criterion = LossesFactory().get({self.training_params.loss: self.training_params.criterion_params})

        elif isinstance(self.training_params.loss, Mapping):
            self.criterion = LossesFactory().get(self.training_params.loss)

        elif isinstance(self.training_params.loss, nn.Module):
            self.criterion = self.training_params.loss

        self.criterion.to(device_config.device)

        if self.training_params.torch_compile_loss:
            if torch_version_is_greater_or_equal(2, 0):
                logger.info("Using torch.compile feature. Compiling loss. This may take a few minutes")
                self.criterion = torch.compile(self.criterion, **self.training_params.torch_compile_options)
                logger.info("Loss compilation complete. Continuing training")
                if is_distributed():
                    torch.distributed.barrier()
            else:
                logger.warning(
                    "Your recipe has requested use of torch.compile. "
                    f"However torch.compile is not supported in this version of PyTorch ({torch.__version__}). "
                    "A Pytorch 2.0 or greater version is required. Ignoring torch_compile flag"
                )

        self.max_epochs = self.training_params.max_epochs

        self.ema = self.training_params.ema

        self.precise_bn = self.training_params.precise_bn
        self.precise_bn_batch_size = self.training_params.precise_bn_batch_size

        self.batch_accumulate = self.training_params.batch_accumulate
        num_batches = len(self.train_loader)

        if self.ema:
            self.ema_model = self._instantiate_ema_model(self.training_params.ema_params)
            self.ema_model.updates = self.start_epoch * num_batches // self.batch_accumulate
            if self.load_checkpoint:
                if "ema_net" in self.checkpoint.keys():
                    self.ema_model.ema.load_state_dict(self.checkpoint["ema_net"])
                else:
                    self.ema = False
                    logger.warning("[Warning] Checkpoint does not include EMA weights, continuing training without EMA.")

        self.run_validation_freq = self.training_params.run_validation_freq

        if self.max_epochs % self.run_validation_freq != 0:
            logger.warning(
                "max_epochs is not divisible by run_validation_freq. "
                "Please check the training parameters and ensure that run_validation_freq has been set correctly."
            )
        self.run_test_freq = self.training_params.run_test_freq

        timer = core_utils.Timer(device_config.device)

        # IF THE LR MODE IS NOT DEFAULT TAKE IT FROM THE TRAINING PARAMS
        self.lr_mode = self.training_params.lr_mode
        load_opt_params = self.training_params.load_opt_params

        self.phase_callbacks = self.training_params.phase_callbacks or []
        self.phase_callbacks = ListFactory(CallbacksFactory()).get(self.phase_callbacks)

        warmup_mode = self.training_params.warmup_mode
        warmup_callback_cls = None
        if isinstance(warmup_mode, str):
            from super_gradients.common.registry.registry import warn_if_deprecated

            warn_if_deprecated(warmup_mode, LR_WARMUP_CLS_DICT)

            warmup_callback_cls = LR_WARMUP_CLS_DICT[warmup_mode]
        elif isinstance(warmup_mode, type) and issubclass(warmup_mode, LRCallbackBase):
            warmup_callback_cls = warmup_mode
        elif warmup_mode is not None:
            pass
        else:
            raise RuntimeError("warmup_mode has to be either a name of a mode (str) or a subclass of PhaseCallback")

        if isinstance(self.training_params.optimizer, str) or (
            inspect.isclass(self.training_params.optimizer) and issubclass(self.training_params.optimizer, torch.optim.Optimizer)
        ):
            self.optimizer = build_optimizer(net=unwrap_model(self.net), lr=self.training_params.initial_lr, training_params=self.training_params)
        elif isinstance(self.training_params.optimizer, torch.optim.Optimizer):
            if self.training_params.initial_lr is not None:
                raise RuntimeError("An instantiated optimizer cannot be passed along initial_lr != None")
            self.optimizer = self.training_params.optimizer

            # NEED TO EXTRACT INITAL_LR FROM THE OPTIMIZER PARAM GROUPS
            self.training_params.initial_lr = get_initial_lr_from_optimizer(self.optimizer)
        else:
            raise UnsupportedOptimizerFormat()

        if warmup_callback_cls is not None:
            self.phase_callbacks.append(
                warmup_callback_cls(
                    train_loader_len=len(self.train_loader),
                    net=self.net,
                    training_params=self.training_params,
                    update_param_groups=self.update_param_groups,
                    **self.training_params.to_dict(),
                )
            )

        self._add_metrics_update_callback(Phase.TRAIN_BATCH_END)
        self._add_metrics_update_callback(Phase.VALIDATION_BATCH_END)
        self._add_metrics_update_callback(Phase.TEST_BATCH_END)

        self.phase_callback_handler = CallbackHandler(callbacks=self.phase_callbacks)

        if not self.ddp_silent_mode:
            if self.training_params.dataset_statistics:
                dataset_statistics_logger = DatasetStatisticsTensorboardLogger(self.sg_logger)
                dataset_statistics_logger.analyze(
                    self.train_loader, all_classes=self.classes, title="Train-set", anchors=unwrap_model(self.net).arch_params.anchors
                )
                dataset_statistics_logger.analyze(self.valid_loader, all_classes=self.classes, title="val-set")

        sg_trainer_utils.log_uncaught_exceptions(logger)

        if not self.load_checkpoint or self.load_weights_only:
            # WHEN STARTING TRAINING FROM SCRATCH, DO NOT LOAD OPTIMIZER PARAMS (EVEN IF LOADING BACKBONE)
            self.start_epoch = 0
            self._reset_best_metric()
            load_opt_params = False

        if self.lr_mode is not None:
            lr_scheduler_callback = create_lr_scheduler_callback(
                lr_mode=self.lr_mode,
                train_loader=self.train_loader,
                net=self.net,
                training_params=self.training_params,
                update_param_groups=self.update_param_groups,
                optimizer=self.optimizer,
            )
            self.phase_callbacks.append(lr_scheduler_callback)

            # NEED ACCESS TO THE UNDERLYING TORCH SCHEDULER FOR LOADING/SAVING IT'S STATE_DICT
            if isinstance(lr_scheduler_callback, LRSchedulerCallback):
                self._torch_lr_scheduler = lr_scheduler_callback.scheduler
                if self.load_checkpoint:
                    self._torch_lr_scheduler.load_state_dict(self.checkpoint["torch_scheduler_state_dict"])

        # VERIFY GRADIENT CLIPPING VALUE
        if self.training_params.clip_grad_norm is not None and self.training_params.clip_grad_norm <= 0:
            raise TypeError("Params", "Invalid clip_grad_norm")

        if self.load_checkpoint and load_opt_params:
            self.optimizer.load_state_dict(self.checkpoint["optimizer_state_dict"])

        self.pre_prediction_callback = CallbacksFactory().get(self.training_params.pre_prediction_callback)

        self.training_params.mixed_precision = self._initialize_mixed_precision(self.training_params.mixed_precision)

        self.ckpt_best_name = self.training_params.ckpt_best_name

        self.max_train_batches = self.training_params.max_train_batches
        self.max_valid_batches = self.training_params.max_valid_batches

        if self.training_params.max_train_batches is not None:
            if self.training_params.max_train_batches > len(self.train_loader):
                logger.warning("max_train_batches is greater than len(self.train_loader) and will have no effect.")
                self.max_train_batches = len(self.train_loader)
            elif self.training_params.max_train_batches <= 0:
                raise ValueError("max_train_batches must be positive.")

        if self.training_params.max_valid_batches is not None:
            if self.training_params.max_valid_batches > len(self.valid_loader):
                logger.warning("max_valid_batches is greater than len(self.valid_loader) and will have no effect.")
                self.max_valid_batches = len(self.valid_loader)
            elif self.training_params.max_valid_batches <= 0:
                raise ValueError("max_valid_batches must be positive.")

        # STATE ATTRIBUTE SET HERE FOR SUBSEQUENT TRAIN() CALLS
        self._first_backward = True

        context = PhaseContext(
            optimizer=self.optimizer,
            net=self.net,
            experiment_name=self.experiment_name,
            ckpt_dir=self.checkpoints_dir_path,
            criterion=self.criterion,
            lr_warmup_epochs=self.training_params.lr_warmup_epochs,
            sg_logger=self.sg_logger,
            train_loader=self.train_loader,
            valid_loader=self.valid_loader,
            training_params=self.training_params,
            ddp_silent_mode=self.ddp_silent_mode,
            checkpoint_params=self.checkpoint_params,
            architecture=self.architecture,
            arch_params=self.arch_params,
            metric_to_watch=self.metric_to_watch,
            device=device_config.device,
            ema_model=self.ema_model,
            valid_metrics=self.valid_metrics,
        )
        self.phase_callback_handler.on_training_start(context)

        # Check if the model supports sliding window inference.
        model = unwrap_model(context.net)
        if (
            context.training_params.phase_callbacks is not None
            and "SlidingWindowValidationCallback" in context.training_params.phase_callbacks
            and (not hasattr(model, "enable_sliding_window_validation") or not hasattr(model, "disable_sliding_window_validation"))
        ):
            raise ValueError(
                "You can use sliding window validation callback, but your model does not support sliding window "
                "inference. Please either remove the callback or use the model that supports sliding inference: "
                "Segformer"
            )

        first_batch = next(iter(self.train_loader))
        inputs, _, _ = sg_trainer_utils.unpack_batch_items(first_batch)

        log_main_training_params(
            multi_gpu=device_config.multi_gpu,
            num_gpus=get_world_size(),
            batch_size=len(inputs),
            batch_accumulate=self.batch_accumulate,
            train_dataset_length=len(self.train_loader.dataset),
            train_dataloader_len=len(self.train_loader),
            max_train_batches=self.max_train_batches,
            model=unwrap_model(self.net),
            param_groups=self.optimizer.param_groups,
        )

        self._maybe_set_preprocessing_params_for_model_from_dataset()

        try:
            # HEADERS OF THE TRAINING PROGRESS
            if not silent_mode:
                logger.info(f"Started training for {self.max_epochs - self.start_epoch} epochs ({self.start_epoch}/" f"{self.max_epochs - 1})\n")
            for epoch in range(self.start_epoch, self.max_epochs):
                # broadcast_from_master is necessary here, since in DDP mode, only the master node will
                # receive the Ctrl-C signal, and we want all nodes to stop training.
                timer.start()
                if broadcast_from_master(context.stop_training):
                    logger.info("Request to stop training has been received, stopping training")
                    break

                # Phase.TRAIN_EPOCH_START
                # RUN PHASE CALLBACKS
                context.update_context(epoch=epoch)
                self.phase_callback_handler.on_train_loader_start(context)

                # IN DDP- SET_EPOCH WILL CAUSE EVERY PROCESS TO BE EXPOSED TO THE ENTIRE DATASET BY SHUFFLING WITH A
                # DIFFERENT SEED EACH EPOCH START
                if (
                    device_config.multi_gpu == MultiGPUMode.DISTRIBUTED_DATA_PARALLEL
                    and hasattr(self.train_loader, "sampler")
                    and hasattr(self.train_loader.sampler, "set_epoch")
                ):
                    self.train_loader.sampler.set_epoch(epoch)

                train_metrics_tuple = self._train_epoch(context=context, silent_mode=silent_mode)

                # Phase.TRAIN_EPOCH_END
                # RUN PHASE CALLBACKS
                train_metrics_dict = get_metrics_dict(train_metrics_tuple, self.train_metrics, self.loss_logging_items_names)

                context.update_context(metrics_dict=train_metrics_dict)
                self.phase_callback_handler.on_train_loader_end(context)

                # CALCULATE PRECISE BATCHNORM STATS
                if self.precise_bn:
                    compute_precise_bn_stats(
                        model=self.net, loader=self.train_loader, precise_bn_batch_size=self.precise_bn_batch_size, num_gpus=get_world_size()
                    )
                    if self.ema:
                        compute_precise_bn_stats(
                            model=self.ema_model.ema,
                            loader=self.train_loader,
                            precise_bn_batch_size=self.precise_bn_batch_size,
                            num_gpus=get_world_size(),
                        )

                # model switch - we replace self.net with the ema model for the testing and saving part
                # and then switch it back before the next training epoch
                if self.ema:
                    self.ema_model.update_attr(self.net)
                    keep_model = self.net
                    self.net = self.ema_model.ema

                train_inf_time = timer.stop()
                self._write_scalars_to_logger(metrics=train_metrics_dict, epoch=epoch, inference_time=train_inf_time, tag="Train")

                # RUN TEST ON VALIDATION SET EVERY self.run_validation_freq EPOCHS
                valid_metrics_dict = {}
                should_run_validation = self._should_run_validation_for_epoch(epoch)

                if should_run_validation:
                    self.phase_callback_handler.on_validation_loader_start(context)
                    timer.start()
                    valid_metrics_dict = self._validate_epoch(context=context, silent_mode=silent_mode)
                    val_inf_time = timer.stop()

                    self.valid_monitored_values = sg_trainer_utils.update_monitored_values_dict(
                        monitored_values_dict=self.valid_monitored_values,
                        new_values_dict=valid_metrics_dict,
                    )  # TODO: Move this logic inside a MonitoredValues class
                    # Phase.VALIDATION_EPOCH_END
                    # RUN PHASE CALLBACKS
                    context.update_context(metrics_dict=valid_metrics_dict)
                    self.phase_callback_handler.on_validation_loader_end(context)

                    self._write_scalars_to_logger(metrics=valid_metrics_dict, epoch=epoch, inference_time=val_inf_time, tag="Valid")

                test_metrics_dict = {}
                if len(self.test_loaders) and (epoch + 1) % self.run_test_freq == 0:
                    self.phase_callback_handler.on_test_loader_start(context)
                    test_inf_time = 0.0
                    for dataset_name, dataloader in self.test_loaders.items():
                        timer.start()
                        dataset_metrics_dict = self._test_epoch(data_loader=dataloader, context=context, silent_mode=silent_mode, dataset_name=dataset_name)
                        test_inf_time += timer.stop()
                        dataset_metrics_dict_with_name = {
                            f"{dataset_name}:{metric_name}": metric_value for metric_name, metric_value in dataset_metrics_dict.items()
                        }
                        self.test_monitored_values = sg_trainer_utils.update_monitored_values_dict(
                            monitored_values_dict=self.test_monitored_values,
                            new_values_dict=dataset_metrics_dict_with_name,
                        )  # TODO: Move this logic inside a MonitoredValues class

                        test_metrics_dict.update(**dataset_metrics_dict_with_name)
                    context.update_context(metrics_dict=test_metrics_dict)
                    self.phase_callback_handler.on_test_loader_end(context)

                    self._write_scalars_to_logger(metrics=test_metrics_dict, epoch=epoch, inference_time=test_inf_time, tag="Test")

                if self.ema:
                    self.net = keep_model

                if not self.ddp_silent_mode:
                    self.sg_logger.add_scalars(tag_scalar_dict=self._epoch_start_logging_values, global_step=epoch)

                    # SAVING AND LOGGING OCCURS ONLY IN THE MAIN PROCESS (IN CASES THERE ARE SEVERAL PROCESSES - DDP)
                    if should_run_validation and self.training_params.save_model:
                        self._save_checkpoint(
                            optimizer=self.optimizer,
<<<<<<< HEAD
                            epoch=epoch,
=======
                            epoch=1 + epoch,
>>>>>>> 8a74b046
                            train_metrics_dict=train_metrics_dict,
                            validation_results_dict=valid_metrics_dict,
                            context=context,
                        )
                    self.sg_logger.upload()

                if not silent_mode:
                    sg_trainer_utils.display_epoch_summary(
                        epoch=context.epoch,
                        n_digits=4,
                        monitored_values_dict={
                            "Train": self.train_monitored_values,
                            "Validation": self.valid_monitored_values,
                            "Test": self.test_monitored_values,
                        },
                    )

            # PHASE.AVERAGE_BEST_MODELS_VALIDATION_START
            self.phase_callback_handler.on_average_best_models_validation_start(context)

            # Evaluating the average model and removing snapshot averaging file if training is completed
            if self.training_params.average_best_models:
                self._validate_final_average_model(context=context, checkpoint_dir_path=self.checkpoints_dir_path, cleanup_snapshots_pkl_file=True)

            # PHASE.AVERAGE_BEST_MODELS_VALIDATION_END
            self.phase_callback_handler.on_average_best_models_validation_end(context)

        except KeyboardInterrupt:
            context.update_context(stop_training=True)
            logger.info(
                "\n[MODEL TRAINING EXECUTION HAS BEEN INTERRUPTED]... Please wait until SOFT-TERMINATION process "
                "finishes and saves all of the Model Checkpoints and log files before terminating..."
            )
            logger.info("For HARD Termination - Stop the process again")

        finally:
            if device_config.multi_gpu == MultiGPUMode.DISTRIBUTED_DATA_PARALLEL:
                # CLEAN UP THE MULTI-GPU PROCESS GROUP WHEN DONE
                if torch.distributed.is_initialized() and self.training_params.kill_ddp_pgroup_on_end:
                    torch.distributed.destroy_process_group()

            # PHASE.TRAIN_END
            self.phase_callback_handler.on_training_end(context)

            if not self.ddp_silent_mode:
                self.sg_logger.close()

    def _maybe_set_preprocessing_params_for_model_from_dataset(self):
        processing_params = self._get_preprocessing_from_valid_loader()
        if processing_params is not None:
            unwrap_model(self.net).set_dataset_processing_params(**processing_params)

    def _get_preprocessing_from_valid_loader(self) -> Optional[dict]:
        valid_loader = self.valid_loader

        if isinstance(unwrap_model(self.net), HasPredict) and isinstance(valid_loader.dataset, HasPreprocessingParams):
            try:
                return valid_loader.dataset.get_dataset_preprocessing_params()
            except Exception as e:
                logger.warning(
                    f"Could not set preprocessing pipeline from the validation dataset:\n {e}.\n Before calling"
                    "predict make sure to call set_dataset_processing_params."
                )

    def _reset_best_metric(self):
        self.best_metric = -1 * np.inf if self.greater_metric_to_watch_is_better else np.inf

    def _reset_metrics(self):
        for metric in ("train_metrics", "valid_metrics", "test_metrics"):
            if hasattr(self, metric) and getattr(self, metric) is not None:
                getattr(self, metric).reset()

    @resolve_param("train_metrics_list", ListFactory(MetricsFactory()))
    def _set_train_metrics(self, train_metrics_list):
        self.train_metrics = MetricCollection(train_metrics_list)

        for metric_name, metric in self.train_metrics.items():
            if hasattr(metric, "greater_component_is_better"):
                self.greater_train_metrics_is_better.update(metric.greater_component_is_better)
            elif hasattr(metric, "greater_is_better"):
                self.greater_train_metrics_is_better[metric_name] = metric.greater_is_better
            else:
                self.greater_train_metrics_is_better[metric_name] = None

    @resolve_param("valid_metrics_list", ListFactory(MetricsFactory()))
    def _set_valid_metrics(self, valid_metrics_list):
        self.valid_metrics = MetricCollection(valid_metrics_list)

        for metric_name, metric in self.valid_metrics.items():
            if hasattr(metric, "greater_component_is_better"):
                self.greater_valid_metrics_is_better.update(metric.greater_component_is_better)
            elif hasattr(metric, "greater_is_better"):
                self.greater_valid_metrics_is_better[metric_name] = metric.greater_is_better
            else:
                self.greater_valid_metrics_is_better[metric_name] = None

    @resolve_param("test_metrics_list", ListFactory(MetricsFactory()))
    def _set_test_metrics(self, test_metrics_list):
        self.test_metrics = MetricCollection(test_metrics_list)

    def _initialize_mixed_precision(self, mixed_precision_enabled: bool):
        if mixed_precision_enabled and not device_config.is_cuda:
            warnings.warn("Mixed precision training is not supported on CPU. Disabling mixed precision. (i.e. `mixed_precision=False`)")
            mixed_precision_enabled = False

        # SCALER IS ALWAYS INITIALIZED BUT IS DISABLED IF MIXED PRECISION WAS NOT SET
        self.scaler = GradScaler(enabled=mixed_precision_enabled)

        if mixed_precision_enabled:
            if device_config.multi_gpu == MultiGPUMode.DATA_PARALLEL:
                # IN DATAPARALLEL MODE WE NEED TO WRAP THE FORWARD FUNCTION OF OUR MODEL SO IT WILL RUN WITH AUTOCAST.
                # BUT SINCE THE MODULE IS CLONED TO THE DEVICES ON EACH FORWARD CALL OF A DATAPARALLEL MODEL,
                # WE HAVE TO REGISTER THE WRAPPER BEFORE EVERY FORWARD CALL
                def hook(module, _):
                    module.forward = MultiGPUModeAutocastWrapper(module.forward)

                unwrap_model(self.net).register_forward_pre_hook(hook=hook)

            if self.load_checkpoint:
                scaler_state_dict = core_utils.get_param(self.checkpoint, "scaler_state_dict")
                if scaler_state_dict is None:
                    logger.warning("Mixed Precision - scaler state_dict not found in loaded model. This may case issues " "with loss scaling")
                else:
                    self.scaler.load_state_dict(scaler_state_dict)
        return mixed_precision_enabled

    def _validate_final_average_model(self, context: PhaseContext, checkpoint_dir_path: str, cleanup_snapshots_pkl_file=False):
        """
        Testing the averaged model by loading the last saved average checkpoint and running test.
        Will be loaded to each of DDP processes
        :param cleanup_pkl_file: a flag for deleting the 10 best snapshots dictionary
        """
        logger.info("RUNNING ADDITIONAL TEST ON THE AVERAGED MODEL...")

        keep_state_dict = deepcopy(self.net.state_dict())
        # SETTING STATE DICT TO THE AVERAGE MODEL FOR EVALUATION
        average_model_ckpt_path = os.path.join(checkpoint_dir_path, self.average_model_checkpoint_filename)
        local_rank = get_local_rank()

        # WAIT FOR MASTER RANK TO SAVE THE CKPT BEFORE WE TRY TO READ IT.
        with wait_for_the_master(local_rank):
            average_model_sd = read_ckpt_state_dict(average_model_ckpt_path)["net"]

        unwrap_model(self.net).load_state_dict(average_model_sd)
        # testing the averaged model and save instead of best model if needed
        context.update_context(epoch=self.max_epochs)
        averaged_model_results_dict = self._validate_epoch(context=context)
        self.valid_monitored_values = sg_trainer_utils.update_monitored_values_dict(
            monitored_values_dict=self.valid_monitored_values,
            new_values_dict=averaged_model_results_dict,
        )  # TODO: Move this logic inside a MonitoredValues class

        # Reverting the current model
        self.net.load_state_dict(keep_state_dict)

        if not self.ddp_silent_mode:
            write_struct = ""
            for name, value in averaged_model_results_dict.items():
                write_struct += "%s: %.3f  \n  " % (name, value)
                self.sg_logger.add_scalar(name, value, global_step=self.max_epochs)

            self.sg_logger.add_text("Averaged_Model_Performance", write_struct, self.max_epochs)
            if cleanup_snapshots_pkl_file:
                self.model_weight_averaging.cleanup()

    @property
    def get_arch_params(self):
        return self.arch_params.to_dict()

    @property
    def get_structure(self):
        return unwrap_model(self.net).structure

    @property
    def get_architecture(self):
        return self.architecture

    def set_experiment_name(self, experiment_name):
        self.experiment_name = experiment_name

    def _re_build_model(self, arch_params={}):
        """
        arch_params : dict
            Architecture H.P. e.g.: block, num_blocks, num_classes, etc.
        :return:
        """
        if "num_classes" not in arch_params.keys():
            if self.dataset_interface is None:
                raise Exception("Error", "Number of classes not defined in arch params and dataset is not defined")
            else:
                arch_params["num_classes"] = len(self.classes)

        self.arch_params = core_utils.HpmStruct(**arch_params)
        self.classes = self.arch_params.num_classes
        self.net = self._instantiate_net(self.architecture, self.arch_params, self.checkpoint_params)
        # save the architecture for neural architecture search
        if hasattr(self.net, "structure"):
            self.architecture = self.net.structure

        self.net.to(device_config.device)

        if device_config.multi_gpu == MultiGPUMode.DISTRIBUTED_DATA_PARALLEL:
            logger.warning("Warning: distributed training is not supported in re_build_model()")
        if device_config.multi_gpu == MultiGPUMode.DATA_PARALLEL:
            self.net = torch.nn.DataParallel(self.net, device_ids=get_device_ids())

    @property
    def get_module(self):
        return self.net

    def set_module(self, module):
        self.net = module

    def _switch_device(self, new_device):
        device_config.device = new_device
        self.net.to(device_config.device)

    # FIXME - we need to resolve flake8's 'function is too complex' for this function
    def _load_checkpoint_to_model(self):
        self.checkpoint = {}
        strict_load = core_utils.get_param(self.training_params, "resume_strict_load", StrictLoad.ON)
        ckpt_name = core_utils.get_param(self.training_params, "ckpt_name", "ckpt_latest.pth")

        resume = core_utils.get_param(self.training_params, "resume", False)
        run_id = core_utils.get_param(self.training_params, "run_id", None)
        resume_path = core_utils.get_param(self.training_params, "resume_path")
        resume_from_remote_sg_logger = core_utils.get_param(self.training_params, "resume_from_remote_sg_logger", False)
        self.load_checkpoint = resume or (run_id is not None) or (resume_path is not None) or resume_from_remote_sg_logger

        if run_id is None:  # User did not specify a `run_id`
            if resume and not (resume_from_remote_sg_logger or resume_path):
                # If `resume_from_remote_sg_logger` or `resume_path` is used, we want to create a new run_id.
                run_id = get_latest_run_id(checkpoints_root_dir=self.ckpt_root_dir, experiment_name=self.experiment_name)
                logger.info("Resuming training from latest run.")
            else:
                run_id = generate_run_id()
                logger.info(f"Starting a new run with `run_id={run_id}`")
        else:
            validate_run_id(ckpt_root_dir=self.ckpt_root_dir, experiment_name=self.experiment_name, run_id=run_id)
            logger.info(f"Resuming training from `run_id={run_id}`")

        self.checkpoints_dir_path = get_checkpoints_dir_path(ckpt_root_dir=self.ckpt_root_dir, experiment_name=self.experiment_name, run_id=run_id)
        logger.info(f"Checkpoints directory: {self.checkpoints_dir_path}")

        with wait_for_the_master(get_local_rank()):
            if resume_from_remote_sg_logger and not self.ddp_silent_mode:
                self.sg_logger.download_remote_ckpt(ckpt_name=ckpt_name)

        if self.load_checkpoint or resume_path:
            checkpoint_path = resume_path if resume_path else os.path.join(self.checkpoints_dir_path, ckpt_name)

            # LOAD CHECKPOINT TO MODEL
            self.checkpoint = load_checkpoint_to_model(
                ckpt_local_path=checkpoint_path,
                load_backbone=self.load_backbone,
                net=self.net,
                strict=strict_load.value if isinstance(strict_load, StrictLoad) else strict_load,
                load_weights_only=self.load_weights_only,
                load_ema_as_net=False,
            )

            if "ema_net" in self.checkpoint.keys():
                logger.warning(
                    "[WARNING] Main network has been loaded from checkpoint but EMA network exists as "
                    "well. It "
                    " will only be loaded during validation when training with ema=True. "
                )

        # UPDATE TRAINING PARAMS IF THEY EXIST & WE ARE NOT LOADING AN EXTERNAL MODEL's WEIGHTS
        self.best_metric = self.checkpoint["acc"] if "acc" in self.checkpoint.keys() else -1
        self.start_epoch = self.checkpoint["epoch"] if "epoch" in self.checkpoint.keys() else 0

    def _prep_for_test(
        self, test_loader: torch.utils.data.DataLoader = None, loss=None, test_metrics_list=None, loss_logging_items_names=None, test_phase_callbacks=None
    ):
        """Run commands that are common to all models"""
        # SET THE MODEL IN evaluation STATE
        self.net.eval()

        # IF SPECIFIED IN THE FUNCTION CALL - OVERRIDE THE self ARGUMENTS
        self.test_loader = test_loader or self.test_loader
        self.criterion = loss or self.criterion
        self.loss_logging_items_names = loss_logging_items_names or self.loss_logging_items_names
        self.phase_callbacks = test_phase_callbacks or self.phase_callbacks

        if self.phase_callbacks is None:
            self.phase_callbacks = []

        if test_metrics_list:
            self._set_test_metrics(test_metrics_list)
            self._add_metrics_update_callback(Phase.TEST_BATCH_END)
            self.phase_callback_handler = CallbackHandler(self.phase_callbacks)

        # WHEN TESTING WITHOUT A LOSS FUNCTION- CREATE EPOCH HEADERS FOR PRINTS
        if self.criterion is None:
            self.loss_logging_items_names = []

        if self.test_metrics is None:
            raise ValueError(
                "Metrics are required to perform test. Pass them through test_metrics_list arg when "
                "calling test or through training_params when calling train(...)"
            )
        if test_loader is None:
            raise ValueError("Test dataloader is required to perform test. Make sure to either pass it through " "test_loader arg.")

        # RESET METRIC RUNNERS
        self._reset_metrics()
        self.test_metrics.to(device_config.device)

        if self.arch_params is None:
            self._init_arch_params()
        self._net_to_device()

    def _add_metrics_update_callback(self, phase: Phase):
        """
        Adds MetricsUpdateCallback to be fired at phase

        :param phase: Phase for the metrics callback to be fired at
        """
        self.phase_callbacks.append(MetricsUpdateCallback(phase))

    def _initialize_sg_logger_objects(self, additional_configs_to_log: Dict = None):
        """Initialize object that collect, write to disk, monitor and store remotely all training outputs"""
        sg_logger = core_utils.get_param(self.training_params, "sg_logger")

        # OVERRIDE SOME PARAMETERS TO MAKE SURE THEY MATCH THE TRAINING PARAMETERS
        general_sg_logger_params = {
            "experiment_name": self.experiment_name,
            "storage_location": "local",
            "resumed": self.load_checkpoint,
            "training_params": self.training_params,
            "checkpoints_dir_path": self.checkpoints_dir_path,
        }

        if sg_logger is None:
            raise RuntimeError("sg_logger must be defined in training params (see default_training_params)")

        if isinstance(sg_logger, AbstractSGLogger):
            self.sg_logger = sg_logger
        elif isinstance(sg_logger, str):
            sg_logger_cls = SG_LOGGERS.get(sg_logger)
            if sg_logger_cls is None:
                raise RuntimeError(f"sg_logger={sg_logger} not registered in SuperGradients. Available {list(SG_LOGGERS.keys())}")

            sg_logger_params = core_utils.get_param(self.training_params, "sg_logger_params", {})
            if issubclass(sg_logger_cls, BaseSGLogger):
                sg_logger_params = {**sg_logger_params, **general_sg_logger_params}

            # Some sg_logger require model_name, but not all of them.
            if "model_name" in get_callable_param_names(sg_logger_cls.__init__):
                if sg_logger_params.get("model_name") is None:
                    # Use the model name used in `models.get(...)` if relevant
                    sg_logger_params["model_name"] = get_model_name(unwrap_model(self.net))

                if sg_logger_params["model_name"] is None:
                    raise ValueError(
                        f'`model_name` is required to use `training_hyperparams.sg_logger="{sg_logger}"`.\n'
                        'Please set `training_hyperparams.sg_logger_params.model_name="<your-model-name>"`.\n'
                        "Note that specifying `model_name` is not required when the model was loaded using `models.get(...)`."
                    )

            self.sg_logger = sg_logger_cls(**sg_logger_params)
        else:
            raise RuntimeError("sg_logger can be either an sg_logger name (str) or an instance of AbstractSGLogger")

        if not isinstance(self.sg_logger, BaseSGLogger):
            logger.warning(
                "WARNING! Using a user-defined sg_logger: files will not be automatically written to disk!\n"
                "Please make sure the provided sg_logger writes to disk or compose your sg_logger to BaseSGLogger"
            )

        hyper_param_config = self._get_hyper_param_config()
        if additional_configs_to_log is not None:
            hyper_param_config["additional_configs_to_log"] = additional_configs_to_log
        self.sg_logger.add_config("hyper_params", hyper_param_config)
        self.sg_logger.flush()

    def _get_hyper_param_config(self):
        """
        Creates a training hyper param config for logging.
        """
        additional_log_items = {
            "initial_LR": self.training_params.initial_lr,
            "num_devices": get_world_size(),
            "multi_gpu": str(device_config.multi_gpu),
            "device_type": torch.cuda.get_device_name(0) if torch.cuda.is_available() else "cpu",
        }
        # ADD INSTALLED PACKAGE LIST + THEIR VERSIONS
        if self.training_params.log_installed_packages:
            additional_log_items["installed_packages"] = get_installed_packages()

        dataset_params = {
            "train_dataset_params": self.train_loader.dataset.dataset_params if hasattr(self.train_loader.dataset, "dataset_params") else None,
            "train_dataloader_params": self.train_loader.dataloader_params if hasattr(self.train_loader, "dataloader_params") else None,
            "valid_dataset_params": self.valid_loader.dataset.dataset_params if hasattr(self.valid_loader.dataset, "dataset_params") else None,
            "valid_dataloader_params": self.valid_loader.dataloader_params if hasattr(self.valid_loader, "dataloader_params") else None,
        }
        hyper_param_config = {
            "checkpoint_params": self.checkpoint_params.__dict__,
            "training_hyperparams": self.training_params.__dict__,
            "dataset_params": dataset_params,
            "additional_log_items": additional_log_items,
        }
        return hyper_param_config

    def _write_scalars_to_logger(self, metrics: dict, epoch: int, inference_time: float, tag: str) -> None:
        """
        Method for writing metrics and LR info to logger.

        :param metrics:         (dict) dict of metrics..
        :param epoch:           (inf) 1-based number of epoch.
        :param inference_time:  (float) time of inference.
        :param tag:             (str) tag for writing to logger (rule of thumb: Train/Test/Valid)
        """

        if not self.ddp_silent_mode:
            info_dict = {f"{tag} Inference Time": inference_time, **{f"{tag}_{k}": v for k, v in metrics.items()}}

            self.sg_logger.add_scalars(tag_scalar_dict=info_dict, global_step=epoch)

    def _get_epoch_start_logging_values(self) -> dict:
        """Get all the values that should be logged at the start of each epoch.
        This is useful for values like Learning Rate that can change over an epoch."""
        lrs = [self.optimizer.param_groups[i]["lr"] for i in range(len(self.optimizer.param_groups))]
        lr_titles = (
            ["LR/" + self.optimizer.param_groups[i].get("name", str(i)) for i in range(len(self.optimizer.param_groups))]
            if len(self.optimizer.param_groups) > 1
            else ["LR"]
        )
        lr_dict = {lr_titles[i]: lrs[i] for i in range(len(lrs))}
        return lr_dict

    def test(
        self,
        model: nn.Module = None,
        test_loader: torch.utils.data.DataLoader = None,
        loss: torch.nn.modules.loss._Loss = None,
        silent_mode: bool = False,
        test_metrics_list=None,
        loss_logging_items_names=None,
        metrics_progress_verbose=False,
        test_phase_callbacks=None,
        use_ema_net=True,
    ) -> Dict[str, float]:
        """
        Evaluates the model on given dataloader and metrics.
        :param model: model to perfrom test on. When none is given, will try to use self.net (defalut=None).
        :param test_loader: dataloader to perform test on.
        :param test_metrics_list: (list(torchmetrics.Metric)) metrics list for evaluation.
        :param silent_mode: (bool) controls verbosity
        :param metrics_progress_verbose: (bool) controls the verbosity of metrics progress (default=False). Slows down the program.
        :param use_ema_net (bool) whether to perform test on self.ema_model.ema (when self.ema_model.ema exists,
            otherwise self.net will be tested) (default=True)
        :return: results tuple (tuple) containing the loss items and metric values.

        All of the above args will override Trainer's corresponding attribute when not equal to None. Then evaluation
         is ran on self.test_loader with self.test_metrics.
        """

        self.net = model or self.net

        # IN CASE TRAINING WAS PERFROMED BEFORE TEST- MAKE SURE TO TEST THE EMA MODEL (UNLESS SPECIFIED OTHERWISE BY
        # use_ema_net)

        if use_ema_net and self.ema_model is not None:
            keep_model = self.net
            self.net = self.ema_model.ema

        self._prep_for_test(
            test_loader=test_loader,
            loss=loss,
            test_metrics_list=test_metrics_list,
            loss_logging_items_names=loss_logging_items_names,
            test_phase_callbacks=test_phase_callbacks,
        )

        context = PhaseContext(
            criterion=self.criterion,
            device=self.device,
            sg_logger=self.sg_logger,
        )
        if test_metrics_list:
            context.update_context(test_metrics=self.test_metrics)
        if test_phase_callbacks:
            context.update_context(net=self.net)
            context.update_context(test_loader=test_loader)

        self.phase_callback_handler.on_test_loader_start(context)
        test_results = self.evaluate(
            data_loader=test_loader,
            metrics=self.test_metrics,
            evaluation_type=EvaluationType.TEST,
            silent_mode=silent_mode,
            metrics_progress_verbose=metrics_progress_verbose,
        )
        self.phase_callback_handler.on_test_loader_end(context)

        # SWITCH BACK BETWEEN NETS SO AN ADDITIONAL TRAINING CAN BE DONE AFTER TEST
        if use_ema_net and self.ema_model is not None:
            self.net = keep_model

        self._first_backward = True

        return test_results

    def _validate_epoch(self, context: PhaseContext, silent_mode: bool = False) -> Dict[str, float]:
        """
        Runs evaluation on self.valid_loader, with self.valid_metrics.

        :param epoch: (int) epoch idx
        :param silent_mode: (bool) controls verbosity

        :return: results tuple (tuple) containing the loss items and metric values.
        """
        self.net.eval()
        self._reset_metrics()
        self.valid_metrics.to(device_config.device)
        return self.evaluate(
            data_loader=self.valid_loader,
            metrics=self.valid_metrics,
            evaluation_type=EvaluationType.VALIDATION,
            epoch=context.epoch,
            silent_mode=silent_mode,
            max_batches=self.max_valid_batches,
        )

    def _test_epoch(self, data_loader: DataLoader, context: PhaseContext, silent_mode: bool = False, dataset_name: str = "") -> Dict[str, float]:
        """
        Evaluate the input loader on given metrics.

        :param epoch: (int) epoch idx
        :param silent_mode: (bool) controls verbosity

        :return: results tuple (tuple) containing the loss items and metric values.
        """
        self.net.eval()
        self._reset_metrics()
        self.test_metrics.to(device_config.device)
        return self.evaluate(
            data_loader=data_loader,
            metrics=self.test_metrics,
            evaluation_type=EvaluationType.TEST,
            epoch=context.epoch,
            silent_mode=silent_mode,
            dataset_name=dataset_name,
        )

    def evaluate(
        self,
        data_loader: torch.utils.data.DataLoader,
        metrics: MetricCollection,
        evaluation_type: EvaluationType,
        epoch: int = None,
        silent_mode: bool = False,
        metrics_progress_verbose: bool = False,
        dataset_name: str = "",
        max_batches: Optional[int] = None,
    ) -> Dict[str, float]:
        """
        Evaluates the model on given dataloader and metrics.

        :param data_loader: dataloader to perform evaluataion on
        :param metrics: (MetricCollection) metrics for evaluation
        :param evaluation_type: (EvaluationType) controls which phase callbacks will be used (for example, on batch end,
            when evaluation_type=EvaluationType.VALIDATION the Phase.VALIDATION_BATCH_END callbacks will be triggered)
        :param epoch: (int) epoch idx
        :param silent_mode: (bool) controls verbosity
        :param metrics_progress_verbose: (bool) controls the verbosity of metrics progress (default=False).
            Slows down the program significantly.

        :return: results tuple (tuple) containing the loss items and metric values.
        """

        # THE DISABLE FLAG CONTROLS WHETHER THE PROGRESS BAR IS SILENT OR PRINTS THE LOGS
        loss_avg_meter = core_utils.utils.AverageMeter()

        lr_warmup_epochs = self.training_params.lr_warmup_epochs if self.training_params else None
        context = PhaseContext(
            net=self.net,
            epoch=epoch,
            metrics_compute_fn=metrics,
            loss_avg_meter=loss_avg_meter,
            criterion=self.criterion,
            device=device_config.device,
            lr_warmup_epochs=lr_warmup_epochs,
            sg_logger=self.sg_logger,
            train_loader=self.train_loader,
            valid_loader=self.valid_loader,
            loss_logging_items_names=self.loss_logging_items_names,
        )

        expected_iterations = len(data_loader) if max_batches is None else max_batches

        with tqdm(
            data_loader, total=expected_iterations, bar_format="{l_bar}{bar:10}{r_bar}", dynamic_ncols=True, disable=silent_mode
        ) as progress_bar_data_loader:
            if not silent_mode:
                # PRINT TITLES
                pbar_start_msg = "Validating" if evaluation_type == EvaluationType.VALIDATION else "Testing"
                if dataset_name:
                    pbar_start_msg += f' dataset="{dataset_name}:"'
                if epoch:
                    pbar_start_msg += f" epoch {epoch}"
                progress_bar_data_loader.set_description(pbar_start_msg)
            with torch.no_grad():
                for batch_idx, batch_items in enumerate(progress_bar_data_loader):
                    if evaluation_type == EvaluationType.VALIDATION and expected_iterations <= batch_idx:
                        break

                    batch_items = core_utils.tensor_container_to_device(batch_items, device_config.device, non_blocking=True)
                    inputs, targets, additional_batch_items = sg_trainer_utils.unpack_batch_items(batch_items)

                    # TRIGGER PHASE CALLBACKS CORRESPONDING TO THE EVALUATION TYPE
                    context.update_context(
                        batch_idx=batch_idx, inputs=inputs, target=targets, additional_batch_items=additional_batch_items, **additional_batch_items
                    )
                    if evaluation_type == EvaluationType.VALIDATION:
                        self.phase_callback_handler.on_validation_batch_start(context)
                    else:
                        self.phase_callback_handler.on_test_batch_start(context)

                    output = self.net(inputs)
                    context.update_context(preds=output)

                    if self.criterion is not None:
                        # STORE THE loss_items ONLY, THE 1ST RETURNED VALUE IS THE loss FOR BACKPROP DURING TRAINING
                        loss_tuple = self._get_losses(output, targets)[1].cpu()
                        context.update_context(loss_log_items=loss_tuple)

                    # TRIGGER PHASE CALLBACKS CORRESPONDING TO THE EVALUATION TYPE
                    if evaluation_type == EvaluationType.VALIDATION:
                        self.phase_callback_handler.on_validation_batch_end(context)
                    else:
                        self.phase_callback_handler.on_test_batch_end(context)

                    # COMPUTE METRICS IF PROGRESS VERBOSITY IS SET
                    if metrics_progress_verbose and not silent_mode:
                        # COMPUTE THE RUNNING USER METRICS AND LOSS RUNNING ITEMS. RESULT TUPLE IS THEIR CONCATENATION.
                        logging_values = get_logging_values(loss_avg_meter, metrics, self.criterion)
                        pbar_message_dict = get_train_loop_description_dict(logging_values, metrics, self.loss_logging_items_names)

                        progress_bar_data_loader.set_postfix(**pbar_message_dict)

            logging_values = get_logging_values(loss_avg_meter, metrics, self.criterion)
            # NEED TO COMPUTE METRICS FOR THE FIRST TIME IF PROGRESS VERBOSITY IS NOT SET
            if not metrics_progress_verbose:
                # COMPUTE THE RUNNING USER METRICS AND LOSS RUNNING ITEMS. RESULT TUPLE IS THEIR CONCATENATION.
                pbar_message_dict = get_train_loop_description_dict(logging_values, metrics, self.loss_logging_items_names)

                progress_bar_data_loader.set_postfix(**pbar_message_dict)

            # TODO: SUPPORT PRINTING AP PER CLASS- SINCE THE METRICS ARE NOT HARD CODED ANYMORE (as done in
            #  calc_batch_prediction_accuracy_per_class in metric_utils.py), THIS IS ONLY RELEVANT WHEN CHOOSING
            #  DETECTIONMETRICS, WHICH ALREADY RETURN THE METRICS VALUEST HEMSELVES AND NOT THE ITEMS REQUIRED FOR SUCH
            #  COMPUTATION. ALSO REMOVE THE BELOW LINES BY IMPLEMENTING CRITERION AS A TORCHMETRIC.

            if device_config.multi_gpu == MultiGPUMode.DISTRIBUTED_DATA_PARALLEL:
                logging_values = reduce_results_tuple_for_ddp(logging_values, next(self.net.parameters()).device)

        return get_train_loop_description_dict(logging_values, metrics, self.loss_logging_items_names)

    def _instantiate_net(
        self, architecture: Union[torch.nn.Module, SgModule.__class__, str], arch_params: dict, checkpoint_params: dict, *args, **kwargs
    ) -> tuple:
        """
        Instantiates nn.Module according to architecture and arch_params, and handles pretrained weights and the required
            module manipulation (i.e head replacement).

        :param architecture: String, torch.nn.Module or uninstantiated SgModule class describing the netowrks architecture.
        :param arch_params: Architecture's parameters passed to networks c'tor.
        :param checkpoint_params: checkpoint loading related parameters dictionary with 'pretrained_weights' key,
            s.t it's value is a string describing the dataset of the pretrained weights (for example "imagenent").

        :return: instantiated netowrk i.e torch.nn.Module, architecture_class (will be none when architecture is not str)

        """
        pretrained_weights = core_utils.get_param(checkpoint_params, "pretrained_weights", default_val=None)

        if pretrained_weights is not None:
            num_classes_new_head = arch_params.num_classes
            arch_params.num_classes = PRETRAINED_NUM_CLASSES[pretrained_weights]

        if isinstance(architecture, str):
            architecture_cls = ARCHITECTURES[architecture]
            net = architecture_cls(arch_params=arch_params)
        elif isinstance(architecture, SgModule.__class__):
            net = architecture(arch_params)
        else:
            net = architecture

        if pretrained_weights:
            load_pretrained_weights(net, architecture, pretrained_weights)
            if num_classes_new_head != arch_params.num_classes:
                net.replace_head(new_num_classes=num_classes_new_head)
                arch_params.num_classes = num_classes_new_head

        return net

    def _instantiate_ema_model(self, ema_params: Mapping[str, Any]) -> ModelEMA:
        """Instantiate ema model for standard SgModule.
        :param decay_type: (str) The decay climb schedule. See EMA_DECAY_FUNCTIONS for more details.
        :param decay: The maximum decay value. As the training process advances, the decay will climb towards this value
                      according to decay_type schedule. See EMA_DECAY_FUNCTIONS for more details.
        :param kwargs: Additional parameters for the decay function. See EMA_DECAY_FUNCTIONS for more details.
        """
        logger.info(f"Using EMA with params {ema_params}")
        return ModelEMA.from_params(self.net, **ema_params)

    @property
    def get_net(self):
        """
        Getter for network.
        :return: torch.nn.Module, self.net
        """
        return self.net

    def set_net(self, net: torch.nn.Module):
        """
        Setter for network.

        :param net: torch.nn.Module, value to set net
        :return:
        """
        self.net = net

    def set_ckpt_best_name(self, ckpt_best_name):
        """
        Setter for best checkpoint filename.

        :param ckpt_best_name: str, value to set ckpt_best_name
        """
        self.ckpt_best_name = ckpt_best_name

    def set_ema(self, val: bool):
        """
        Setter for self.ema

        :param val: bool, value to set ema
        """
        self.ema = val

    def _init_loss_logging_names(self, loss_logging_items):
        criterion_name = self.criterion.__class__.__name__
        component_names = None
        if hasattr(self.criterion, "component_names"):
            component_names = self.criterion.component_names
        elif len(loss_logging_items) > 1:
            component_names = ["loss_" + str(i) for i in range(len(loss_logging_items))]

        if component_names is not None:
            self.loss_logging_items_names = [criterion_name + "/" + component_name for component_name in component_names]
            if self.metric_to_watch in component_names:
                self.metric_to_watch = criterion_name + "/" + self.metric_to_watch
        else:
            self.loss_logging_items_names = [criterion_name]

    @classmethod
    def quantize_from_config(cls, cfg: Union[DictConfig, dict]) -> Tuple[nn.Module, Tuple]:
        """
        Perform quantization aware training (QAT) according to a recipe configuration.

        This method will instantiate all the objects specified in the recipe, build and quantize the model,
        and calibrate the quantized model. The resulting quantized model and the output of the trainer.train()
        method will be returned.

        The quantized model will be exported to ONNX along with other checkpoints.

        The call to self.quantize (see docs in the next method) is done with the created
         train_loader and valid_loader. If no calibration data loader is passed through cfg.calib_loader,
         a train data laoder with the validation transforms is used for calibration.

        :param cfg: The parsed DictConfig object from yaml recipe files or a dictionary.
        :return: A tuple containing the quantized model and the output of trainer.train() method.

        :raises ValueError: If the recipe does not have the required key `quantization_params` or
        `checkpoint_params.checkpoint_path` in it.
        :raises NotImplementedError: If the recipe requests multiple GPUs or num_gpus is not equal to 1.
        :raises ImportError: If pytorch-quantization import was unsuccessful

        """
        if _imported_pytorch_quantization_failure is not None:
            raise _imported_pytorch_quantization_failure

        # INSTANTIATE ALL OBJECTS IN CFG
        cfg = hydra.utils.instantiate(cfg)

        # TRIGGER CFG MODIFYING CALLBACKS
        cfg = cls._trigger_cfg_modifying_callbacks(cfg)

        quantization_params = get_param(cfg, "quantization_params")

        if quantization_params is None:
            logger.warning("Your recipe does not include quantization_params. Using default quantization params.")
            quantization_params = load_recipe("quantization_params/default_quantization_params").quantization_params
            cfg.quantization_params = quantization_params

        if get_param(cfg.checkpoint_params, "checkpoint_path") is None and get_param(cfg.checkpoint_params, "pretrained_weights") is None:
            raise ValueError("Starting checkpoint / pretrained weights are a must for QAT finetuning.")

        num_gpus = core_utils.get_param(cfg, "num_gpus")
        multi_gpu = core_utils.get_param(cfg, "multi_gpu")
        device = core_utils.get_param(cfg, "device")
        if num_gpus != 1:
            raise NotImplementedError(
                f"Recipe requests multi_gpu={cfg.multi_gpu} and num_gpus={cfg.num_gpus}. QAT is proven to work correctly only with multi_gpu=OFF and num_gpus=1"
            )

        setup_device(device=device, multi_gpu=multi_gpu, num_gpus=num_gpus)

        # INSTANTIATE DATA LOADERS
        train_dataloader = dataloaders.get(
            name=get_param(cfg, "train_dataloader"),
            dataset_params=copy.deepcopy(cfg.dataset_params.train_dataset_params),
            dataloader_params=copy.deepcopy(cfg.dataset_params.train_dataloader_params),
        )

        val_dataloader = dataloaders.get(
            name=get_param(cfg, "val_dataloader"),
            dataset_params=copy.deepcopy(cfg.dataset_params.val_dataset_params),
            dataloader_params=copy.deepcopy(cfg.dataset_params.val_dataloader_params),
        )

        if "calib_dataloader" in cfg:
            calib_dataloader_name = get_param(cfg, "calib_dataloader")
            calib_dataloader_params = copy.deepcopy(cfg.dataset_params.calib_dataloader_params)
            calib_dataset_params = copy.deepcopy(cfg.dataset_params.calib_dataset_params)
        else:
            calib_dataloader_name = get_param(cfg, "train_dataloader")
            calib_dataloader_params = copy.deepcopy(cfg.dataset_params.train_dataloader_params)
            calib_dataset_params = copy.deepcopy(cfg.dataset_params.train_dataset_params)

            # if we use whole dataloader for calibration, don't shuffle it
            # HistogramCalibrator collection routine is sensitive to order of batches and produces slightly different results
            # if we use several batches, we don't want it to be from one class if it's sequential in dataloader
            # model is in eval mode, so BNs will not be affected
            calib_dataloader_params.shuffle = cfg.quantization_params.calib_params.num_calib_batches is not None
            # we don't need training transforms during calibration, distribution of activations will be skewed
            calib_dataset_params.transforms = cfg.dataset_params.val_dataset_params.transforms

        calib_dataloader = dataloaders.get(
            name=calib_dataloader_name,
            dataset_params=calib_dataset_params,
            dataloader_params=calib_dataloader_params,
        )

        # BUILD MODEL
        model = models.get(
            model_name=cfg.arch_params.get("model_name", None) or cfg.architecture,
            num_classes=cfg.get("num_classes", None) or cfg.arch_params.num_classes,
            arch_params=cfg.arch_params,
            strict_load=cfg.checkpoint_params.strict_load,
            pretrained_weights=cfg.checkpoint_params.pretrained_weights,
            checkpoint_path=cfg.checkpoint_params.checkpoint_path,
            load_backbone=False,
            checkpoint_num_classes=get_param(cfg.checkpoint_params, "checkpoint_num_classes"),
            num_input_channels=get_param(cfg.arch_params, "num_input_channels"),
        )

        recipe_logged_cfg = {"recipe_config": OmegaConf.to_container(cfg, resolve=True)}
        trainer = Trainer(experiment_name=cfg.experiment_name, ckpt_root_dir=get_param(cfg, "ckpt_root_dir"))

        if quantization_params.ptq_only:
            res = trainer.ptq(
                calib_loader=calib_dataloader,
                model=model,
                quantization_params=quantization_params,
                valid_loader=val_dataloader,
                valid_metrics_list=cfg.training_hyperparams.valid_metrics_list,
            )
        else:
            res = trainer.qat(
                model=model,
                quantization_params=quantization_params,
                calib_loader=calib_dataloader,
                valid_loader=val_dataloader,
                train_loader=train_dataloader,
                training_params=cfg.training_hyperparams,
                additional_qat_configs_to_log=recipe_logged_cfg,
            )

        return model, res

    def qat(
        self,
        calib_loader: DataLoader,
        model: torch.nn.Module,
        valid_loader: DataLoader,
        train_loader: DataLoader,
        training_params: Mapping = None,
        quantization_params: Mapping = None,
        additional_qat_configs_to_log: Dict = None,
        valid_metrics_list: List[Metric] = None,
    ):
        """
        Performs post-training quantization (PTQ), and then quantization-aware training (QAT).
        Exports the ONNX models (ckpt_best.pth of QAT and the calibrated model) to the checkpoints directory.

        :param calib_loader: DataLoader, data loader for calibration.

        :param model: torch.nn.Module, Model to perform QAT/PTQ on. When None, will try to use the network from
        previous self.train call(that is, if there was one - will try to use self.ema_model.ema if EMA was used,
        otherwise self.net)


        :param valid_loader: DataLoader, data loader for validation. Used both for validating the calibrated model after PTQ and during QAT.
            When None, will try to use self.valid_loader if it was set in previous self.train(..) call (default=None).

        :param train_loader: DataLoader, data loader for QA training, can be ignored when quantization_params["ptq_only"]=True (default=None).

        :param quantization_params: Mapping, with the following entries:defaults-
            selective_quantizer_params:
              calibrator_w: "max"        # calibrator type for weights, acceptable types are ["max", "histogram"]
              calibrator_i: "histogram"  # calibrator type for inputs acceptable types are ["max", "histogram"]
              per_channel: True          # per-channel quantization of weights, activations stay per-tensor by default
              learn_amax: False          # enable learnable amax in all TensorQuantizers using straight-through estimator
              skip_modules:              # optional list of module names (strings) to skip from quantization

            calib_params:
              histogram_calib_method: "percentile"  # calibration method for all "histogram" calibrators,
                                                                # acceptable types are ["percentile", "entropy", mse"],
                                                                # "max" calibrators always use "max"

              percentile: 99.99                     # percentile for all histogram calibrators with method "percentile",
                                                    # other calibrators are not affected

              num_calib_batches:                    # number of batches to use for calibration, if None, 512 / batch_size will be used
              verbose: False                        # if calibrator should be verbose


              When None, the above default config is used (default=None)


        :param training_params: Mapping, training hyper parameters for QAT, same as in super.train(...). When None, will try to use self.training_params
         which is set in previous self.train(..) call (default=None).

        :param additional_qat_configs_to_log: Dict, Optional dictionary containing configs that will be added to the QA training's
         sg_logger. Format should be {"Config_title_1": {...}, "Config_title_2":{..}}.

        :param valid_metrics_list:  (list(torchmetrics.Metric)) metrics list for evaluation of the calibrated model.
        When None, the validation metrics from training_params are used). (default=None).

        :return: Validation results of the QAT model in case quantization_params['ptq_only']=False and of the PTQ
        model otherwise.
        """

        if quantization_params is None:
            quantization_params = load_recipe("quantization_params/default_quantization_params").quantization_params
            logger.info(f"Using default quantization params: {quantization_params}")
        valid_metrics_list = valid_metrics_list or get_param(training_params, "valid_metrics_list")

        _ = self.ptq(
            calib_loader=calib_loader,
            model=model,
            quantization_params=quantization_params,
            valid_loader=valid_loader,
            valid_metrics_list=valid_metrics_list,
            deepcopy_model_for_export=True,
        )
        # TRAIN
        model.train()
        torch.cuda.empty_cache()

        res = self.train(
            model=model,
            train_loader=train_loader,
            valid_loader=valid_loader,
            training_params=training_params,
            additional_configs_to_log=additional_qat_configs_to_log,
        )

        # EXPORT QUANTIZED MODEL TO ONNX
        input_shape = next(iter(valid_loader))[0].shape
        os.makedirs(self.checkpoints_dir_path, exist_ok=True)
        qdq_onnx_path = os.path.join(self.checkpoints_dir_path, f"{self.experiment_name}_{'x'.join((str(x) for x in input_shape))}_qat.onnx")

        # TODO: modify SG's convert_to_onnx for quantized models and use it instead
        export_quantized_module_to_onnx(
            model=model.cpu(),
            onnx_filename=qdq_onnx_path,
            input_shape=input_shape,
            input_size=input_shape,
            train=False,
        )
        logger.info(f"Exported QAT ONNX to {qdq_onnx_path}")
        return res

    def ptq(
        self,
        calib_loader: DataLoader,
        model: nn.Module,
        valid_loader: DataLoader,
        valid_metrics_list: List[torchmetrics.Metric],
        quantization_params: Dict = None,
        deepcopy_model_for_export: bool = False,
    ):
        """
        Performs post-training quantization (calibration of the model)..

        :param calib_loader: DataLoader, data loader for calibration.

        :param model: torch.nn.Module, Model to perform calibration on. When None, will try to use self.net which is
        set in previous self.train(..) call (default=None).

        :param valid_loader: DataLoader, data loader for validation. Used both for validating the calibrated model.
            When None, will try to use self.valid_loader if it was set in previous self.train(..) call (default=None).

        :param quantization_params: Mapping, with the following entries:defaults-
            selective_quantizer_params:
              calibrator_w: "max"        # calibrator type for weights, acceptable types are ["max", "histogram"]
              calibrator_i: "histogram"  # calibrator type for inputs acceptable types are ["max", "histogram"]
              per_channel: True          # per-channel quantization of weights, activations stay per-tensor by default
              learn_amax: False          # enable learnable amax in all TensorQuantizers using straight-through estimator
              skip_modules:              # optional list of module names (strings) to skip from quantization

            calib_params:
              histogram_calib_method: "percentile"  # calibration method for all "histogram" calibrators,
                                                                # acceptable types are ["percentile", "entropy", mse"],
                                                                # "max" calibrators always use "max"

              percentile: 99.99                     # percentile for all histogram calibrators with method "percentile",
                                                    # other calibrators are not affected

              num_calib_batches:                    # number of batches to use for calibration, if None, 512 / batch_size will be used
              verbose: False                        # if calibrator should be verbose


              When None, the above default config is used (default=None)



        :param valid_metrics_list:  (list(torchmetrics.Metric)) metrics list for evaluation of the calibrated model.

        :param deepcopy_model_for_export: bool, Whether to export deepcopy(model). Necessary in case further training is
            performed and prep_model_for_conversion makes the network un-trainable (i.e RepVGG blocks).

        :return: Validation results of the calibrated model.
        """

        logger.debug("Performing post-training quantization (PTQ)...")
        logger.debug(f"Experiment name {self.experiment_name}")

        run_id = core_utils.get_param(self.training_params, "run_id", None)
        logger.debug(f"Experiment run id {run_id}")

        self.checkpoints_dir_path = get_checkpoints_dir_path(ckpt_root_dir=self.ckpt_root_dir, experiment_name=self.experiment_name, run_id=run_id)
        logger.debug(f"Checkpoints directory {self.checkpoints_dir_path}")

        os.makedirs(self.checkpoints_dir_path, exist_ok=True)

        from super_gradients.training.utils.quantization.fix_pytorch_quantization_modules import patch_pytorch_quantization_modules_if_needed

        patch_pytorch_quantization_modules_if_needed()

        if quantization_params is None:
            quantization_params = load_recipe("quantization_params/default_quantization_params").quantization_params
            logger.info(f"Using default quantization params: {quantization_params}")

        model = unwrap_model(model)  # Unwrap model in case it is wrapped with DataParallel or DistributedDataParallel
        model = model.to(device_config.device).eval()

        selective_quantizer_params = get_param(quantization_params, "selective_quantizer_params")
        calib_params = get_param(quantization_params, "calib_params")
        # QUANTIZE MODEL
        fuse_repvgg_blocks_residual_branches(model)
        q_util = SelectiveQuantizer(
            default_quant_modules_calibrator_weights=get_param(selective_quantizer_params, "calibrator_w"),
            default_quant_modules_calibrator_inputs=get_param(selective_quantizer_params, "calibrator_i"),
            default_per_channel_quant_weights=get_param(selective_quantizer_params, "per_channel"),
            default_learn_amax=get_param(selective_quantizer_params, "learn_amax"),
            verbose=get_param(calib_params, "verbose"),
        )
        q_util.register_skip_quantization(layer_names=get_param(selective_quantizer_params, "skip_modules"))
        q_util.quantize_module(model)
        # CALIBRATE MODEL
        logger.info("Calibrating model...")
        calibrator = QuantizationCalibrator(
            verbose=get_param(calib_params, "verbose"),
            torch_hist=True,
        )
        calibrator.calibrate_model(
            model,
            method=get_param(calib_params, "histogram_calib_method"),
            calib_data_loader=calib_loader,
            num_calib_batches=get_param(calib_params, "num_calib_batches") or len(calib_loader),
            percentile=get_param(calib_params, "percentile", 99.99),
        )
        calibrator.reset_calibrators(model)  # release memory taken by calibrators
        # VALIDATE PTQ MODEL AND PRINT SUMMARY
        logger.info("Validating PTQ model...")
        valid_metrics_dict = self.test(model=model, test_loader=valid_loader, test_metrics_list=valid_metrics_list)
        results = ["PTQ Model Validation Results"]
        results += [f"   - {metric:10}: {value}" for metric, value in valid_metrics_dict.items()]
        logger.info("\n".join(results))

        input_shape = next(iter(valid_loader))[0].shape
        input_shape_with_batch_size_one = tuple([1] + list(input_shape[1:]))
        qdq_onnx_path = os.path.join(
            self.checkpoints_dir_path, f"{self.experiment_name}_{'x'.join((str(x) for x in input_shape_with_batch_size_one))}_ptq.onnx"
        )
        logger.debug(f"Output ONNX file path {qdq_onnx_path}")

        if isinstance(model, ExportableObjectDetectionModel):
            model: ExportableObjectDetectionModel = typing.cast(ExportableObjectDetectionModel, model)
            export_result = model.export(
                output=qdq_onnx_path,
                quantization_mode=ExportQuantizationMode.INT8,
                input_image_shape=(input_shape_with_batch_size_one[2], input_shape_with_batch_size_one[3]),
                preprocessing=False,
                postprocessing=True,
            )
            logger.info(repr(export_result))
        else:
            # TODO: modify SG's convert_to_onnx for quantized models and use it instead
            export_quantized_module_to_onnx(
                model=model.cpu(),
                onnx_filename=qdq_onnx_path,
                input_shape=input_shape_with_batch_size_one,
                input_size=input_shape_with_batch_size_one,
                train=False,
                deepcopy_model=deepcopy_model_for_export,
            )

        return valid_metrics_dict<|MERGE_RESOLUTION|>--- conflicted
+++ resolved
@@ -1593,11 +1593,7 @@
                     if should_run_validation and self.training_params.save_model:
                         self._save_checkpoint(
                             optimizer=self.optimizer,
-<<<<<<< HEAD
-                            epoch=epoch,
-=======
                             epoch=1 + epoch,
->>>>>>> 8a74b046
                             train_metrics_dict=train_metrics_dict,
                             validation_results_dict=valid_metrics_dict,
                             context=context,

--- conflicted
+++ resolved
@@ -1345,11 +1345,9 @@
                 if (epoch + 1) % self.run_validation_freq == 0:
                     self.phase_callback_handler.on_validation_loader_start(context)
                     timer.start()
-<<<<<<< HEAD
-                    valid_metrics_dict = self._evaluate_epoch(data_loader=self.valid_loader, metrics=self.valid_metrics, epoch=epoch, silent_mode=silent_mode)
-=======
-                    valid_metrics_dict = self._validate_epoch(context=context, silent_mode=silent_mode)
->>>>>>> 37be8ace
+                    valid_metrics_dict = self._evaluate_epoch(
+                        data_loader=self.valid_loader, metrics=self.valid_metrics, context=context, silent_mode=silent_mode
+                    )
                     inf_time = timer.stop()
 
                     self.valid_monitored_values = sg_trainer_utils.update_monitored_values_dict(
@@ -1365,7 +1363,7 @@
                         dataset_metrics_dict = self._evaluate_epoch(
                             data_loader=dataloader,
                             metrics=self.test_metrics,
-                            epoch=epoch,
+                            context=context,
                             silent_mode=silent_mode,
                         )
                         dataset_metrics_dict_with_name = {
@@ -1515,16 +1513,12 @@
 
         unwrap_model(self.net).load_state_dict(average_model_sd)
         # testing the averaged model and save instead of best model if needed
-<<<<<<< HEAD
-        averaged_model_results_dict = self._evaluate_epoch(data_loader=self.valid_loader, metrics=self.valid_metrics, epoch=self.max_epochs)
+        context.update_context(epoch=self.max_epochs)
+        averaged_model_results_dict = self._evaluate_epoch(data_loader=self.valid_loader, metrics=self.valid_metrics, context=context)
         self.valid_monitored_values = sg_trainer_utils.update_monitored_values_dict(
             monitored_values_dict=self.valid_monitored_values,
             new_values_dict=averaged_model_results_dict,
         )  # TODO: Move this logic inside a MonitoredValues class
-=======
-        context.update_context(epoch=self.max_epochs)
-        averaged_model_results_dict = self._validate_epoch(context)
->>>>>>> 37be8ace
 
         # Reverting the current model
         self.net.load_state_dict(keep_state_dict)
@@ -1878,11 +1872,7 @@
 
         return test_results
 
-<<<<<<< HEAD
-    def _evaluate_epoch(self, data_loader: DataLoader, metrics: MetricCollection, epoch: int, silent_mode: bool = False) -> Dict[str, float]:
-=======
-    def _validate_epoch(self, context: PhaseContext, silent_mode: bool = False) -> Dict[str, float]:
->>>>>>> 37be8ace
+    def _evaluate_epoch(self, data_loader: DataLoader, metrics: MetricCollection, context: PhaseContext, silent_mode: bool = False) -> Dict[str, float]:
         """
         Evaluate the input loader on given metrics.
 
@@ -1894,9 +1884,8 @@
         self.net.eval()
         self._reset_metrics()
         self._move_metrics_to_device()
-        return self.evaluate(data_loader=data_loader, metrics=metrics, evaluation_type=EvaluationType.VALIDATION, epoch=epoch, silent_mode=silent_mode)
-
-<<<<<<< HEAD
+        return self.evaluate(data_loader=data_loader, metrics=metrics, evaluation_type=EvaluationType.VALIDATION, epoch=context.epoch, silent_mode=silent_mode)
+
     def _move_metrics_to_device(self):
         """Ensure that all metrics are on the correct device."""
         if self.train_metrics is not None:
@@ -1905,11 +1894,6 @@
             self.valid_metrics.to(device_config.device)
         if self.test_metrics is not None:
             self.test_metrics.to(device_config.device)
-=======
-        return self.evaluate(
-            data_loader=self.valid_loader, metrics=self.valid_metrics, evaluation_type=EvaluationType.VALIDATION, epoch=context.epoch, silent_mode=silent_mode
-        )
->>>>>>> 37be8ace
 
     def evaluate(
         self,
@@ -2093,39 +2077,6 @@
         """
         self.ema = val
 
-<<<<<<< HEAD
-    def _get_context_methods(self, phase: Phase) -> ContextSgMethods:
-        """
-        Returns ContextSgMethods holding the methods that should be accessible through phase callbacks to the user at
-         the specific phase
-
-        :param phase: Phase, controls what methods should be returned.
-        :return: ContextSgMethods holding methods from self.
-        """
-        if phase in [
-            Phase.PRE_TRAINING,
-            Phase.TRAIN_EPOCH_START,
-            Phase.TRAIN_EPOCH_END,
-            Phase.VALIDATION_EPOCH_END,
-            Phase.VALIDATION_EPOCH_END,
-            Phase.POST_TRAINING,
-            Phase.VALIDATION_END_BEST_EPOCH,
-        ]:
-            context_methods = ContextSgMethods(
-                get_net=self.get_net,
-                set_net=self.set_net,
-                set_ckpt_best_name=self.set_ckpt_best_name,
-                reset_best_metric=self._reset_best_metric,
-                validate_epoch=self._evaluate_epoch,
-                set_ema=self.set_ema,
-            )
-        else:
-            context_methods = ContextSgMethods()
-
-        return context_methods
-
-=======
->>>>>>> 37be8ace
     def _init_loss_logging_names(self, loss_logging_items):
         criterion_name = self.criterion.__class__.__name__
         component_names = None

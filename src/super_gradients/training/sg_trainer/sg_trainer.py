--- conflicted
+++ resolved
@@ -673,11 +673,13 @@
             all_metrics["train"] = {metric_name: float(train_metrics_dict[metric_name]) for metric_name in train_metrics_titles}
 
         # BUILD THE state_dict
-<<<<<<< HEAD
-        state = {"net": unwrap_model(self.net).state_dict(), "acc": curr_tracked_metric, "epoch": epoch, "metrics": all_metrics}
-=======
-        state = {"net": unwrap_model(self.net).state_dict(), "acc": metric, "epoch": epoch, "packages": get_installed_packages()}
->>>>>>> 827c4f83
+        state = {
+          "net": unwrap_model(self.net).state_dict(), 
+          "acc": curr_tracked_metric, 
+          "epoch": epoch, 
+          "metrics": all_metrics,
+          "packages": get_installed_packages()
+        }
 
         if optimizer is not None:
             state["optimizer_state_dict"] = optimizer.state_dict()


## Computer Vision Models - Pretrained Checkpoints

You can load any of our pretrained model in 2 lines of code:
```python
from super_gradients.training import models
from super_gradients.common.object_names import Models

model = models.get(Models.YOLOX_S, pretrained_weights="coco")
```

All the available models are listed in the column `Model name`.


### Pretrained Classification PyTorch Checkpoints


| Model                         | Model name            | Dataset     | Resolution | Top-1   | Top-5   | Latency (HW)*<sub>T4</sub> | Latency (Production)**<sub>T4</sub> | Latency (HW)*<sub>Jetson Xavier NX</sub> | Latency (Production)**<sub>Jetson Xavier NX</sub> | Latency <sub>Cascade Lake</sub> |
|-------------------------------|-----------------------|-------------|------------|---------|---------|----------------------------|-------------------------------------|------------------------------------------|---------------------------------------------------|:-------------------------------:|
| ViT base                      | vit_base              | ImageNet21K | 224x224    | 84.15   | -       | **4.46ms**                 | **4.60ms**                          | **-** *                                  | **-**                                             |          **57.22ms**            |
| ViT large                     | vit_large             | ImageNet21K | 224x224    | 85.64   | -       | **12.81ms**                | **13.19ms**                         | **-** *                                  | **-**                                             |          **187.22ms**           |
| BEiT                          | beit_base_patch16_224 | ImageNet21K | 224x224    | -       | -       | **-ms**                    | **-ms**                             | **-** *                                  | **-**                                             |             **-ms**             |
| EfficientNet B0               | efficientnet_b0       | ImageNet    | 224x224    | 77.62   | 93.49   | **0.93ms**                 | **1.38ms**                          | **-** *                                  | **-**                                             |           **3.44ms**            |
| RegNet Y200                   | regnetY200            | ImageNet    | 224x224    | 70.88   | 89.35   | **0.63ms**                 | **1.08ms**                          | **2.16ms**                               | **2.47ms**                                        |           **2.06ms**            |
| RegNet Y400                   | regnetY400            | ImageNet    | 224x224    | 74.74   | 91.46   | **0.80ms**                 | **1.25ms**                          | **2.62ms**                               | **2.91ms**                                        |           **2.87ms**            |
| RegNet Y600                   | regnetY600            | ImageNet    | 224x224    | 76.18   | 92.34   | **0.77ms**                 | **1.22ms**                          | **2.64ms**                               | **2.93ms**                                        |           **2.39ms**            |
| RegNet Y800                   | regnetY800            | ImageNet    | 224x224    | 77.07   | 93.26   | **0.74ms**                 | **1.19ms**                          | **2.77ms**                               | **3.04ms**                                        |           **2.81ms**            |
| ResNet 18                     | resnet18              | ImageNet    | 224x224    | 70.6    | 89.64   | **0.52ms**                 | **0.95ms**                          | **2.01ms**                               | **2.30ms**                                        |           **4.56ms**            |
| ResNet 34                     | resnet34              | ImageNet    | 224x224    | 74.13   | 91.7    | **0.92ms**                 | **1.34ms**                          | **3.57ms**                               | **3.87ms**                                        |           **7.64ms**            |
| ResNet 50                     | resnet50              | ImageNet    | 224x224    | 81.91   | 93.0    | **1.03ms**                 | **1.44ms**                          | **4.78ms**                               | **5.10ms**                                        |           **9.25ms**            |
| MobileNet V3_large-300 epochs | mobilenet_v3_large    | ImageNet    | 224x224    | 74.52   | 91.92   | **0.67ms**                 | **1.11ms**                          | **2.42ms**                               | **2.71ms**                                        |           **1.76ms**            |
| MobileNet V3_small            | mobilenet_v3_small    | ImageNet    | 224x224    | 67.45   | 87.47   | **0.55ms**                 | **0.96ms**                          | **2.01ms** *                             | **2.35ms**                                        |           **1.06ms**            |
| MobileNet V2_w1               | mobilenet_v2          | ImageNet    | 224x224    | 73.08   | 91.1    | **0.46 ms**                | **0.89ms**                          | **1.65ms** *                             | **1.90ms**                                        |           **1.56ms**            |
> **NOTE:** <br/>
> - Latency (HW)* - Hardware performance (not including IO)<br/>
> - Latency (Production)** - Production Performance (including IO)
> - Performance measured for T4 and Jetson Xavier NX with TensorRT, using FP16 precision and batch size 1
> - Performance measured for Cascade Lake CPU with OpenVINO, using FP16 precision and batch size 1



### Pretrained Object Detection PyTorch Checkpoints


| Model                 | Model Name            | Dataset | Resolution | mAP<sup>val<br>0.5:0.95 | Latency (HW)*<sub>T4</sub> | Latency (Production)**<sub>T4</sub> | Latency (HW)*<sub>Jetson Xavier NX</sub> | Latency (Production)**<sub>Jetson Xavier NX</sub> | Latency <sub>Cascade Lake</sub> |
|-----------------------|-----------------------|---------|------------|-------------------------|----------------------------|-------------------------------------|------------------------------------------|---------------------------------------------------|:-------------------------------:|
| SSD lite MobileNet v2 | ssd_lite_mobilenet_v2 | COCO    | 320x320    | 21.5                    | **0.77ms**                 | **1.40ms**                          | **5.28ms**                               | **6.44ms**                                        |            **4.13ms**           |
| SSD lite MobileNet v1 | ssd_mobilenet_v1      | COCO    | 320x320    | 24.3                    | **1.55ms**                 | **2.84ms**                          | **8.07ms**                               | **9.14ms**                                        |           **22.76ms**           |
| YOLOX nano            | yolox_n               | COCO    | 640x640    | 26.77                   | **2.47ms**                 | **4.09ms**                          | **11.49ms**                              | **12.97ms**                                       |              **-**              |
| YOLOX tiny            | yolox_t               | COCO    | 640x640    | 37.18                   | **3.16ms**                 | **4.61ms**                          | **15.23ms**                              | **19.24ms**                                       |              **-**              |
| YOLOX small           | yolox_s               | COCO    | 640x640    | 40.47                   | **3.58ms**                 | **4.94ms**                          | **18.88ms**                              | **22.48ms**                                       |              **-**              |
| YOLOX medium          | yolox_m               | COCO    | 640x640    | 46.4                    | **6.40ms**                 | **7.65ms**                          | **39.22ms**                              | **44.5ms**                                        |              **-**              |
| YOLOX large           | yolox_l               | COCO    | 640x640    | 49.25                   | **10.07ms**                | **11.12ms**                         | **68.73ms**                              | **77.01ms**                                       |              **-**              |
| PP-YOLOE small        | pp_yoloe_s            | COCO    | 640x640    | TBD                     | **2.39**                   | **4.3**                             | **14.28**                                | **14.99**                                         |              **-**              |
| PP-YOLOE medium       | pp_yoloe_m            | COCO    | 640x640    | TBD                     | **5.16**                   | **7.05**                            | **32.71**                                | **33.46**                                         |              **-**              |
| PP-YOLOE large        | pp_yoloe_l            | COCO    | 640x640    | TBD                     | **7.65**                   | **9.59**                            | **51.13**                                | **50.39**                                         |              **-**              |
| PP-YOLOE x-large      | pp_yoloe_x            | COCO    | 640x640    | TBD                     | **14.04**                  | **15.96**                           | **94.92**                                | **94.22**                                         |              **-**              |

> **NOTE:** <br/>
> - Latency (HW)* - Hardware performance (not including IO)<br/>
> - Latency (Production)** - Production Performance (including IO)
> - Latency performance measured for T4 and Jetson Xavier NX with TensorRT, using FP16 precision and batch size 1
> - Latency performance measured for Cascade Lake CPU with OpenVINO, using FP16 precision and batch size 1

### Pretrained Semantic Segmentation PyTorch Checkpoints

<<<<<<< HEAD
| Model          | Model Name      | Dataset    | Resolution | mIoU  | Latency b1<sub>T4</sub> | Latency b1<sub>T4</sub> including IO | Latency (Production)**<sub>Jetson Xavier NX</sub> | 
|----------------|-----------------|------------|------------|-------|-------------------------|--------------------------------------|:-------------------------------------------------:|
| PP-LiteSeg B50 | pp_lite_b_seg50 | Cityscapes | 512x1024   | 76.48 | **4.18ms**              | **31.22ms**                          |                    **31.69ms**                    |
| PP-LiteSeg B75 | pp_lite_b_seg75 | Cityscapes | 768x1536   | 78.52 | **6.84ms**              | **33.69ms**                          |                    **49.89ms**                    |
| PP-LiteSeg T50 | pp_lite_t_seg50 | Cityscapes | 512x1024   | 74.92 | **3.26ms**              | **30.33ms**                          |                    **26.20ms**                    |
| PP-LiteSeg T75 | pp_lite_t_seg75 | Cityscapes | 768x1536   | 77.56 | **5.20ms**              | **32.28ms**                          |                    **38.03ms**                    |
| DDRNet 23 slim | ddrnet_23_slim  | Cityscapes | 1024x2048  | 78.01 | **5.74ms**              | **32.01ms**                          |                    **45.18ms**                    |
| DDRNet 23      | ddrnet_23       | Cityscapes | 1024x2048  | 80.26 | **12.74ms**             | **39.01ms**                          |                   **106.26ms**                    |
| STDC 1-Seg50   | stdc1_seg50     | Cityscapes | 512x1024   | 75.11 | **3.34ms**              | **30.12ms**                          |                    **27.54ms**                    |
| STDC 1-Seg75   | stdc1_seg75     | Cityscapes | 768x1536   | 77.8  | **5.53ms**              | **32.490ms**                         |                     **43.88**                     |
| STDC 2-Seg50   | stdc2_seg50     | Cityscapes | 512x1024   | 76.44 | **4.12ms**              | **30.94ms**                          |                    **32.03ms**                    |
| STDC 2-Seg75   | stdc2_seg75     | Cityscapes | 768x1536   | 78.93 | **6.95ms**              | **33.89ms**                          |                    **54.48ms**                    |
| RegSeg (exp48) | regseg48        | Cityscapes | 1024x2048  | 78.15 | **12.03ms**             | **38.91ms**                          |                    **78.20ms**                    |
=======
| Model                 | Model Name        | Dataset    | Resolution | mIoU  | Latency b1<sub>T4</sub> | Latency b1<sub>T4</sub> including IO | Latency (Production)**<sub>Jetson Xavier NX</sub> | 
|-----------------------|-------------------|------------|------------|-------|-------------------------|--------------------------------------|:-------------------------------------------------:|
| PP-LiteSeg B50        | pp_lite_b_seg50   | Cityscapes | 512x1024   | 76.48 | **4.18ms**              | **31.22ms**                          |                    **31.69ms**                    |
| PP-LiteSeg B75        | pp_lite_b_seg75   | Cityscapes | 768x1536   | 78.52 | **6.84ms**              | **33.69ms**                          |                    **49.89ms**                    |
| PP-LiteSeg T50        | pp_lite_t_seg50   | Cityscapes | 512x1024   | 74.92 | **3.26ms**              | **30.33ms**                          |                    **26.20ms**                    |
| PP-LiteSeg T75        | pp_lite_t_seg75   | Cityscapes | 768x1536   | 77.56 | **5.20ms**              | **32.28ms**                          |                    **38.03ms**                    |
| DDRNet 23 slim        | ddrnet_23_slim    | Cityscapes | 1024x2048  | 79.41 | **5.74ms**              | **32.01ms**                          |                    **45.18ms**                    |
| DDRNet 23             | ddrnet_23         | Cityscapes | 1024x2048  | 81.48 | **12.74ms**             | **39.01ms**                          |                   **106.26ms**                    |
| DDRNet 39             | ddrnet_39         | Cityscapes | 1024x2048  | 81.32 | **23.57ms**             | **52.41ms**                          |                   **145.79ms**                    |
| STDC 1-Seg50          | stdc1_seg50       | Cityscapes | 512x1024   | 75.11 | **3.34ms**              | **30.12ms**                          |                    **27.54ms**                    |
| STDC 1-Seg75          | stdc1_seg75       | Cityscapes | 768x1536   | 77.8  | **5.53ms**              | **32.490ms**                         |                     **43.88**                     |
| STDC 2-Seg50          | stdc2_seg50       | Cityscapes | 512x1024   | 76.44 | **4.12ms**              | **30.94ms**                          |                    **32.03ms**                    |
| STDC 2-Seg75          | stdc2_seg75       | Cityscapes | 768x1536   | 78.93 | **6.95ms**              | **33.89ms**                          |                   **54.48ms**                     |
| RegSeg (exp48)        | regseg48          | Cityscapes | 1024x2048  | 78.15 | **12.03ms**             | **38.91ms**                          |                    **78.20ms**                    |
>>>>>>> 659110ed

> **NOTE:** Performance measured on T4 GPU with TensorRT, using FP16 precision and batch size 1 (latency), and not including IO

> **NOTE:** For resolutions below 1024x2048 we first resize the input to the inference resolution and then resize the predictions to 1024x2048. The time of resizing is included in the measurements so that the practical input-size is 1024x2048.
 
> **NOTE:** DDRNet23 and DDRNet23_Slim results were achieved with channel wise knowledge distillation training recipe.<|MERGE_RESOLUTION|>--- conflicted
+++ resolved
@@ -64,21 +64,6 @@
 
 ### Pretrained Semantic Segmentation PyTorch Checkpoints
 
-<<<<<<< HEAD
-| Model          | Model Name      | Dataset    | Resolution | mIoU  | Latency b1<sub>T4</sub> | Latency b1<sub>T4</sub> including IO | Latency (Production)**<sub>Jetson Xavier NX</sub> | 
-|----------------|-----------------|------------|------------|-------|-------------------------|--------------------------------------|:-------------------------------------------------:|
-| PP-LiteSeg B50 | pp_lite_b_seg50 | Cityscapes | 512x1024   | 76.48 | **4.18ms**              | **31.22ms**                          |                    **31.69ms**                    |
-| PP-LiteSeg B75 | pp_lite_b_seg75 | Cityscapes | 768x1536   | 78.52 | **6.84ms**              | **33.69ms**                          |                    **49.89ms**                    |
-| PP-LiteSeg T50 | pp_lite_t_seg50 | Cityscapes | 512x1024   | 74.92 | **3.26ms**              | **30.33ms**                          |                    **26.20ms**                    |
-| PP-LiteSeg T75 | pp_lite_t_seg75 | Cityscapes | 768x1536   | 77.56 | **5.20ms**              | **32.28ms**                          |                    **38.03ms**                    |
-| DDRNet 23 slim | ddrnet_23_slim  | Cityscapes | 1024x2048  | 78.01 | **5.74ms**              | **32.01ms**                          |                    **45.18ms**                    |
-| DDRNet 23      | ddrnet_23       | Cityscapes | 1024x2048  | 80.26 | **12.74ms**             | **39.01ms**                          |                   **106.26ms**                    |
-| STDC 1-Seg50   | stdc1_seg50     | Cityscapes | 512x1024   | 75.11 | **3.34ms**              | **30.12ms**                          |                    **27.54ms**                    |
-| STDC 1-Seg75   | stdc1_seg75     | Cityscapes | 768x1536   | 77.8  | **5.53ms**              | **32.490ms**                         |                     **43.88**                     |
-| STDC 2-Seg50   | stdc2_seg50     | Cityscapes | 512x1024   | 76.44 | **4.12ms**              | **30.94ms**                          |                    **32.03ms**                    |
-| STDC 2-Seg75   | stdc2_seg75     | Cityscapes | 768x1536   | 78.93 | **6.95ms**              | **33.89ms**                          |                    **54.48ms**                    |
-| RegSeg (exp48) | regseg48        | Cityscapes | 1024x2048  | 78.15 | **12.03ms**             | **38.91ms**                          |                    **78.20ms**                    |
-=======
 | Model                 | Model Name        | Dataset    | Resolution | mIoU  | Latency b1<sub>T4</sub> | Latency b1<sub>T4</sub> including IO | Latency (Production)**<sub>Jetson Xavier NX</sub> | 
 |-----------------------|-------------------|------------|------------|-------|-------------------------|--------------------------------------|:-------------------------------------------------:|
 | PP-LiteSeg B50        | pp_lite_b_seg50   | Cityscapes | 512x1024   | 76.48 | **4.18ms**              | **31.22ms**                          |                    **31.69ms**                    |
@@ -93,7 +78,6 @@
 | STDC 2-Seg50          | stdc2_seg50       | Cityscapes | 512x1024   | 76.44 | **4.12ms**              | **30.94ms**                          |                    **32.03ms**                    |
 | STDC 2-Seg75          | stdc2_seg75       | Cityscapes | 768x1536   | 78.93 | **6.95ms**              | **33.89ms**                          |                   **54.48ms**                     |
 | RegSeg (exp48)        | regseg48          | Cityscapes | 1024x2048  | 78.15 | **12.03ms**             | **38.91ms**                          |                    **78.20ms**                    |
->>>>>>> 659110ed
 
 > **NOTE:** Performance measured on T4 GPU with TensorRT, using FP16 precision and batch size 1 (latency), and not including IO
 

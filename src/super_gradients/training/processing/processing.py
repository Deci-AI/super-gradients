import math
import typing
from abc import ABC, abstractmethod
from dataclasses import dataclass
from typing import Tuple, List, Union, Optional

import cv2
import numpy as np
from super_gradients.common.abstractions.abstract_logger import get_logger
from super_gradients.common.deprecate import deprecated
from super_gradients.common.object_names import Processings
from super_gradients.common.registry.registry import register_processing
from super_gradients.training.transforms.utils import (
    _rescale_image,
    _rescale_bboxes,
    _get_center_padding_coordinates,
    _get_bottom_right_padding_coordinates,
    _pad_image,
    _shift_bboxes_xyxy,
    PaddingCoordinates,
    _rescale_keypoints,
    _shift_keypoints,
    _rescale_image_with_pil,
    _compute_scale_factor,
)
from super_gradients.training.utils.predict import Prediction, DetectionPrediction, PoseEstimationPrediction, SegmentationPrediction
from super_gradients.training.utils.utils import ensure_is_tuple_of_two
from torch import nn

logger = get_logger(__name__)


@dataclass
class ProcessingMetadata(ABC):
    """Metadata including information to postprocess a prediction."""


@dataclass
class ComposeProcessingMetadata(ProcessingMetadata):
    metadata_lst: List[Union[None, ProcessingMetadata]]


@dataclass
class DetectionPadToSizeMetadata(ProcessingMetadata):
    padding_coordinates: PaddingCoordinates


@dataclass
class RescaleMetadata(ProcessingMetadata):
    original_shape: Tuple[int, int]
    scale_factor_h: float
    scale_factor_w: float


@dataclass
class SegmentationRescaleWithPaddingMetadata(ProcessingMetadata):
    original_shape: Tuple[int, int]
    scale_factor: float
    padding_coordinates: PaddingCoordinates


@dataclass
class SegmentationResizeMetadata(ProcessingMetadata):
    original_shape: Tuple[int, int]


class Processing(ABC):
    """Interface for preprocessing and postprocessing methods that are
    used to prepare images for a model and process the model's output.

    Subclasses should implement the `preprocess_image` and `postprocess_predictions`
    methods according to the specific requirements of the model and task.
    """

    @abstractmethod
    def preprocess_image(self, image: np.ndarray) -> Tuple[np.ndarray, Union[None, ProcessingMetadata]]:
        """Processing an image, before feeding it to the network. Expected to be in (H, W, C) or (H, W)."""
        pass

    @abstractmethod
    def postprocess_predictions(self, predictions: Prediction, metadata: Union[None, ProcessingMetadata]) -> Prediction:
        """Postprocess the model output predictions."""
        pass

    @abstractmethod
    def get_equivalent_photometric_module(self) -> Optional[nn.Module]:
        """
        Get the equivalent photometric preprocessing module for this processing.
        A photometric preprocessing apply a transformation to the image pixels, without changing the image size.
        This includes RGB -> BGR, standardization, normalization etc.
        If a Processing subclass does not have change pixel values, it should return an nn.Identity module.
        If a Processing subclass does not have an equivalent photometric preprocessing, it should return None.
        :return:
        """
        pass

    def infer_image_input_shape(self) -> Optional[Tuple[int, int]]:
        """
        Infer the shape (rows, cols) of the image after all the processing steps.
        This is the effective image size that is fed to model itself
        :return: Return the image shape (rows, cols), or None if the image shape cannot be inferred (When preprocessing
        contains no resize/padding operations).
        """
        return None

    @property
    @abstractmethod
    def resizes_image(self) -> bool:
        """Return True if the processing resizes the image, False otherwise."""
        pass


class AutoPadding(Processing, ABC):
    def __init__(self, shape_multiple: Tuple[int, int], pad_value: int):
        """
        :param shape_multiple:  Tuple of (H, W) indicating the height and width multiples to which the input image dimensions will be padded.
                                For instance, with a value of (32, 40), an input image of size (45, 67) will be padded to (64, 80).
        :param pad_value:       Value to pad the image with.
        """
        self.shape_multiple = shape_multiple
        self.pad_value = pad_value

    def get_equivalent_photometric_module(self) -> Optional[nn.Module]:
        return None

    @property
    def resizes_image(self) -> bool:
        # This implementation only pads the image, doesn't resize it.
        return False


@register_processing(Processings.ComposeProcessing)
class ComposeProcessing(Processing):
    """Compose a list of Processing objects into a single Processing object."""

    def __init__(self, processings: List[Processing]):
        """
        :param processings:     List of Processing objects to compose.
        """
        self.processings = processings

    def preprocess_image(self, image: np.ndarray) -> Tuple[np.ndarray, ComposeProcessingMetadata]:
        """Processing an image, before feeding it to the network."""
        processed_image, metadata_lst = image.copy(), []
        for processing in self.processings:
            processed_image, metadata = processing.preprocess_image(image=processed_image)
            metadata_lst.append(metadata)
        return processed_image, ComposeProcessingMetadata(metadata_lst=metadata_lst)

    def postprocess_predictions(self, predictions: Prediction, metadata: ComposeProcessingMetadata) -> Prediction:
        """Postprocess the model output predictions."""
        postprocessed_predictions = predictions
        for processing, metadata in zip(self.processings[::-1], metadata.metadata_lst[::-1]):
            postprocessed_predictions = processing.postprocess_predictions(postprocessed_predictions, metadata)
        return postprocessed_predictions

    def get_equivalent_photometric_module(self) -> nn.Module:
        modules = []
        for p in self.processings:
            module = p.get_equivalent_photometric_module()
            if module is not None and not isinstance(module, nn.Identity):
                modules.append(module)

        return nn.Sequential(*modules)

    def infer_image_input_shape(self) -> Optional[Tuple[int, int]]:
        """
        Infer the output image shape from the processing.

        :return: (rows, cols) Returns the last known output shape for all the processings.
        """
        output_shape = None
        for p in self.processings:
            new_output_shape = p.infer_image_input_shape()
            if new_output_shape is not None:
                output_shape = new_output_shape

        return output_shape

    @property
    def resizes_image(self) -> bool:
        return any(processing.resizes_image for processing in self.processings)

    def get_equivalent_compose_without_resizing(self, auto_padding: AutoPadding) -> "ComposeProcessing":
        """Get a composed processing equivalent to this one, but without resizing the image.
        :param auto_padding:    AutoPadding object to use for padding the image.
                                This is required since models often expect input image to be a multiple of a specific shape (usually 32x32).
                                This padding operation will be applied on the input image before any other processing.
        :return:                A composed processing equivalent to this one, but without resizing the image.
        """
        processings = [auto_padding]

        for processing in self.processings:
            if isinstance(processing, ComposeProcessing):
                processings.append(processing.get_equivalent_compose_without_resizing(auto_padding=auto_padding))
            elif not processing.resizes_image:
                processings.append(processing)
            else:
                logger.info(f"Skipping processing `{processing.__class__.__name__}` because it resizes the image.")
        return ComposeProcessing(processings)


@register_processing(Processings.ImagePermute)
class ImagePermute(Processing):
    """Permute the image dimensions.

    :param permutation: Specify new order of dims. Default value (2, 0, 1) suitable for converting from HWC to CHW format.
    """

    def __init__(self, permutation: Tuple[int, int, int] = (2, 0, 1)):
        self.permutation = tuple(permutation)

    def preprocess_image(self, image: np.ndarray) -> Tuple[np.ndarray, None]:
        processed_image = np.ascontiguousarray(image.transpose(*self.permutation))
        return processed_image, None

    def postprocess_predictions(self, predictions: Prediction, metadata: None) -> Prediction:
        return predictions

    def get_equivalent_photometric_module(self) -> Optional[nn.Module]:
        return None

    @property
    def resizes_image(self) -> bool:
        return False


@register_processing(Processings.ReverseImageChannels)
class ReverseImageChannels(Processing):
    """Reverse the order of the image channels (RGB -> BGR or BGR -> RGB)."""

    def preprocess_image(self, image: np.ndarray) -> Tuple[np.ndarray, None]:
        """Reverse the channel order of an image.

        :param image: Image, in (H, W, C) format.
        :return:      Image with reversed channel order. (RGB if input was BGR, BGR if input was RGB)
        """

        if image.shape[2] != 3:
            raise ValueError("ReverseImageChannels expects 3 channels, got: " + str(image.shape[2]))

        processed_image = image[..., ::-1]
        return processed_image, None

    def postprocess_predictions(self, predictions: Prediction, metadata: None) -> Prediction:
        return predictions

    def get_equivalent_photometric_module(self) -> nn.Module:
        from super_gradients.conversion.preprocessing_modules import ChannelSelect

        return ChannelSelect(channels=np.array([2, 1, 0], dtype=int))

    @property
    def resizes_image(self) -> bool:
        return False


@register_processing(Processings.StandardizeImage)
class StandardizeImage(Processing):
    """Standardize image pixel values with img/max_val

    :param max_value: Current maximum value of the image pixels. (usually 255)
    """

    def __init__(self, max_value: float = 255.0):
        super().__init__()
        self.max_value = float(max_value)

    def preprocess_image(self, image: np.ndarray) -> Tuple[np.ndarray, None]:
        """Reverse the channel order of an image.

        :param image: Image, in (H, W, C) format.
        :return:      Image with reversed channel order. (RGB if input was BGR, BGR if input was RGB)
        """
        processed_image = (image / self.max_value).astype(np.float32)
        return processed_image, None

    def postprocess_predictions(self, predictions: Prediction, metadata: None) -> Prediction:
        return predictions

    def update_mean_std_normalization(self, mean: np.ndarray, std: np.ndarray) -> Tuple[np.ndarray, np.ndarray]:
        mean = mean / self.max_value
        std = std / self.max_value
        return mean, std

    def get_equivalent_photometric_module(self) -> nn.Module:
        from super_gradients.conversion.preprocessing_modules import ApplyMeanStd

        return ApplyMeanStd(mean=np.array([0], dtype=np.float32), std=np.array([self.max_value], dtype=np.float32))

    @property
    def resizes_image(self) -> bool:
        return False


@register_processing(Processings.NormalizeImage)
class NormalizeImage(Processing):
    """Normalize an image based on means and standard deviation.

    :param mean:    Mean values for each channel.
    :param std:     Standard deviation values for each channel.
    """

    def __init__(self, mean: List[float], std: List[float]):
        self.mean = np.array(mean).reshape((1, 1, -1)).astype(np.float32)
        self.std = np.array(std).reshape((1, 1, -1)).astype(np.float32)

    def preprocess_image(self, image: np.ndarray) -> Tuple[np.ndarray, None]:
        processed_image = (image - self.mean) / self.std
        return processed_image, None

    def postprocess_predictions(self, predictions: Prediction, metadata: None) -> Prediction:
        return predictions

    def get_equivalent_photometric_module(self) -> nn.Module:
        from super_gradients.conversion.preprocessing_modules import ApplyMeanStd

        return ApplyMeanStd(mean=self.mean, std=self.std)

    @property
    def resizes_image(self) -> bool:
        return False


class _DetectionPadding(Processing, ABC):
    """Base class for detection padding methods. One should implement the `_get_padding_params` method to work with a custom padding method.

    Note: This transformation assume that dimensions of input image is equal or less than `output_shape`.

    :param output_shape: Output image shape (H, W)
    :param pad_value:   Padding value for image
    """

    def __init__(self, output_shape: Tuple[int, int], pad_value: int):
        self.output_shape = tuple(output_shape)
        self.pad_value = pad_value

    def preprocess_image(self, image: np.ndarray) -> Tuple[np.ndarray, DetectionPadToSizeMetadata]:
        padding_coordinates = self._get_padding_params(input_shape=image.shape)
        processed_image = _pad_image(image=image, padding_coordinates=padding_coordinates, pad_value=self.pad_value)
        return processed_image, DetectionPadToSizeMetadata(padding_coordinates=padding_coordinates)

    def postprocess_predictions(self, predictions: DetectionPrediction, metadata: DetectionPadToSizeMetadata) -> DetectionPrediction:
        predictions.bboxes_xyxy = _shift_bboxes_xyxy(
            targets=predictions.bboxes_xyxy,
            shift_h=-metadata.padding_coordinates.top,
            shift_w=-metadata.padding_coordinates.left,
        )
        return predictions

    @abstractmethod
    def _get_padding_params(self, input_shape: Tuple[int, int]) -> PaddingCoordinates:
        pass

    def get_equivalent_photometric_module(self) -> Optional[nn.Module]:
        return None

    def infer_image_input_shape(self) -> Optional[Tuple[int, int]]:
        """
        Infer the output image shape from the processing.

        :return: (rows, cols) Returns the last known output shape for all the processings.
        """
        return self.output_shape

    @property
    def resizes_image(self) -> bool:
        return True


class _KeypointsPadding(Processing, ABC):
    """Base class for keypoints padding methods. One should implement the `_get_padding_params` method to work with a custom padding method.

    Note: This transformation assume that dimensions of input image is equal or less than `output_shape`.

    :param output_shape: Output image shape (H, W)
    :param pad_value:   Padding value for image
    """

    def __init__(self, output_shape: Tuple[int, int], pad_value: int):
        self.output_shape = tuple(output_shape)
        self.pad_value = pad_value

    def preprocess_image(self, image: np.ndarray) -> Tuple[np.ndarray, DetectionPadToSizeMetadata]:
        padding_coordinates = self._get_padding_params(input_shape=image.shape)
        processed_image = _pad_image(image=image, padding_coordinates=padding_coordinates, pad_value=self.pad_value)
        return processed_image, DetectionPadToSizeMetadata(padding_coordinates=padding_coordinates)

    def postprocess_predictions(self, predictions: PoseEstimationPrediction, metadata: DetectionPadToSizeMetadata) -> PoseEstimationPrediction:
        predictions.poses = _shift_keypoints(
            targets=predictions.poses,
            shift_h=-metadata.padding_coordinates.top,
            shift_w=-metadata.padding_coordinates.left,
        )
        if predictions.bboxes_xyxy is not None:
            predictions.bboxes_xyxy = _shift_bboxes_xyxy(
                targets=predictions.bboxes_xyxy,
                shift_h=-metadata.padding_coordinates.top,
                shift_w=-metadata.padding_coordinates.left,
            )
        return predictions

    @abstractmethod
    def _get_padding_params(self, input_shape: Tuple[int, int]) -> PaddingCoordinates:
        pass

    def get_equivalent_photometric_module(self) -> Optional[nn.Module]:
        return None

    def infer_image_input_shape(self) -> Optional[Tuple[int, int]]:
        """
        Infer the output image shape from the processing.

        :return: (rows, cols) Returns the last known output shape for all the processings.
        """
        return self.output_shape

    @property
    def resizes_image(self) -> bool:
        return True


@register_processing(Processings.DetectionCenterPadding)
class DetectionCenterPadding(_DetectionPadding):
    def _get_padding_params(self, input_shape: Tuple[int, int]) -> PaddingCoordinates:
        return _get_center_padding_coordinates(input_shape=input_shape, output_shape=self.output_shape)


@register_processing(Processings.DetectionBottomRightPadding)
class DetectionBottomRightPadding(_DetectionPadding):
    def _get_padding_params(self, input_shape: Tuple[int, int]) -> PaddingCoordinates:
        return _get_bottom_right_padding_coordinates(input_shape=input_shape, output_shape=self.output_shape)


@register_processing(Processings.KeypointsBottomRightPadding)
class KeypointsBottomRightPadding(_KeypointsPadding):
    def _get_padding_params(self, input_shape: Tuple[int, int]) -> PaddingCoordinates:
        return _get_bottom_right_padding_coordinates(input_shape=input_shape, output_shape=self.output_shape)


@register_processing()
class DetectionAutoPadding(AutoPadding):
    def preprocess_image(self, image: np.ndarray) -> Tuple[np.ndarray, DetectionPadToSizeMetadata]:
        padding_coordinates = self._get_padding_params(input_shape=image.shape[:2])  # HWC -> (H, W)
        processed_image = _pad_image(image=image, padding_coordinates=padding_coordinates, pad_value=self.pad_value)
        return processed_image, DetectionPadToSizeMetadata(padding_coordinates=padding_coordinates)

    def _get_padding_params(self, input_shape: Tuple[int, int]) -> PaddingCoordinates:
        input_height, input_width = input_shape
        height_modulo, width_modulo = self.shape_multiple

        # Calculate necessary padding to reach the modulo
        padded_height = ((input_height + height_modulo - 1) // height_modulo) * height_modulo
        padded_width = ((input_width + width_modulo - 1) // width_modulo) * width_modulo

        padding_top = 0  # No padding at the top
        padding_left = 0  # No padding on the left
        padding_bottom = padded_height - input_height
        padding_right = padded_width - input_width

        return PaddingCoordinates(top=padding_top, left=padding_left, bottom=padding_bottom, right=padding_right)

    def postprocess_predictions(self, predictions: DetectionPrediction, metadata: DetectionPadToSizeMetadata) -> DetectionPrediction:
        predictions.bboxes_xyxy = _shift_bboxes_xyxy(
            targets=predictions.bboxes_xyxy,
            shift_h=-metadata.padding_coordinates.top,
            shift_w=-metadata.padding_coordinates.left,
        )
        return predictions


@register_processing()
class KeypointsAutoPadding(AutoPadding):
    def preprocess_image(self, image: np.ndarray) -> Tuple[np.ndarray, DetectionPadToSizeMetadata]:
        padding_coordinates = self._get_padding_params(input_shape=image.shape[:2])  # HWC -> (H, W)
        processed_image = _pad_image(image=image, padding_coordinates=padding_coordinates, pad_value=self.pad_value)
        return processed_image, DetectionPadToSizeMetadata(padding_coordinates=padding_coordinates)

    def _get_padding_params(self, input_shape: Tuple[int, int]) -> PaddingCoordinates:
        input_height, input_width = input_shape
        height_modulo, width_modulo = self.shape_multiple

        # Calculate necessary padding to reach the modulo
        padded_height = ((input_height + height_modulo - 1) // height_modulo) * height_modulo
        padded_width = ((input_width + width_modulo - 1) // width_modulo) * width_modulo

        padding_top = 0  # No padding at the top
        padding_left = 0  # No padding on the left
        padding_bottom = padded_height - input_height
        padding_right = padded_width - input_width

        return PaddingCoordinates(top=padding_top, left=padding_left, bottom=padding_bottom, right=padding_right)

    def postprocess_predictions(self, predictions: PoseEstimationPrediction, metadata: DetectionPadToSizeMetadata) -> PoseEstimationPrediction:
        predictions.poses = _shift_keypoints(
            targets=predictions.poses,
            shift_h=-metadata.padding_coordinates.top,
            shift_w=-metadata.padding_coordinates.left,
        )
        if predictions.bboxes_xyxy is not None:
            predictions.bboxes_xyxy = _shift_bboxes_xyxy(
                targets=predictions.bboxes_xyxy,
                shift_h=-metadata.padding_coordinates.top,
                shift_w=-metadata.padding_coordinates.left,
            )
        return predictions


class _Rescale(Processing, ABC):
    """Resize image to given image dimensions WITHOUT preserving aspect ratio.

    :param output_shape: (H, W)
    """

    def __init__(self, output_shape: Tuple[int, int]):
        self.output_shape = tuple(output_shape)

    def preprocess_image(self, image: np.ndarray) -> Tuple[np.ndarray, RescaleMetadata]:
        scale_factor_h, scale_factor_w = self.output_shape[0] / image.shape[0], self.output_shape[1] / image.shape[1]
        rescaled_image = _rescale_image(image, target_shape=self.output_shape)

        return rescaled_image, RescaleMetadata(original_shape=image.shape[:2], scale_factor_h=scale_factor_h, scale_factor_w=scale_factor_w)

    def get_equivalent_photometric_module(self) -> Optional[nn.Module]:
        return None

    def infer_image_input_shape(self) -> Optional[Tuple[int, int]]:
        """
        Infer the output image shape from the processing.

        :return: (rows, cols) Returns the last known output shape for all the processings.
        """
        return self.output_shape

    @property
    def resizes_image(self) -> bool:
        return True


class _LongestMaxSizeRescale(Processing, ABC):
    """Resize image to given image dimensions WITH preserving aspect ratio.

    :param output_shape: (H, W)
    """

    def __init__(self, output_shape: Tuple[int, int]):
        self.output_shape = tuple(output_shape)

    def preprocess_image(self, image: np.ndarray) -> Tuple[np.ndarray, RescaleMetadata]:
        height, width = image.shape[:2]
        scale_factor = min(self.output_shape[0] / height, self.output_shape[1] / width)

        if scale_factor != 1.0:
            new_height, new_width = round(height * scale_factor), round(width * scale_factor)
            image = _rescale_image(image, target_shape=(new_height, new_width))

        return image, RescaleMetadata(original_shape=(height, width), scale_factor_h=scale_factor, scale_factor_w=scale_factor)

    def get_equivalent_photometric_module(self) -> Optional[nn.Module]:
        return None

    def infer_image_input_shape(self) -> Optional[Tuple[int, int]]:
        """
        Infer the output image shape from the processing.

        :return: (rows, cols) Returns the last known output shape for all the processings.
        """
        return None

    @property
    def resizes_image(self) -> bool:
        return True


@register_processing(Processings.DetectionRescale)
class DetectionRescale(_Rescale):
    def postprocess_predictions(self, predictions: DetectionPrediction, metadata: RescaleMetadata) -> DetectionPrediction:
        predictions.bboxes_xyxy = _rescale_bboxes(targets=predictions.bboxes_xyxy, scale_factors=(1 / metadata.scale_factor_h, 1 / metadata.scale_factor_w))
        return predictions


@register_processing(Processings.DetectionLongestMaxSizeRescale)
class DetectionLongestMaxSizeRescale(_LongestMaxSizeRescale):
    def postprocess_predictions(self, predictions: DetectionPrediction, metadata: RescaleMetadata) -> DetectionPrediction:
        predictions.bboxes_xyxy = _rescale_bboxes(targets=predictions.bboxes_xyxy, scale_factors=(1 / metadata.scale_factor_h, 1 / metadata.scale_factor_w))
        return predictions


@register_processing(Processings.KeypointsLongestMaxSizeRescale)
class KeypointsLongestMaxSizeRescale(_LongestMaxSizeRescale):
    def postprocess_predictions(self, predictions: PoseEstimationPrediction, metadata: RescaleMetadata) -> PoseEstimationPrediction:
        predictions.poses = _rescale_keypoints(targets=predictions.poses, scale_factors=(1 / metadata.scale_factor_h, 1 / metadata.scale_factor_w))
        if predictions.bboxes_xyxy is not None:
            predictions.bboxes_xyxy = _rescale_bboxes(targets=predictions.bboxes_xyxy, scale_factors=(1 / metadata.scale_factor_h, 1 / metadata.scale_factor_w))
        return predictions


@register_processing(Processings.KeypointsRescale)
class KeypointsRescale(_Rescale):
    def postprocess_predictions(self, predictions: PoseEstimationPrediction, metadata: RescaleMetadata) -> PoseEstimationPrediction:
        predictions.poses = _rescale_keypoints(targets=predictions.poses, scale_factors=(1 / metadata.scale_factor_h, 1 / metadata.scale_factor_w))
        if predictions.bboxes_xyxy is not None:
            predictions.bboxes_xyxy = _rescale_bboxes(targets=predictions.bboxes_xyxy, scale_factors=(1 / metadata.scale_factor_h, 1 / metadata.scale_factor_w))
        return predictions


class ClassificationProcess(Processing, ABC):
    def postprocess_predictions(self, predictions: Prediction, metadata: None) -> Prediction:
        return predictions


@register_processing(Processings.Resize)
class Resize(ClassificationProcess):
    def __init__(self, size: int = 224):
        super().__init__()
        self.size = int(size)

    def preprocess_image(self, image: np.ndarray) -> Tuple[np.ndarray, None]:
        """Resize an image.

        :param image: Image, in (H, W, C) format.
        :return:      The resized image.
        """
        height, width = image.shape[:2]
        output_shape = self.size, self.size
        scale_factor = max(output_shape[0] / height, output_shape[1] / width)

        if scale_factor != 1.0:
            new_height, new_width = int(height * scale_factor), int(width * scale_factor)
            image = _rescale_image_with_pil(image, target_shape=(new_height, new_width))

        return image, RescaleMetadata(original_shape=(height, width), scale_factor_h=scale_factor, scale_factor_w=scale_factor)

    def get_equivalent_photometric_module(self) -> None:
        return None

    def infer_image_input_shape(self) -> None:
        return None

    @property
    def resizes_image(self) -> bool:
        return True


@register_processing(Processings.CenterCrop)
class CenterCrop(ClassificationProcess):
    """
    :param size: Desired output size of the crop.
    """

    def __init__(self, size: int = 224):
        super().__init__()
        self.size = int(size)

    def preprocess_image(self, image: np.ndarray) -> Tuple[np.ndarray, None]:
        """Crops the given image at the center.

        :param image: Image, in (H, W, C) format.
        :return:      The center cropped image.
        """
        height, width = image.shape[0], image.shape[1]

        # Calculate the start and end coordinates of the crop.
        start_x = (width - self.size) // 2
        start_y = (height - self.size) // 2
        end_x = start_x + self.size
        end_y = start_y + self.size

        cropped_image = image[start_y:end_y, start_x:end_x]
        return cropped_image, None

    def get_equivalent_photometric_module(self) -> Optional[nn.Module]:
        return None

    def infer_image_input_shape(self) -> Optional[Tuple[int, int]]:
        """
        Infer the output image shape from the processing.

        :return: (rows, cols) Returns the last known output shape for all the processings.
        """
        return (self.size, self.size)

    @property
    def resizes_image(self) -> bool:
        return True


@register_processing(Processings.SegmentationResizeWithPadding)
class SegmentationResizeWithPadding(Processing):
    """Resize image to given image dimensions while preserving aspect ratio (padding might be used).

    :param output_shape:    (H, W)
    :param pad_value:    padding value (will be used if padding needed)
    """

    def __init__(self, output_shape: Tuple[int, int], pad_value: int):
        self.output_shape = output_shape
        self.pad_value = pad_value

    def preprocess_image(self, image: np.ndarray) -> Tuple[np.ndarray, SegmentationRescaleWithPaddingMetadata]:
        height, width = image.shape[:2]
        scale_factor = min(self.output_shape[0] / height, self.output_shape[1] / width)

        if scale_factor != 1.0:
            new_height, new_width = round(height * scale_factor), round(width * scale_factor)
            image = _rescale_image(image, target_shape=(new_height, new_width))

        padding_coordinates = _get_center_padding_coordinates(input_shape=image.shape, output_shape=self.output_shape)
        processed_image = _pad_image(image=image, padding_coordinates=padding_coordinates, pad_value=self.pad_value)

        return processed_image, SegmentationRescaleWithPaddingMetadata(
            original_shape=(height, width), scale_factor=scale_factor, padding_coordinates=padding_coordinates
        )

    def postprocess_predictions(self, predictions: SegmentationPrediction, metadata: SegmentationRescaleWithPaddingMetadata) -> SegmentationPrediction:
        predictions.segmentation_map = predictions.segmentation_map[
            metadata.padding_coordinates.top : predictions.segmentation_map_shape[0] - metadata.padding_coordinates.bottom,
            metadata.padding_coordinates.left : predictions.segmentation_map_shape[1] - metadata.padding_coordinates.right,
        ]
        predictions.segmentation_map = _rescale_image(
            predictions.segmentation_map.astype(np.uint8), target_shape=metadata.original_shape, interpolation_method=cv2.INTER_NEAREST
        )
        predictions.segmentation_map = predictions.segmentation_map.astype(np.int64)
        return predictions

    def get_equivalent_photometric_module(self) -> Optional[nn.Module]:
        return None

    @property
    def resizes_image(self) -> bool:
        return True

    def infer_image_input_shape(self) -> Optional[Tuple[int, int]]:
        """
        Infer the output image shape from the processing.

        :return: (rows, cols) Returns the last known output shape for all the processings.
        """
        return self.output_shape


@register_processing(Processings.SegmentationRescale)
class SegmentationRescale(Processing):
    """Rescale image by scaling factor while preserving aspect ratio.
    The rescaling can be done according to scale_factor, short_size or long_size.
    If more than one argument is given, the rescaling mode is determined by this order: scale_factor, then short_size,
    then long_size.

    :param scale_factor: Rescaling is done by multiplying input size by scale_factor:
        out_size = (scale_factor * w, scale_factor * h)
    :param short_size:  Rescaling is done by determining the scale factor by the ratio short_size / min(h, w).
    :param long_size:   Rescaling is done by determining the scale factor by the ratio long_size / max(h, w).
    """

    def __init__(self, scale_factor: Optional[float] = None, short_size: Optional[int] = None, long_size: Optional[int] = None):
        self.scale_factor = scale_factor
        self.short_size = short_size
        self.long_size = long_size

    def preprocess_image(self, image: np.ndarray) -> Tuple[np.ndarray, SegmentationResizeMetadata]:
        height, width = image.shape[:2]
        scale_factor = _compute_scale_factor(self.scale_factor, self.short_size, self.long_size, width, height)

        if scale_factor != 1.0:
            new_width, new_height = int(scale_factor * width), int(scale_factor * height)
            resized_image = _rescale_image(image, target_shape=(new_height, new_width))

        return resized_image, SegmentationResizeMetadata(original_shape=(height, width))

    def postprocess_predictions(self, predictions: SegmentationPrediction, metadata: SegmentationResizeMetadata) -> SegmentationPrediction:
        predictions.segmentation_map = _rescale_image(
            predictions.segmentation_map.astype(np.uint8), target_shape=metadata.original_shape, interpolation_method=cv2.INTER_NEAREST
        )
        predictions.segmentation_map = predictions.segmentation_map.astype(np.int64)
        return predictions

    def get_equivalent_photometric_module(self) -> Optional[nn.Module]:
        return None

    @property
    def resizes_image(self) -> bool:
        """Return True if the processing resizes the image, False otherwise."""
        return True

    def infer_image_input_shape(self) -> Optional[Tuple[int, int]]:
        if self.long_size is not None:
            return (self.long_size, self.long_size)
        return None


@register_processing(Processings.SegmentationResize)
class SegmentationResize(Processing):
    """Resize image to given image dimensions.

    :param output_shape:    output shape will be (output_h, output_w)
    """

    def __init__(self, output_shape: Tuple[int, int]):
        self.output_shape = tuple(output_shape)

    def preprocess_image(self, image: np.ndarray) -> Tuple[np.ndarray, SegmentationResizeMetadata]:
        height, width = image.shape[:2]
        image = _rescale_image(image, target_shape=self.output_shape)

        return image, SegmentationResizeMetadata(original_shape=(height, width))

    def postprocess_predictions(self, predictions: SegmentationPrediction, metadata: SegmentationResizeMetadata) -> SegmentationPrediction:
        predictions.segmentation_map = _rescale_image(
            predictions.segmentation_map.astype(np.uint8), target_shape=metadata.original_shape, interpolation_method=cv2.INTER_NEAREST
        )
        predictions.segmentation_map = predictions.segmentation_map.astype(np.int64)
        return predictions

    def get_equivalent_photometric_module(self) -> Optional[nn.Module]:
        return None

    @property
    def resizes_image(self) -> bool:
        return True

    def infer_image_input_shape(self) -> Optional[Tuple[int, int]]:
        """
        Infer the output image shape from the processing.

        :return: (rows, cols) Returns the last known output shape for all the processings.
        """
        return self.output_shape


@register_processing(Processings.SegmentationPadShortToCropSize)
class SegmentationPadShortToCropSize(Processing):
    """
        Pads image to 'crop_size'.
        Should be called only after "SegRescale" or "SegRandomRescale" in augmentations pipeline.

        :param crop_size:   Tuple of (width, height) for the final crop size, if is scalar size is a square (crop_size, crop_size)
    =    :param fill_image:  Grey value to fill image padded background.
    """

    def __init__(self, crop_size: Union[float, Tuple, List], fill_image: Union[int, Tuple, List]):
        self.crop_size = ensure_is_tuple_of_two(crop_size)
        self.fill_image = tuple(fill_image) if isinstance(fill_image, typing.Sequence) else fill_image

    def preprocess_image(self, image: np.ndarray) -> Tuple[np.ndarray, DetectionPadToSizeMetadata]:
        # pad images from center symmetrically
        output_shape = max(image.shape[0], self.crop_size[0]), max(image.shape[1], self.crop_size[1])
        padding_coordinates = _get_center_padding_coordinates(input_shape=image.shape, output_shape=output_shape)
        padded_image = _pad_image(image=image, padding_coordinates=padding_coordinates, pad_value=self.fill_image)

        return padded_image, DetectionPadToSizeMetadata(padding_coordinates=padding_coordinates)

    def postprocess_predictions(self, predictions: SegmentationPrediction, metadata: DetectionPadToSizeMetadata) -> SegmentationPrediction:
        predictions.segmentation_map = predictions.segmentation_map[
            metadata.padding_coordinates.top : predictions.segmentation_map_shape[0] - metadata.padding_coordinates.bottom,
            metadata.padding_coordinates.left : predictions.segmentation_map_shape[1] - metadata.padding_coordinates.right,
        ]
        return predictions

    def get_equivalent_photometric_module(self) -> Optional[nn.Module]:
        return None

    @property
    def resizes_image(self) -> bool:
        return True

    def infer_image_input_shape(self) -> Optional[Tuple[int, int]]:
        """
        Infer the output image shape from the processing.

        :return: (rows, cols) Returns the last known output shape for all the processings.
        """
        return self.crop_size


@register_processing(Processings.SegmentationPadToDivisible)
class SegmentationPadToDivisible(Processing):
    """
    Pads image to a size divisible by the defined parameter.

    :param divisible_value:   The divisible value, new image size is an int multiplication of this number
    :param fill_image:        The value to use for padding the image.
    """

    def __init__(self, divisible_value: int, fill_image: Union[int, Tuple, List]):
        self.divisible_value = int(divisible_value)
        self.fill_image = tuple(fill_image) if isinstance(fill_image, typing.Sequence) else fill_image

    def preprocess_image(self, image: np.ndarray) -> Tuple[np.ndarray, DetectionPadToSizeMetadata]:
        h, w = image.shape[:2]
        padded_h = int(math.ceil(h / self.divisible_value) * self.divisible_value)
        padded_w = int(math.ceil(w / self.divisible_value) * self.divisible_value)

        padding_coordinates = _get_bottom_right_padding_coordinates(input_shape=image.shape, output_shape=(padded_h, padded_w))
        padded_image = _pad_image(image=image, padding_coordinates=padding_coordinates, pad_value=self.fill_image)

        return padded_image, DetectionPadToSizeMetadata(padding_coordinates=padding_coordinates)

    def postprocess_predictions(self, predictions: SegmentationPrediction, metadata: DetectionPadToSizeMetadata) -> SegmentationPrediction:
        predictions.segmentation_map = predictions.segmentation_map[
            metadata.padding_coordinates.top : predictions.segmentation_map_shape[0] - metadata.padding_coordinates.bottom,
            metadata.padding_coordinates.left : predictions.segmentation_map_shape[1] - metadata.padding_coordinates.right,
        ]
        return predictions

    def get_equivalent_photometric_module(self) -> Optional[nn.Module]:
        return None

    @property
    def resizes_image(self) -> bool:
<<<<<<< HEAD
        return True
=======
        return True


@deprecated(
    reason="This method is deprecated. Please use `super_gradients.training.processing.get_pretrained_processing_params` instead.",
    deprecated_since="3.8.0",
    removed_from="4.0.0",
)
def get_pretrained_processing_params(model_name: str, pretrained_weights: str):
    from .defaults import get_pretrained_processing_params as _get_pretrained_processing_params

    return _get_pretrained_processing_params(model_name, pretrained_weights)
>>>>>>> 86cbee3f
<|MERGE_RESOLUTION|>--- conflicted
+++ resolved
@@ -907,9 +907,6 @@
 
     @property
     def resizes_image(self) -> bool:
-<<<<<<< HEAD
-        return True
-=======
         return True
 
 
@@ -921,5 +918,4 @@
 def get_pretrained_processing_params(model_name: str, pretrained_weights: str):
     from .defaults import get_pretrained_processing_params as _get_pretrained_processing_params
 
-    return _get_pretrained_processing_params(model_name, pretrained_weights)
->>>>>>> 86cbee3f
+    return _get_pretrained_processing_params(model_name, pretrained_weights)
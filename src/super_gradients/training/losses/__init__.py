from super_gradients.training.losses.focal_loss import FocalLoss
from super_gradients.training.losses.kd_losses import KDLogitsLoss
from super_gradients.training.losses.label_smoothing_cross_entropy_loss import LabelSmoothingCrossEntropyLoss
from super_gradients.training.losses.r_squared_loss import RSquaredLoss
from super_gradients.training.losses.shelfnet_ohem_loss import ShelfNetOHEMLoss
from super_gradients.training.losses.shelfnet_semantic_encoding_loss import ShelfNetSemanticEncodingLoss
from super_gradients.training.losses.yolox_loss import YoloXDetectionLoss, YoloXFastDetectionLoss
from super_gradients.training.losses.ssd_loss import SSDLoss
from super_gradients.training.losses.bce_dice_loss import BCEDiceLoss
from super_gradients.training.losses.dice_ce_edge_loss import DiceCEEdgeLoss
from super_gradients.training.losses.all_losses import LOSSES, Losses

<<<<<<< HEAD
__all__ = ['LOSSES', 'Losses', 'FocalLoss', 'LabelSmoothingCrossEntropyLoss', 'ShelfNetOHEMLoss', 'ShelfNetSemanticEncodingLoss',
           'YoloXDetectionLoss', 'RSquaredLoss', 'SSDLoss', 'BCEDiceLoss', 'KDLogitsLoss', 'DiceCEEdgeLoss']
=======
__all__ = ['FocalLoss', 'LabelSmoothingCrossEntropyLoss', 'ShelfNetOHEMLoss', 'ShelfNetSemanticEncodingLoss',
           'YoloXDetectionLoss', 'YoloXFastDetectionLoss', 'RSquaredLoss', 'SSDLoss', 'LOSSES', 'BCEDiceLoss', 'KDLogitsLoss', 'DiceCEEdgeLoss']
>>>>>>> de38af6a
<|MERGE_RESOLUTION|>--- conflicted
+++ resolved
@@ -10,10 +10,5 @@
 from super_gradients.training.losses.dice_ce_edge_loss import DiceCEEdgeLoss
 from super_gradients.training.losses.all_losses import LOSSES, Losses
 
-<<<<<<< HEAD
 __all__ = ['LOSSES', 'Losses', 'FocalLoss', 'LabelSmoothingCrossEntropyLoss', 'ShelfNetOHEMLoss', 'ShelfNetSemanticEncodingLoss',
-           'YoloXDetectionLoss', 'RSquaredLoss', 'SSDLoss', 'BCEDiceLoss', 'KDLogitsLoss', 'DiceCEEdgeLoss']
-=======
-__all__ = ['FocalLoss', 'LabelSmoothingCrossEntropyLoss', 'ShelfNetOHEMLoss', 'ShelfNetSemanticEncodingLoss',
-           'YoloXDetectionLoss', 'YoloXFastDetectionLoss', 'RSquaredLoss', 'SSDLoss', 'LOSSES', 'BCEDiceLoss', 'KDLogitsLoss', 'DiceCEEdgeLoss']
->>>>>>> de38af6a
+           'YoloXDetectionLoss', 'YoloXFastDetectionLoss', 'RSquaredLoss', 'SSDLoss', 'BCEDiceLoss', 'KDLogitsLoss', 'DiceCEEdgeLoss']
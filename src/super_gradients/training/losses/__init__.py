from super_gradients.training.losses.focal_loss import FocalLoss
from super_gradients.training.losses.kd_losses import KDLogitsLoss
from super_gradients.training.losses.label_smoothing_cross_entropy_loss import LabelSmoothingCrossEntropyLoss
from super_gradients.training.losses.r_squared_loss import RSquaredLoss
from super_gradients.training.losses.shelfnet_ohem_loss import ShelfNetOHEMLoss
from super_gradients.training.losses.shelfnet_semantic_encoding_loss import ShelfNetSemanticEncodingLoss
from super_gradients.training.losses.yolox_loss import YoloXDetectionLoss
from super_gradients.training.losses.ssd_loss import SSDLoss
from super_gradients.training.losses.bce_dice_loss import BCEDiceLoss
from super_gradients.training.losses.dice_ce_edge_loss import DiceCEEdgeLoss
from super_gradients.training.losses.all_losses import LOSSES


__all__ = ['FocalLoss', 'LabelSmoothingCrossEntropyLoss', 'ShelfNetOHEMLoss', 'ShelfNetSemanticEncodingLoss',
<<<<<<< HEAD
           'YoLoV3DetectionLoss', 'YoLoV5DetectionLoss', 'YoloXDetectionLoss', 'RSquaredLoss', 'SSDLoss', 'LOSSES',
           'BCEDiceLoss', 'KDLogitsLoss', 'DiceCEEdgeLoss']
=======
           'YoloXDetectionLoss', 'RSquaredLoss', 'SSDLoss', 'LOSSES', 'BCEDiceLoss', 'KDLogitsLoss']
>>>>>>> f3806880
<|MERGE_RESOLUTION|>--- conflicted
+++ resolved
@@ -10,11 +10,5 @@
 from super_gradients.training.losses.dice_ce_edge_loss import DiceCEEdgeLoss
 from super_gradients.training.losses.all_losses import LOSSES
 
-
 __all__ = ['FocalLoss', 'LabelSmoothingCrossEntropyLoss', 'ShelfNetOHEMLoss', 'ShelfNetSemanticEncodingLoss',
-<<<<<<< HEAD
-           'YoLoV3DetectionLoss', 'YoLoV5DetectionLoss', 'YoloXDetectionLoss', 'RSquaredLoss', 'SSDLoss', 'LOSSES',
-           'BCEDiceLoss', 'KDLogitsLoss', 'DiceCEEdgeLoss']
-=======
-           'YoloXDetectionLoss', 'RSquaredLoss', 'SSDLoss', 'LOSSES', 'BCEDiceLoss', 'KDLogitsLoss']
->>>>>>> f3806880
+           'YoloXDetectionLoss', 'RSquaredLoss', 'SSDLoss', 'LOSSES', 'BCEDiceLoss', 'KDLogitsLoss', 'DiceCEEdgeLoss']
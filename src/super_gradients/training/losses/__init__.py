--- conflicted
+++ resolved
@@ -8,37 +8,22 @@
 from super_gradients.training.losses.ssd_loss import SSDLoss
 from super_gradients.training.losses.bce_dice_loss import BCEDiceLoss
 from super_gradients.training.losses.dice_ce_edge_loss import DiceCEEdgeLoss
+from super_gradients.training.losses.all_losses import LOSSES, Losses
 from super_gradients.training.losses.ppyolo_loss import PPYoloELoss
-from super_gradients.training.losses.all_losses import LOSSES, Losses
 
 __all__ = [
-<<<<<<< HEAD
-    "BCEDiceLoss",
-    "DiceCEEdgeLoss",
-    "FocalLoss",
-    "KDLogitsLoss",
-    "LOSSES",
-    "LabelSmoothingCrossEntropyLoss",
-    "Losses",
-    "PPYoloELoss",
-    "RSquaredLoss",
-    "SSDLoss",
-=======
     "LOSSES",
     "Losses",
     "FocalLoss",
     "LabelSmoothingCrossEntropyLoss",
->>>>>>> 72b8878c
     "ShelfNetOHEMLoss",
     "ShelfNetSemanticEncodingLoss",
     "YoloXDetectionLoss",
     "YoloXFastDetectionLoss",
-<<<<<<< HEAD
-=======
     "RSquaredLoss",
     "SSDLoss",
     "BCEDiceLoss",
     "KDLogitsLoss",
     "DiceCEEdgeLoss",
->>>>>>> 72b8878c
+    "PPYoloELoss",
 ]
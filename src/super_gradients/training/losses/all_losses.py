from torch import nn
from super_gradients.common.object_names import Losses
from super_gradients.training.losses import (
    LabelSmoothingCrossEntropyLoss,
    ShelfNetOHEMLoss,
    ShelfNetSemanticEncodingLoss,
    RSquaredLoss,
    SSDLoss,
    BCEDiceLoss,
    YoloXDetectionLoss,
    YoloXFastDetectionLoss,
    KDLogitsLoss,
    DiceCEEdgeLoss,
)
from super_gradients.training.losses.stdc_loss import STDCLoss
<<<<<<< HEAD
from super_gradients.training.losses.dekr_loss import DEKRLoss
=======
from super_gradients.training.losses.ppyolo_loss import PPYoloELoss
>>>>>>> 12a4e53a


LOSSES = {
    Losses.CROSS_ENTROPY: LabelSmoothingCrossEntropyLoss,
    Losses.MSE: nn.MSELoss,
    Losses.R_SQUARED_LOSS: RSquaredLoss,
    Losses.SHELFNET_OHEM_LOSS: ShelfNetOHEMLoss,
    Losses.SHELFNET_SE_LOSS: ShelfNetSemanticEncodingLoss,
    Losses.YOLOX_LOSS: YoloXDetectionLoss,
    Losses.YOLOX_FAST_LOSS: YoloXFastDetectionLoss,
    Losses.SSD_LOSS: SSDLoss,
    Losses.STDC_LOSS: STDCLoss,
    Losses.BCE_DICE_LOSS: BCEDiceLoss,
    Losses.KD_LOSS: KDLogitsLoss,
    Losses.DICE_CE_EDGE_LOSS: DiceCEEdgeLoss,
<<<<<<< HEAD
    Losses.DEKR_LOSS: DEKRLoss,
=======
    Losses.PPYOLOE_LOSS: PPYoloELoss,
>>>>>>> 12a4e53a
}<|MERGE_RESOLUTION|>--- conflicted
+++ resolved
@@ -13,11 +13,8 @@
     DiceCEEdgeLoss,
 )
 from super_gradients.training.losses.stdc_loss import STDCLoss
-<<<<<<< HEAD
+from super_gradients.training.losses.ppyolo_loss import PPYoloELoss
 from super_gradients.training.losses.dekr_loss import DEKRLoss
-=======
-from super_gradients.training.losses.ppyolo_loss import PPYoloELoss
->>>>>>> 12a4e53a
 
 
 LOSSES = {
@@ -33,9 +30,6 @@
     Losses.BCE_DICE_LOSS: BCEDiceLoss,
     Losses.KD_LOSS: KDLogitsLoss,
     Losses.DICE_CE_EDGE_LOSS: DiceCEEdgeLoss,
-<<<<<<< HEAD
+    Losses.PPYOLOE_LOSS: PPYoloELoss,
     Losses.DEKR_LOSS: DEKRLoss,
-=======
-    Losses.PPYOLOE_LOSS: PPYoloELoss,
->>>>>>> 12a4e53a
 }
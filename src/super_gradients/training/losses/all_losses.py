--- conflicted
+++ resolved
@@ -1,15 +1,8 @@
 from torch import nn
 
-<<<<<<< HEAD
-from super_gradients.training.losses import LabelSmoothingCrossEntropyLoss, YoLoV3DetectionLoss, ShelfNetOHEMLoss, \
-    ShelfNetSemanticEncodingLoss, RSquaredLoss, YoLoV5DetectionLoss, SSDLoss, BCEDiceLoss, YoloXDetectionLoss,\
-    KDLogitsLoss, DiceCEEdgeLoss
-=======
 from super_gradients.training.losses import LabelSmoothingCrossEntropyLoss, ShelfNetOHEMLoss, \
-    ShelfNetSemanticEncodingLoss, RSquaredLoss, SSDLoss, BCEDiceLoss, YoloXDetectionLoss, KDLogitsLoss
->>>>>>> f3806880
+    ShelfNetSemanticEncodingLoss, RSquaredLoss, SSDLoss, BCEDiceLoss, YoloXDetectionLoss, KDLogitsLoss, DiceCEEdgeLoss
 from super_gradients.training.losses.stdc_loss import STDCLoss
-
 
 LOSSES = {"cross_entropy": LabelSmoothingCrossEntropyLoss,
           "mse": nn.MSELoss,

--- conflicted
+++ resolved
@@ -4,7 +4,6 @@
     ShelfNetSemanticEncodingLoss, RSquaredLoss, SSDLoss, BCEDiceLoss, YoloXDetectionLoss, YoloXFastDetectionLoss, KDLogitsLoss, DiceCEEdgeLoss
 from super_gradients.training.losses.stdc_loss import STDCLoss
 
-<<<<<<< HEAD
 
 LOSSES = {Losses.CROSS_ENTROPY: LabelSmoothingCrossEntropyLoss,
           Losses.MSE: nn.MSELoss,
@@ -12,24 +11,10 @@
           Losses.SHELFNET_OHEM_LOSS: ShelfNetOHEMLoss,
           Losses.SHELFNET_SE_LOSS: ShelfNetSemanticEncodingLoss,
           Losses.YOLOX_LOSS: YoloXDetectionLoss,
+          Losses.YOLOX_FAST_LOSS: YoloXFastDetectionLoss,
           Losses.SSD_LOSS: SSDLoss,
           Losses.STDC_LOSS: STDCLoss,
           Losses.BCE_DICE_LOSS: BCEDiceLoss,
           Losses.KD_LOSS: KDLogitsLoss,
           Losses.DICE_CE_EDGE_LOSS: DiceCEEdgeLoss,
-}
-=======
-LOSSES = {"cross_entropy": LabelSmoothingCrossEntropyLoss,
-          "mse": nn.MSELoss,
-          "r_squared_loss": RSquaredLoss,
-          "shelfnet_ohem_loss": ShelfNetOHEMLoss,
-          "shelfnet_se_loss": ShelfNetSemanticEncodingLoss,
-          "yolox_loss": YoloXDetectionLoss,
-          "yolox_fast_loss": YoloXFastDetectionLoss,
-          "ssd_loss": SSDLoss,
-          "stdc_loss": STDCLoss,
-          "bce_dice_loss": BCEDiceLoss,
-          "kd_loss": KDLogitsLoss,
-          "dice_ce_edge_loss": DiceCEEdgeLoss,
-          }
->>>>>>> de38af6a
+}
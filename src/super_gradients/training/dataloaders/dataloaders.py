--- conflicted
+++ resolved
@@ -157,9 +157,7 @@
     )
 
 
-<<<<<<< HEAD
-@register_dataloader(Dataloaders.COCO2017_TRAIN_PPYOLOE)
-=======
+@register_dataloader(Dataloaders.COCO2017_TRAIN_DECIYOLO)
 def coco2017_train_deci_yolo(dataset_params: Dict = None, dataloader_params: Dict = None):
     return get_data_loader(
         config_name="coco_detection_deci_yolo_dataset_params",
@@ -170,6 +168,7 @@
     )
 
 
+@register_dataloader(Dataloaders.COCO2017_VAL_DECIYOLO)
 def coco2017_val_deci_yolo(dataset_params: Dict = None, dataloader_params: Dict = None):
     return get_data_loader(
         config_name="coco_detection_deci_yolo_dataset_params",
@@ -180,7 +179,7 @@
     )
 
 
->>>>>>> 2615c6e2
+@register_dataloader(Dataloaders.COCO2017_TRAIN_PPYOLOE)
 def coco2017_train_ppyoloe(dataset_params: Dict = None, dataloader_params: Dict = None):
     return get_data_loader(
         config_name="coco_detection_ppyoloe_dataset_params",
@@ -730,69 +729,6 @@
     )
 
 
-<<<<<<< HEAD
-=======
-ALL_DATALOADERS = {
-    "coco2017_train": coco2017_train,
-    "coco2017_val": coco2017_val,
-    "coco2017_train_yolox": coco2017_train_yolox,
-    "coco2017_val_yolox": coco2017_val_yolox,
-    "coco2017_train_ppyoloe": coco2017_train_ppyoloe,
-    "coco2017_val_ppyoloe": coco2017_val_ppyoloe,
-    "coco2017_train_ssd_lite_mobilenet_v2": coco2017_train_ssd_lite_mobilenet_v2,
-    "coco2017_val_ssd_lite_mobilenet_v2": coco2017_val_ssd_lite_mobilenet_v2,
-    "coco2017_pose_train": coco2017_pose_train,
-    "coco2017_pose_val": coco2017_pose_val,
-    "coco2017_train_deci_yolo": coco2017_train_deci_yolo,
-    "coco2017_val_deci_yolo": coco2017_val_deci_yolo,
-    "imagenet_train": imagenet_train,
-    "imagenet_val": imagenet_val,
-    "imagenet_efficientnet_train": imagenet_efficientnet_train,
-    "imagenet_efficientnet_val": imagenet_efficientnet_val,
-    "imagenet_mobilenetv2_train": imagenet_mobilenetv2_train,
-    "imagenet_mobilenetv2_val": imagenet_mobilenetv2_val,
-    "imagenet_mobilenetv3_train": imagenet_mobilenetv3_train,
-    "imagenet_mobilenetv3_val": imagenet_mobilenetv3_val,
-    "imagenet_regnetY_train": imagenet_regnetY_train,
-    "imagenet_regnetY_val": imagenet_regnetY_val,
-    "imagenet_resnet50_train": imagenet_resnet50_train,
-    "imagenet_resnet50_val": imagenet_resnet50_val,
-    "imagenet_resnet50_kd_train": imagenet_resnet50_kd_train,
-    "imagenet_resnet50_kd_val": imagenet_resnet50_kd_val,
-    "imagenet_vit_base_train": imagenet_vit_base_train,
-    "imagenet_vit_base_val": imagenet_vit_base_val,
-    "tiny_imagenet_train": tiny_imagenet_train,
-    "tiny_imagenet_val": tiny_imagenet_val,
-    "cifar10_train": cifar10_train,
-    "cifar10_val": cifar10_val,
-    "cifar100_train": cifar100_train,
-    "cifar100_val": cifar100_val,
-    "cityscapes_train": cityscapes_train,
-    "cityscapes_val": cityscapes_val,
-    "cityscapes_stdc_seg50_train": cityscapes_stdc_seg50_train,
-    "cityscapes_stdc_seg50_val": cityscapes_stdc_seg50_val,
-    "cityscapes_stdc_seg75_train": cityscapes_stdc_seg75_train,
-    "cityscapes_stdc_seg75_val": cityscapes_stdc_seg75_val,
-    "cityscapes_regseg48_train": cityscapes_regseg48_train,
-    "cityscapes_regseg48_val": cityscapes_regseg48_val,
-    "cityscapes_ddrnet_train": cityscapes_ddrnet_train,
-    "cityscapes_ddrnet_val": cityscapes_ddrnet_val,
-    "coco_segmentation_train": coco_segmentation_train,
-    "coco_segmentation_val": coco_segmentation_val,
-    "mapillary_train": mapillary_train,
-    "mapillary_val": mapillary_val,
-    "pascal_aug_segmentation_train": pascal_aug_segmentation_train,
-    "pascal_aug_segmentation_val": pascal_aug_segmentation_val,
-    "pascal_voc_segmentation_train": pascal_voc_segmentation_train,
-    "pascal_voc_segmentation_val": pascal_voc_segmentation_val,
-    "supervisely_persons_train": supervisely_persons_train,
-    "supervisely_persons_val": supervisely_persons_val,
-    "pascal_voc_detection_train": pascal_voc_detection_train,
-    "pascal_voc_detection_val": pascal_voc_detection_val,
-}
-
-
->>>>>>> 2615c6e2
 def get(name: str = None, dataset_params: Dict = None, dataloader_params: Dict = None, dataset: torch.utils.data.Dataset = None) -> DataLoader:
     """
     Get DataLoader of the recipe-configured dataset defined by name in ALL_DATALOADERS.

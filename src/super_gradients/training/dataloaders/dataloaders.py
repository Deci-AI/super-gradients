--- conflicted
+++ resolved
@@ -533,18 +533,10 @@
     """
     Get DataLoader of the recipe-configured dataset defined by name in ALL_DATALOADERS.
 
-<<<<<<< HEAD
     :param name: dataset name in ALL_DATALOADERS.
     :param dataset_params: dataset params that override the yaml configured defaults, then passed to the dataset_cls.__init__.
     :param dataloader_params: DataLoader params that override the yaml configured defaults, then passed to the DataLoader.__init__
     :return: initialized DataLoader.
-=======
-
-    :param name:
-    :param dataset_params:
-    :param dataloader_params:
-    :return:
->>>>>>> 1536e62d
     """
 
     if name not in ALL_DATALOADERS.keys():

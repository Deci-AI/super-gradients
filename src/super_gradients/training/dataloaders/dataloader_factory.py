--- conflicted
+++ resolved
@@ -14,11 +14,7 @@
 from super_gradients.training.utils import get_param
 from super_gradients.training.datasets import ImageNetDataset
 from super_gradients.training.datasets.detection_datasets import COCODetectionDataset
-<<<<<<< HEAD
-from super_gradients.training.datasets.segmentation_datasets import CityscapesDataset, SuperviselyPersonsDataset
-=======
-from super_gradients.training.datasets.segmentation_datasets import CityscapesDataset, CoCoSegmentationDataSet
->>>>>>> a330200e
+from super_gradients.training.datasets.segmentation_datasets import CityscapesDataset, CoCoSegmentationDataSet, SuperviselyPersonsDataset
 from super_gradients.common.factories.samplers_factory import SamplersFactory
 from super_gradients.training.utils.distributed_training_utils import wait_for_the_master, get_local_rank
 from super_gradients.common.abstractions.abstract_logger import get_logger
@@ -347,7 +343,24 @@
                            )
 
 
-<<<<<<< HEAD
+def coco_segmentation_train(dataset_params: Dict = {}, dataloader_params: Dict = {}):
+    return get_data_loader(config_name="coco_segmentation_dataset_params",
+                           dataset_cls=CoCoSegmentationDataSet,
+                           train=True,
+                           dataset_params=dataset_params,
+                           dataloader_params=dataloader_params
+                           )
+
+
+def coco_segmentation_val(dataset_params: Dict = {}, dataloader_params: Dict = {}):
+    return get_data_loader(config_name="coco_segmentation_dataset_params",
+                           dataset_cls=CoCoSegmentationDataSet,
+                           train=False,
+                           dataset_params=dataset_params,
+                           dataloader_params=dataloader_params
+                           )
+
+
 def supervisely_persons_train(dataset_params: Dict = {}, dataloader_params: Dict = {}):
     return get_data_loader(config_name="supervisely_persons_dataset_params",
                            dataset_cls=SuperviselyPersonsDataset,
@@ -361,22 +374,4 @@
                            dataset_cls=SuperviselyPersonsDataset,
                            train=False,
                            dataset_params=dataset_params,
-                           dataloader_params=dataloader_params)
-=======
-def coco_segmentation_train(dataset_params: Dict = {}, dataloader_params: Dict = {}):
-    return get_data_loader(config_name="coco_segmentation_dataset_params",
-                           dataset_cls=CoCoSegmentationDataSet,
-                           train=True,
-                           dataset_params=dataset_params,
-                           dataloader_params=dataloader_params
-                           )
-
-
-def coco_segmentation_val(dataset_params: Dict = {}, dataloader_params: Dict = {}):
-    return get_data_loader(config_name="coco_segmentation_dataset_params",
-                           dataset_cls=CoCoSegmentationDataSet,
-                           train=False,
-                           dataset_params=dataset_params,
-                           dataloader_params=dataloader_params
-                           )
->>>>>>> a330200e
+                           dataloader_params=dataloader_params)
import os.path
import pkg_resources
from typing import Dict

import hydra
from hydra import compose, initialize_config_dir
from hydra.core.global_hydra import GlobalHydra

import numpy as np
import torch
from torch.utils.data import BatchSampler, DataLoader, TensorDataset

import super_gradients
from super_gradients.training.utils import get_param
from super_gradients.training.datasets import ImageNetDataset
from super_gradients.training.datasets.detection_datasets import COCODetectionDataset
<<<<<<< HEAD
from super_gradients.training.datasets.segmentation_datasets import CityscapesDataset, PascalAUG2012SegmentationDataSet
=======
from super_gradients.training.datasets.segmentation_datasets import CityscapesDataset, CoCoSegmentationDataSet
>>>>>>> a330200e
from super_gradients.common.factories.samplers_factory import SamplersFactory
from super_gradients.training.utils.distributed_training_utils import wait_for_the_master, get_local_rank
from super_gradients.common.abstractions.abstract_logger import get_logger

logger = get_logger(__name__)


def get_data_loader(config_name, dataset_cls, train, dataset_params={}, dataloader_params={}):
    """
    Class for creating dataloaders for taking defaults from yaml files in src/super_gradients/recipes.

    :param config_name: yaml config filename in recipes (for example coco2017_yolox).
    :param dataset_cls: torch dataset uninitialized class.
    :param train: controls whether to take
        cfg.dataset_params.train_dataloader_params or cfg.dataset_params.valid_dataloader_params as defaults for the dataset constructor
     and
        cfg.dataset_params.train_dataset_params or cfg.dataset_params.valid_dataset_params as defaults for DataLoader contructor.

    :param dataset_params: dataset params that override the yaml configured defaults, then passed to the dataset_cls.__init__.
    :param dataloader_params: DataLoader params that override the yaml configured defaults, then passed to the DataLoader.__init__
    :return: DataLoader
    """
    GlobalHydra.instance().clear()
    with initialize_config_dir(config_dir=pkg_resources.resource_filename("super_gradients.recipes", "")):
        # config is relative to a module
        cfg = compose(config_name=os.path.join("dataset_params", config_name))

        dataset_params = _process_dataset_params(cfg, dataset_params, train)

        local_rank = get_local_rank()
        with wait_for_the_master(local_rank):
            dataset = dataset_cls(**dataset_params)

        dataloader_params = _process_dataloader_params(cfg, dataloader_params, dataset, train)

        dataloader = DataLoader(dataset=dataset, **dataloader_params)
        return dataloader


def _process_dataset_params(cfg, dataset_params, train):
    default_dataset_params = cfg.dataset_params.train_dataset_params if train else cfg.dataset_params.val_dataset_params
    default_dataset_params = hydra.utils.instantiate(default_dataset_params)
    for key, val in default_dataset_params.items():
        if key not in dataset_params.keys() or dataset_params[key] is None:
            dataset_params[key] = val

    return dataset_params


def _process_dataloader_params(cfg, dataloader_params, dataset, train):
    default_dataloader_params = cfg.dataset_params.train_dataloader_params if train else cfg.dataset_params.val_dataloader_params
    default_dataloader_params = hydra.utils.instantiate(default_dataloader_params)
    is_dist = super_gradients.is_distributed()

    if get_param(dataloader_params, "sampler") is not None:
        dataloader_params = _instantiate_sampler(dataset, dataloader_params)
    elif get_param(default_dataloader_params, "sampler") is not None:
        default_dataloader_params = _instantiate_sampler(dataset, default_dataloader_params)
    elif is_dist:
        default_dataloader_params["sampler"] = {"DistributedSampler": {}}
        default_dataloader_params = _instantiate_sampler(dataset, default_dataloader_params)

    dataloader_params = _override_default_params_without_nones(dataloader_params, default_dataloader_params)
    if get_param(dataloader_params, "batch_sampler"):
        sampler = dataloader_params.pop("sampler")
        batch_size = dataloader_params.pop("batch_size")
        dataloader_params["batch_sampler"] = BatchSampler(sampler=sampler, batch_size=batch_size, drop_last=False)

    return dataloader_params


def _override_default_params_without_nones(params, default_params):
    for key, val in default_params.items():
        if key not in params.keys() or params[key] is None:
            params[key] = val
    return params


def _instantiate_sampler(dataset, dataloader_params):
    sampler_name = list(dataloader_params["sampler"].keys())[0]
    dataloader_params["sampler"][sampler_name]["dataset"] = dataset
    dataloader_params["sampler"] = SamplersFactory().get(dataloader_params["sampler"])
    return dataloader_params


def coco2017_train(dataset_params: Dict = {}, dataloader_params: Dict = {}):
    return get_data_loader(config_name="coco_detection_dataset_params",
                           dataset_cls=COCODetectionDataset,
                           train=True,
                           dataset_params=dataset_params,
                           dataloader_params=dataloader_params
                           )


def coco2017_val(dataset_params: Dict = {}, dataloader_params: Dict = {}):
    return get_data_loader(config_name="coco_detection_dataset_params",
                           dataset_cls=COCODetectionDataset,
                           train=False,
                           dataset_params=dataset_params,
                           dataloader_params=dataloader_params
                           )


def coco2017_train_yolox(dataset_params: Dict = {}, dataloader_params: Dict = {}):
    return coco2017_train(dataset_params, dataloader_params)


def coco2017_val_yolox(dataset_params: Dict = {}, dataloader_params: Dict = {}):
    return coco2017_val(dataset_params, dataloader_params)


def coco2017_train_ssd_lite_mobilenet_v2(dataset_params: Dict = {}, dataloader_params: Dict = {}):
    return get_data_loader(config_name="coco_detection_ssd_lite_mobilenet_v2_dataset_params",
                           dataset_cls=COCODetectionDataset,
                           train=True,
                           dataset_params=dataset_params,
                           dataloader_params=dataloader_params
                           )


def coco2017_val_ssd_lite_mobilenet_v2(dataset_params: Dict = {}, dataloader_params: Dict = {}):
    return get_data_loader(config_name="coco_detection_ssd_lite_mobilenet_v2_dataset_params",
                           dataset_cls=COCODetectionDataset,
                           train=False,
                           dataset_params=dataset_params,
                           dataloader_params=dataloader_params
                           )


def imagenet_train(dataset_params={}, dataloader_params={}, config_name="imagenet_dataset_params"):
    return get_data_loader(config_name=config_name,
                           dataset_cls=ImageNetDataset,
                           train=True,
                           dataset_params=dataset_params,
                           dataloader_params=dataloader_params)


def imagenet_val(dataset_params={}, dataloader_params={}, config_name="imagenet_dataset_params"):
    return get_data_loader(config_name=config_name,
                           dataset_cls=ImageNetDataset,
                           train=False,
                           dataset_params=dataset_params,
                           dataloader_params=dataloader_params)


def imagenet_efficientnet_train(dataset_params={}, dataloader_params={}):
    return imagenet_train(dataset_params, dataloader_params, config_name="imagenet_efficientnet_dataset_params")


def imagenet_efficientnet_val(dataset_params={}, dataloader_params={}):
    return imagenet_val(dataset_params, dataloader_params, config_name="imagenet_efficientnet_dataset_params")


def imagenet_mobilenetv2_train(dataset_params={}, dataloader_params={}):
    return imagenet_train(dataset_params, dataloader_params, config_name="imagenet_mobilenetv2_dataset_params")


def imagenet_mobilenetv2_val(dataset_params={}, dataloader_params={}):
    return imagenet_val(dataset_params, dataloader_params, config_name="imagenet_mobilenetv2_dataset_params")


def imagenet_mobilenetv3_train(dataset_params={}, dataloader_params={}):
    return imagenet_train(dataset_params, dataloader_params, config_name="imagenet_mobilenetv3_dataset_params")


def imagenet_mobilenetv3_val(dataset_params={}, dataloader_params={}):
    return imagenet_val(dataset_params, dataloader_params, config_name="imagenet_mobilenetv3_dataset_params")


def imagenet_regnetY_train(dataset_params={}, dataloader_params={}):
    return imagenet_train(dataset_params, dataloader_params, config_name="imagenet_regnetY_dataset_params")


def imagenet_regnetY_val(dataset_params={}, dataloader_params={}):
    return imagenet_val(dataset_params, dataloader_params, config_name="imagenet_regnetY_dataset_params")


def imagenet_resnet50_train(dataset_params={}, dataloader_params={}):
    return imagenet_train(dataset_params, dataloader_params, config_name="imagenet_resnet50_dataset_params")


def imagenet_resnet50_val(dataset_params={}, dataloader_params={}):
    return imagenet_val(dataset_params, dataloader_params, config_name="imagenet_resnet50_dataset_params")


def imagenet_resnet50_kd_train(dataset_params={}, dataloader_params={}):
    return imagenet_train(dataset_params, dataloader_params, config_name="imagenet_resnet50_kd_dataset_params")


def imagenet_resnet50_kd_val(dataset_params={}, dataloader_params={}):
    return imagenet_val(dataset_params, dataloader_params, config_name="imagenet_resnet50_kd_dataset_params")


def imagenet_vit_base_train(dataset_params={}, dataloader_params={}):
    return imagenet_train(dataset_params, dataloader_params, config_name="imagenet_vit_base_dataset_params")


def imagenet_vit_base_val(dataset_params={}, dataloader_params={}):
    return imagenet_val(dataset_params, dataloader_params, config_name="imagenet_vit_base_dataset_params")


def tiny_imagenet_train(dataset_params={}, dataloader_params={}, config_name="tiny_imagenet_dataset_params"):
    return get_data_loader(config_name=config_name,
                           dataset_cls=ImageNetDataset,
                           train=True,
                           dataset_params=dataset_params,
                           dataloader_params=dataloader_params)


def tiny_imagenet_val(dataset_params={}, dataloader_params={}, config_name="tiny_imagenet_dataset_params"):
    return get_data_loader(config_name=config_name,
                           dataset_cls=ImageNetDataset,
                           train=False,
                           dataset_params=dataset_params,
                           dataloader_params=dataloader_params)


def classification_test_dataloader(batch_size: int = 5, image_size: int = 32) -> DataLoader:
    images = torch.Tensor(np.zeros((batch_size, 3, image_size, image_size)))
    ground_truth = torch.LongTensor(np.zeros((batch_size)))
    dataset = TensorDataset(images, ground_truth)
    return DataLoader(dataset=dataset, batch_size=batch_size)


def detection_test_dataloader(batch_size: int = 5, image_size: int = 320) -> DataLoader:
    images = torch.Tensor(np.zeros((batch_size, 3, image_size, image_size)))
    ground_truth = torch.LongTensor(np.zeros((batch_size, 6)))
    dataset = TensorDataset(images, ground_truth)
    return DataLoader(dataset=dataset, batch_size=batch_size)


def segmentation_test_dataloader(batch_size: int = 5, image_size: int = 512) -> DataLoader:
    images = torch.Tensor(np.zeros((batch_size, 3, image_size, image_size)))
    ground_truth = torch.LongTensor(np.zeros((batch_size, image_size, image_size)))
    dataset = TensorDataset(images, ground_truth)
    return DataLoader(dataset=dataset, batch_size=batch_size)


def cityscapes_train(dataset_params: Dict = {}, dataloader_params: Dict = {}):
    return get_data_loader(config_name="cityscapes_dataset_params",
                           dataset_cls=CityscapesDataset,
                           train=True,
                           dataset_params=dataset_params,
                           dataloader_params=dataloader_params
                           )


def cityscapes_val(dataset_params: Dict = {}, dataloader_params: Dict = {}):
    return get_data_loader(config_name="cityscapes_dataset_params",
                           dataset_cls=CityscapesDataset,
                           train=False,
                           dataset_params=dataset_params,
                           dataloader_params=dataloader_params
                           )


def cityscapes_stdc_seg50_train(dataset_params: Dict = {}, dataloader_params: Dict = {}):
    return get_data_loader(config_name="cityscapes_stdc_seg50_dataset_params",
                           dataset_cls=CityscapesDataset,
                           train=True,
                           dataset_params=dataset_params,
                           dataloader_params=dataloader_params
                           )


def cityscapes_stdc_seg50_val(dataset_params: Dict = {}, dataloader_params: Dict = {}):
    return get_data_loader(config_name="cityscapes_stdc_seg50_dataset_params",
                           dataset_cls=CityscapesDataset,
                           train=False,
                           dataset_params=dataset_params,
                           dataloader_params=dataloader_params
                           )


def cityscapes_stdc_seg75_train(dataset_params: Dict = {}, dataloader_params: Dict = {}):
    return get_data_loader(config_name="cityscapes_stdc_seg75_dataset_params",
                           dataset_cls=CityscapesDataset,
                           train=True,
                           dataset_params=dataset_params,
                           dataloader_params=dataloader_params
                           )


def cityscapes_stdc_seg75_val(dataset_params: Dict = {}, dataloader_params: Dict = {}):
    return get_data_loader(config_name="cityscapes_stdc_seg75_dataset_params",
                           dataset_cls=CityscapesDataset,
                           train=False,
                           dataset_params=dataset_params,
                           dataloader_params=dataloader_params
                           )


def cityscapes_regseg48_train(dataset_params: Dict = {}, dataloader_params: Dict = {}):
    return get_data_loader(config_name="cityscapes_regseg48_dataset_params",
                           dataset_cls=CityscapesDataset,
                           train=True,
                           dataset_params=dataset_params,
                           dataloader_params=dataloader_params
                           )


def cityscapes_regseg48_val(dataset_params: Dict = {}, dataloader_params: Dict = {}):
    return get_data_loader(config_name="cityscapes_regseg48_dataset_params",
                           dataset_cls=CityscapesDataset,
                           train=False,
                           dataset_params=dataset_params,
                           dataloader_params=dataloader_params
                           )


def cityscapes_ddrnet_train(dataset_params: Dict = {}, dataloader_params: Dict = {}):
    return get_data_loader(config_name="cityscapes_ddrnet_dataset_params",
                           dataset_cls=CityscapesDataset,
                           train=True,
                           dataset_params=dataset_params,
                           dataloader_params=dataloader_params
                           )


def cityscapes_ddrnet_val(dataset_params: Dict = {}, dataloader_params: Dict = {}):
    return get_data_loader(config_name="cityscapes_ddrnet_dataset_params",
                           dataset_cls=CityscapesDataset,
                           train=False,
                           dataset_params=dataset_params,
                           dataloader_params=dataloader_params
                           )


<<<<<<< HEAD
def pascal_aug_segmentation_train(dataset_params: Dict = {}, dataloader_params: Dict = {}):
    return get_data_loader(config_name="pascal_aug_segmentation",
                           dataset_cls=PascalAUG2012SegmentationDataSet,
=======
def coco_segmentation_train(dataset_params: Dict = {}, dataloader_params: Dict = {}):
    return get_data_loader(config_name="coco_segmentation_dataset_params",
                           dataset_cls=CoCoSegmentationDataSet,
>>>>>>> a330200e
                           train=True,
                           dataset_params=dataset_params,
                           dataloader_params=dataloader_params
                           )


<<<<<<< HEAD
def pascal_aug_segmentation_val(dataset_params: Dict = {}, dataloader_params: Dict = {}):
    return get_data_loader(config_name="pascal_aug_segmentation",
                           dataset_cls=PascalAUG2012SegmentationDataSet,
=======
def coco_segmentation_val(dataset_params: Dict = {}, dataloader_params: Dict = {}):
    return get_data_loader(config_name="coco_segmentation_dataset_params",
                           dataset_cls=CoCoSegmentationDataSet,
>>>>>>> a330200e
                           train=False,
                           dataset_params=dataset_params,
                           dataloader_params=dataloader_params
                           )<|MERGE_RESOLUTION|>--- conflicted
+++ resolved
@@ -14,11 +14,7 @@
 from super_gradients.training.utils import get_param
 from super_gradients.training.datasets import ImageNetDataset
 from super_gradients.training.datasets.detection_datasets import COCODetectionDataset
-<<<<<<< HEAD
-from super_gradients.training.datasets.segmentation_datasets import CityscapesDataset, PascalAUG2012SegmentationDataSet
-=======
-from super_gradients.training.datasets.segmentation_datasets import CityscapesDataset, CoCoSegmentationDataSet
->>>>>>> a330200e
+from super_gradients.training.datasets.segmentation_datasets import CityscapesDataset, CoCoSegmentationDataSet, PascalAUG2012SegmentationDataSet
 from super_gradients.common.factories.samplers_factory import SamplersFactory
 from super_gradients.training.utils.distributed_training_utils import wait_for_the_master, get_local_rank
 from super_gradients.common.abstractions.abstract_logger import get_logger
@@ -347,30 +343,36 @@
                            )
 
 
-<<<<<<< HEAD
+def coco_segmentation_train(dataset_params: Dict = {}, dataloader_params: Dict = {}):
+    return get_data_loader(config_name="coco_segmentation_dataset_params",
+                           dataset_cls=CoCoSegmentationDataSet,
+                           train=True,
+                           dataset_params=dataset_params,
+                           dataloader_params=dataloader_params
+                           )
+
+
+def coco_segmentation_val(dataset_params: Dict = {}, dataloader_params: Dict = {}):
+    return get_data_loader(config_name="coco_segmentation_dataset_params",
+                           dataset_cls=CoCoSegmentationDataSet,
+                           train=False,
+                           dataset_params=dataset_params,
+                           dataloader_params=dataloader_params
+                           )
+
+
 def pascal_aug_segmentation_train(dataset_params: Dict = {}, dataloader_params: Dict = {}):
     return get_data_loader(config_name="pascal_aug_segmentation",
                            dataset_cls=PascalAUG2012SegmentationDataSet,
-=======
-def coco_segmentation_train(dataset_params: Dict = {}, dataloader_params: Dict = {}):
-    return get_data_loader(config_name="coco_segmentation_dataset_params",
-                           dataset_cls=CoCoSegmentationDataSet,
->>>>>>> a330200e
-                           train=True,
-                           dataset_params=dataset_params,
-                           dataloader_params=dataloader_params
-                           )
-
-
-<<<<<<< HEAD
+                           train=True,
+                           dataset_params=dataset_params,
+                           dataloader_params=dataloader_params
+                           )
+
+
 def pascal_aug_segmentation_val(dataset_params: Dict = {}, dataloader_params: Dict = {}):
     return get_data_loader(config_name="pascal_aug_segmentation",
                            dataset_cls=PascalAUG2012SegmentationDataSet,
-=======
-def coco_segmentation_val(dataset_params: Dict = {}, dataloader_params: Dict = {}):
-    return get_data_loader(config_name="coco_segmentation_dataset_params",
-                           dataset_cls=CoCoSegmentationDataSet,
->>>>>>> a330200e
                            train=False,
                            dataset_params=dataset_params,
                            dataloader_params=dataloader_params

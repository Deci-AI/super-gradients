--- conflicted
+++ resolved
@@ -14,12 +14,8 @@
 from super_gradients.training.utils import get_param
 from super_gradients.training.datasets import ImageNetDataset
 from super_gradients.training.datasets.detection_datasets import COCODetectionDataset
-<<<<<<< HEAD
-from super_gradients.training.datasets.segmentation_datasets import CityscapesDataset, CoCoSegmentationDataSet, SuperviselyPersonsDataset
-=======
 from super_gradients.training.datasets.segmentation_datasets import CityscapesDataset, CoCoSegmentationDataSet, PascalAUG2012SegmentationDataSet, \
-    PascalVOC2012SegmentationDataSet
->>>>>>> c2537ba4
+    PascalVOC2012SegmentationDataSet, SuperviselyPersonsDataset
 from super_gradients.common.factories.samplers_factory import SamplersFactory
 from super_gradients.training.utils.distributed_training_utils import wait_for_the_master, get_local_rank
 from super_gradients.common.abstractions.abstract_logger import get_logger
@@ -366,7 +362,42 @@
                            )
 
 
-<<<<<<< HEAD
+def pascal_aug_segmentation_train(dataset_params: Dict = {}, dataloader_params: Dict = {}):
+    return get_data_loader(config_name="pascal_aug_segmentation_dataset_params",
+                           dataset_cls=PascalAUG2012SegmentationDataSet,
+                           train=True,
+                           dataset_params=dataset_params,
+                           dataloader_params=dataloader_params
+                           )
+
+
+def pascal_aug_segmentation_val(dataset_params: Dict = {}, dataloader_params: Dict = {}):
+    return get_data_loader(config_name="pascal_aug_segmentation_dataset_params",
+                           dataset_cls=PascalAUG2012SegmentationDataSet,
+                           train=False,
+                           dataset_params=dataset_params,
+                           dataloader_params=dataloader_params
+                           )
+
+
+def pascal_voc_segmentation_train(dataset_params: Dict = {}, dataloader_params: Dict = {}):
+    return get_data_loader(config_name="pascal_voc_segmentation_dataset_params",
+                           dataset_cls=PascalVOC2012SegmentationDataSet,
+                           train=True,
+                           dataset_params=dataset_params,
+                           dataloader_params=dataloader_params
+                           )
+
+
+def pascal_voc_segmentation_val(dataset_params: Dict = {}, dataloader_params: Dict = {}):
+    return get_data_loader(config_name="pascal_voc_segmentation_dataset_params",
+                           dataset_cls=PascalVOC2012SegmentationDataSet,
+                           train=False,
+                           dataset_params=dataset_params,
+                           dataloader_params=dataloader_params
+                           )
+
+
 def supervisely_persons_train(dataset_params: Dict = {}, dataloader_params: Dict = {}):
     return get_data_loader(config_name="supervisely_persons_dataset_params",
                            dataset_cls=SuperviselyPersonsDataset,
@@ -380,40 +411,4 @@
                            dataset_cls=SuperviselyPersonsDataset,
                            train=False,
                            dataset_params=dataset_params,
-                           dataloader_params=dataloader_params)
-=======
-def pascal_aug_segmentation_train(dataset_params: Dict = {}, dataloader_params: Dict = {}):
-    return get_data_loader(config_name="pascal_aug_segmentation_dataset_params",
-                           dataset_cls=PascalAUG2012SegmentationDataSet,
-                           train=True,
-                           dataset_params=dataset_params,
-                           dataloader_params=dataloader_params
-                           )
-
-
-def pascal_aug_segmentation_val(dataset_params: Dict = {}, dataloader_params: Dict = {}):
-    return get_data_loader(config_name="pascal_aug_segmentation_dataset_params",
-                           dataset_cls=PascalAUG2012SegmentationDataSet,
-                           train=False,
-                           dataset_params=dataset_params,
-                           dataloader_params=dataloader_params
-                           )
-
-
-def pascal_voc_segmentation_train(dataset_params: Dict = {}, dataloader_params: Dict = {}):
-    return get_data_loader(config_name="pascal_voc_segmentation_dataset_params",
-                           dataset_cls=PascalVOC2012SegmentationDataSet,
-                           train=True,
-                           dataset_params=dataset_params,
-                           dataloader_params=dataloader_params
-                           )
-
-
-def pascal_voc_segmentation_val(dataset_params: Dict = {}, dataloader_params: Dict = {}):
-    return get_data_loader(config_name="pascal_voc_segmentation_dataset_params",
-                           dataset_cls=PascalVOC2012SegmentationDataSet,
-                           train=False,
-                           dataset_params=dataset_params,
-                           dataloader_params=dataloader_params
-                           )
->>>>>>> c2537ba4
+                           dataloader_params=dataloader_params)
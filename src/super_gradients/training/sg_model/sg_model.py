import os
import sys
from copy import deepcopy
from enum import Enum
from typing import Union, Tuple, Mapping, List, Any

import numpy as np
import pkg_resources
import torch
import torchvision.transforms as transforms
from deprecated import deprecated
from torch import nn
from torch.utils.data import DataLoader, DistributedSampler
from torch.cuda.amp import GradScaler, autocast
from torchmetrics import MetricCollection
from tqdm import tqdm
from piptools.scripts.sync import _get_installed_distributions


from super_gradients.training.models.all_architectures import ARCHITECTURES
from super_gradients.common.decorators.factory_decorator import resolve_param
from super_gradients.common.environment import env_helpers
from super_gradients.common.abstractions.abstract_logger import get_logger
from super_gradients.common.factories.datasets_factory import DatasetsFactory
from super_gradients.common.factories.list_factory import ListFactory
from super_gradients.common.factories.losses_factory import LossesFactory
from super_gradients.common.factories.metrics_factory import MetricsFactory
from super_gradients.common.sg_loggers import SG_LOGGERS
from super_gradients.common.sg_loggers.abstract_sg_logger import AbstractSGLogger
from super_gradients.common.sg_loggers.base_sg_logger import BaseSGLogger
from super_gradients.training import utils as core_utils
from super_gradients.training.models import SgModule
from super_gradients.training.pretrained_models import PRETRAINED_NUM_CLASSES
from super_gradients.training.utils import sg_model_utils
from super_gradients.training.utils.sg_model_utils import MonitoredValue
from super_gradients.training import metrics
from super_gradients.training.exceptions.sg_model_exceptions import UnsupportedOptimizerFormat, IllegalDataloaderInitialization
from super_gradients.training.datasets import DatasetInterface
from super_gradients.training.losses import LOSSES
from super_gradients.training.metrics.metric_utils import get_metrics_titles, get_metrics_results_tuple, \
    get_logging_values, \
    get_metrics_dict, get_train_loop_description_dict
from super_gradients.training.params import TrainingParams
from super_gradients.training.utils.detection_utils import DetectionPostPredictionCallback
from super_gradients.training.utils.distributed_training_utils import MultiGPUModeAutocastWrapper, \
    reduce_results_tuple_for_ddp, compute_precise_bn_stats
from super_gradients.training.utils.ema import ModelEMA
from super_gradients.training.utils.optimizer_utils import build_optimizer
from super_gradients.training.utils.weight_averaging_utils import ModelWeightAveraging
from super_gradients.training.metrics import Accuracy, Top5
from super_gradients.training.utils import random_seed
from super_gradients.training.utils.checkpoint_utils import get_ckpt_local_path, read_ckpt_state_dict, \
    load_checkpoint_to_model, load_pretrained_weights
from super_gradients.training.datasets.datasets_utils import DatasetStatisticsTensorboardLogger
from super_gradients.training.utils.callbacks import CallbackHandler, Phase, LR_SCHEDULERS_CLS_DICT, PhaseContext, \
    MetricsUpdateCallback, LR_WARMUP_CLS_DICT
from super_gradients.common.environment import environment_config
from super_gradients.training.utils import HpmStruct
from super_gradients.training.datasets.samplers.infinite_sampler import InfiniteSampler

logger = get_logger(__name__)


class StrictLoad(Enum):
    """
    Wrapper for adding more functionality to torch's strict_load parameter in load_state_dict().
        Attributes:
            OFF              - Native torch "strict_load = off" behaviour. See nn.Module.load_state_dict() documentation for more details.
            ON               - Native torch "strict_load = on" behaviour. See nn.Module.load_state_dict() documentation for more details.
            NO_KEY_MATCHING  - Allows the usage of SuperGradient's adapt_checkpoint function, which loads a checkpoint by matching each
                               layer's shapes (and bypasses the strict matching of the names of each layer (ie: disregards the state_dict key matching)).
    """
    OFF = False
    ON = True
    NO_KEY_MATCHING = 'no_key_matching'


class MultiGPUMode(str, Enum):
    """
    MultiGPUMode

        Attributes:
            OFF                       - Single GPU Mode / CPU Mode
            DATA_PARALLEL             - Multiple GPUs, Synchronous
            DISTRIBUTED_DATA_PARALLEL - Multiple GPUs, Asynchronous
    """
    OFF = 'Off'
    DATA_PARALLEL = 'DP'
    DISTRIBUTED_DATA_PARALLEL = 'DDP'
    AUTO = "AUTO"


class EvaluationType(str, Enum):
    """
    EvaluationType

    Passed to SgModel.evaluate(..), and controls which phase callbacks should be triggered (if at all).

        Attributes:
            TEST
            VALIDATION

    """
    TEST = 'TEST'
    VALIDATION = 'VALIDATION'


class SgModel:
    """
    SuperGradient Model - Base Class for Sg Models

    Methods
    -------
    train(max_epochs : int, initial_epoch : int, save_model : bool)
        the main function used for the training, h.p. updating, logging etc.

    predict(idx : int)
        returns the predictions and label of the current inputs

    test(epoch : int, idx : int, save : bool):
        returns the test loss, accuracy and runtime
    """

    def __init__(self, experiment_name: str, device: str = None, multi_gpu: Union[MultiGPUMode, str] = MultiGPUMode.OFF,
                 model_checkpoints_location: str = 'local',
                 overwrite_local_checkpoint: bool = True, ckpt_name: str = 'ckpt_latest.pth',
                 post_prediction_callback: DetectionPostPredictionCallback = None, ckpt_root_dir: str = None,
                 train_loader: DataLoader = None, valid_loader: DataLoader = None, test_loader: DataLoader = None,
                 classes: List[Any] = None):
        """

        :param experiment_name:                      Used for logging and loading purposes
        :param device:                          If equal to 'cpu' runs on the CPU otherwise on GPU
        :param multi_gpu:                       If True, runs on all available devices
        :param model_checkpoints_location:      If set to 's3' saves the Checkpoints in AWS S3
                                                otherwise saves the Checkpoints Locally
        :param overwrite_local_checkpoint:      If set to False keeps the current local checkpoint when importing
                                                checkpoint from cloud service, otherwise overwrites the local checkpoints file
        :param ckpt_name:                       The Checkpoint to Load
        :param ckpt_root_dir:                   Local root directory path where all experiment logging directories will
                                                reside. When none is give, it is assumed that
                                                pkg_resources.resource_filename('checkpoints', "") exists and will be used.
        :param train_loader:                    Training set Dataloader instead of using DatasetInterface, must pass "valid_loader"
                                                and "classes" along with it
        :param valid_loader:                    Validation set Dataloader
        :param test_loader:                     Test set Dataloader
        :param classes:                         List of class labels

        """
        # SET THE EMPTY PROPERTIES
        self.net, self.architecture, self.arch_params, self.dataset_interface = None, None, None, None
        self.device, self.multi_gpu = None, None
        self.ema = None
        self.ema_model = None
        self.sg_logger = None
        self.update_param_groups = None
        self.post_prediction_callback = None
        self.criterion = None
        self.training_params = None
        self.scaler = None
        self.phase_callbacks = None
        self.checkpoint_params = None
<<<<<<< HEAD
        self.forward_pass_prep_fn = None
=======
        self.pre_prediction_callback = None
>>>>>>> 9b81f593

        # SET THE DEFAULT PROPERTIES
        self.half_precision = False
        self.load_checkpoint = False
        self.load_backbone = False
        self.load_weights_only = False
        self.ddp_silent_mode = False
        self.source_ckpt_folder_name = None
        self.model_weight_averaging = None
        self.average_model_checkpoint_filename = 'average_model.pth'
        self.start_epoch = 0
        self.best_metric = np.inf
        self.external_checkpoint_path = None
        self.strict_load = StrictLoad.ON
        self.load_ema_as_net = False
        self._infinite_train_loader = False

        # DETERMINE THE LOCATION OF THE LOSS AND ACCURACY IN THE RESULTS TUPLE OUTPUTED BY THE TEST
        self.loss_idx_in_results_tuple, self.acc_idx_in_results_tuple = None, None

        # METRICS
        self.loss_logging_items_names = None
        self.train_metrics = None
        self.valid_metrics = None
        self.greater_metric_to_watch_is_better = None

        # SETTING THE PROPERTIES FROM THE CONSTRUCTOR
        self.experiment_name = experiment_name
        self.ckpt_name = ckpt_name
        self.overwrite_local_checkpoint = overwrite_local_checkpoint
        self.model_checkpoints_location = model_checkpoints_location
        self._set_dataset_properties(classes, test_loader, train_loader, valid_loader)

        # CREATING THE LOGGING DIR BASED ON THE INPUT PARAMS TO PREVENT OVERWRITE OF LOCAL VERSION
        if ckpt_root_dir:
            self.checkpoints_dir_path = os.path.join(ckpt_root_dir, self.experiment_name)
        elif pkg_resources.resource_exists("checkpoints", ""):
            self.checkpoints_dir_path = pkg_resources.resource_filename('checkpoints', self.experiment_name)
        else:
            raise ValueError("Illegal checkpoints directory: pass ckpt_root_dir that exists, or add 'checkpoints' to"
                             "resources.")

        # INITIALIZE THE DEVICE FOR THE MODEL
        self._initialize_device(requested_device=device, requested_multi_gpu=multi_gpu)

        self.post_prediction_callback = post_prediction_callback
        # SET THE DEFAULTS
        # TODO: SET DEFAULT TRAINING PARAMS FOR EACH TASK

        default_results_titles = ['Train Loss', 'Train Acc', 'Train Top5', 'Valid Loss', 'Valid Acc', 'Valid Top5']

        self.results_titles = default_results_titles

        self.loss_idx_in_results_tuple, self.acc_idx_in_results_tuple = 0, 1
        default_train_metrics, default_valid_metrics = MetricCollection([Accuracy(), Top5()]), MetricCollection(
            [Accuracy(), Top5()])

        default_loss_logging_items_names = ["Loss"]

        self.train_metrics, self.valid_metrics = default_train_metrics, default_valid_metrics
        self.loss_logging_items_names = default_loss_logging_items_names

        self.train_monitored_values = {}
        self.valid_monitored_values = {}

    def _set_dataset_properties(self, classes, test_loader, train_loader, valid_loader):
        if any([train_loader, valid_loader, classes]) and not all([train_loader, valid_loader, classes]):
            raise IllegalDataloaderInitialization()

        dataset_params = {"batch_size": train_loader.batch_size if train_loader else None,
                          "val_batch_size": valid_loader.batch_size if valid_loader else None,
                          "test_batch_size": test_loader.batch_size if test_loader else None,
                          "dataset_dir": None,
                          "s3_link": None}

        if train_loader and self.multi_gpu == MultiGPUMode.DISTRIBUTED_DATA_PARALLEL:
            if not all([isinstance(train_loader.sampler, DistributedSampler),
                        isinstance(valid_loader.sampler, DistributedSampler),
                        test_loader is None or isinstance(test_loader.sampler, DistributedSampler)]):
                logger.warning("DDP training was selected but the dataloader samplers are not of type DistributedSamplers")

        self.dataset_params, self.train_loader, self.valid_loader, self.test_loader, self.classes = \
            HpmStruct(**dataset_params), train_loader, valid_loader, test_loader, classes

    @resolve_param('dataset_interface', DatasetsFactory())
    def connect_dataset_interface(self, dataset_interface: DatasetInterface, data_loader_num_workers: int = 8):
        """
        :param dataset_interface: DatasetInterface object
        :param data_loader_num_workers: The number of threads to initialize the Data Loaders with
            The dataset to be connected
        """
        if self.train_loader:
            logger.warning("Overriding the dataloaders that SgModel was initialized with")
        self.dataset_interface = dataset_interface
        self.train_loader, self.valid_loader, self.test_loader, self.classes = \
            self.dataset_interface.get_data_loaders(batch_size_factor=self.num_devices,
                                                    num_workers=data_loader_num_workers,
                                                    distributed_sampler=self.multi_gpu == MultiGPUMode.DISTRIBUTED_DATA_PARALLEL)

        self.dataset_params = self.dataset_interface.get_dataset_params()

    # FIXME - we need to resolve flake8's 'function is too complex' for this function
    def build_model(self,  # noqa: C901 - too complex
                    architecture: Union[str, nn.Module],
                    arch_params={}, checkpoint_params={}, *args, **kwargs):
        """
        :param architecture:               Defines the network's architecture from models/ALL_ARCHITECTURES
        :param arch_params:                Architecture H.P. e.g.: block, num_blocks, num_classes, etc.
        :param checkpoint_params:          Dictionary like object with the following key:values:

            load_checkpoint:            Load a pre-trained checkpoint
            strict_load:                See StrictLoad class documentation for details.
            source_ckpt_folder_name:    folder name to load the checkpoint from (self.experiment_name if none is given)
            load_weights_only:          loads only the weight from the checkpoint and zeroize the training params
            load_backbone:              loads the provided checkpoint to self.net.backbone instead of self.net
            external_checkpoint_path:   The path to the external checkpoint to be loaded. Can be absolute or relative
                                               (ie: path/to/checkpoint.pth). If provided, will automatically attempt to
                                               load the checkpoint even if the load_checkpoint flag is not provided.

        """
        if 'num_classes' not in arch_params.keys():
            if self.classes is None and self.dataset_interface is None:
                raise Exception('Error', 'Number of classes not defined in arch params and dataset is not defined')
            else:
                arch_params['num_classes'] = len(self.classes)

        self.arch_params = core_utils.HpmStruct(**arch_params)
        self.checkpoint_params = core_utils.HpmStruct(**checkpoint_params)

        self.net = self.instantiate_net(architecture, self.arch_params, checkpoint_params, *args, **kwargs)

        # SAVE THE ARCHITECTURE FOR NEURAL ARCHITECTURE SEARCH

        self.architecture = self.net.structure if hasattr(self.net, 'structure') else architecture

        self._net_to_device()

        self._load_checkpoint_to_model()

    def _set_ckpt_loading_attributes(self):
        """
        Sets checkpoint loading related attributes according to self.checkpoint_params
        """
        self.checkpoint = {}
        self.strict_load = core_utils.get_param(self.checkpoint_params, 'strict_load', default_val=StrictLoad.ON)
        self.load_ema_as_net = core_utils.get_param(self.checkpoint_params, 'load_ema_as_net', default_val=False)
        self.source_ckpt_folder_name = core_utils.get_param(self.checkpoint_params, 'source_ckpt_folder_name')
        self.load_checkpoint = core_utils.get_param(self.checkpoint_params, 'load_checkpoint', default_val=False)
        self.load_backbone = core_utils.get_param(self.checkpoint_params, 'load_backbone', default_val=False)
        self.external_checkpoint_path = core_utils.get_param(self.checkpoint_params, 'external_checkpoint_path')
        if self.load_checkpoint or self.external_checkpoint_path:
            self.load_weights_only = core_utils.get_param(self.checkpoint_params, 'load_weights_only',
                                                          default_val=False)

    def _net_to_device(self):
        """
        Manipulates self.net according to self.multi_gpu
        """
        self.net.to(self.device)

        # FOR MULTI-GPU TRAINING (not distributed)
        self.arch_params.sync_bn = core_utils.get_param(self.arch_params, 'sync_bn', default_val=False)
        if self.multi_gpu == MultiGPUMode.DATA_PARALLEL:
            self.net = torch.nn.DataParallel(self.net, device_ids=self.device_ids)
        elif self.multi_gpu == MultiGPUMode.DISTRIBUTED_DATA_PARALLEL:
            if self.arch_params.sync_bn:
                if not self.ddp_silent_mode:
                    logger.info('DDP - Using Sync Batch Norm... Training time will be affected accordingly')
                self.net = torch.nn.SyncBatchNorm.convert_sync_batchnorm(self.net).to(self.device)

            local_rank = int(self.device.split(':')[1])
            self.net = torch.nn.parallel.DistributedDataParallel(self.net,
                                                                 device_ids=[local_rank],
                                                                 output_device=local_rank,
                                                                 find_unused_parameters=True)

        else:
            self.net = core_utils.WrappedModel(self.net)

    def _train_epoch(self, epoch: int, silent_mode: bool = False) -> tuple:
        """
        train_epoch - A single epoch training procedure
            :param optimizer:   The optimizer for the network
            :param epoch:       The current epoch
            :param silent_mode: No verbosity
        """
        # SET THE MODEL IN training STATE
        self.net.train()
        # THE DISABLE FLAG CONTROLS WHETHER THE PROGRESS BAR IS SILENT OR PRINTS THE LOGS
        progress_bar_train_loader = tqdm(self.train_loader, bar_format="{l_bar}{bar:10}{r_bar}", dynamic_ncols=True,
                                         disable=silent_mode)
        progress_bar_train_loader.set_description(f"Train epoch {epoch}")

        # RESET/INIT THE METRIC LOGGERS
        self.train_metrics.reset()
        self.train_metrics.to(self.device)
        loss_avg_meter = core_utils.utils.AverageMeter()

        context = PhaseContext(epoch=epoch,
                               optimizer=self.optimizer,
                               metrics_compute_fn=self.train_metrics,
                               loss_avg_meter=loss_avg_meter,
                               criterion=self.criterion,
                               device=self.device,
                               lr_warmup_epochs=self.training_params.lr_warmup_epochs,
                               sg_logger=self.sg_logger,
                               train_loader=self.train_loader)

        for batch_idx, batch_items in enumerate(progress_bar_train_loader):
            batch_items = core_utils.tensor_container_to_device(batch_items, self.device, non_blocking=True)
            inputs, targets, additional_batch_items = sg_model_utils.unpack_batch_items(batch_items)

<<<<<<< HEAD
            if self.forward_pass_prep_fn is not None:
                inputs, targets = self.forward_pass_prep_fn(inputs, targets, batch_idx)
=======
            if self.pre_prediction_callback is not None:
                inputs, targets = self.pre_prediction_callback(inputs, targets, batch_idx)
>>>>>>> 9b81f593
            # AUTOCAST IS ENABLED ONLY IF self.training_params.mixed_precision - IF enabled=False AUTOCAST HAS NO EFFECT
            with autocast(enabled=self.training_params.mixed_precision):
                # FORWARD PASS TO GET NETWORK'S PREDICTIONS
                outputs = self.net(inputs)

                # COMPUTE THE LOSS FOR BACK PROP + EXTRA METRICS COMPUTED DURING THE LOSS FORWARD PASS
                loss, loss_log_items = self._get_losses(outputs, targets)

            context.update_context(batch_idx=batch_idx,
                                   inputs=inputs,
                                   preds=outputs,
                                   target=targets,
                                   loss_log_items=loss_log_items,
                                   **additional_batch_items)

            self.phase_callback_handler(Phase.TRAIN_BATCH_END, context)

            # LOG LR THAT WILL BE USED IN CURRENT EPOCH AND AFTER FIRST WARMUP/LR_SCHEDULER UPDATE BEFORE WEIGHT UPDATE
            if not self.ddp_silent_mode and batch_idx == 0:
                self._write_lrs(epoch)

            self.backward_step(loss, epoch, batch_idx, context)

            # COMPUTE THE RUNNING USER METRICS AND LOSS RUNNING ITEMS. RESULT TUPLE IS THEIR CONCATENATION.
            logging_values = loss_avg_meter.average + get_metrics_results_tuple(self.train_metrics)
            gpu_memory_utilization = torch.cuda.memory_cached() / 1E9 if torch.cuda.is_available() else 0

            # RENDER METRICS PROGRESS
            pbar_message_dict = get_train_loop_description_dict(logging_values,
                                                                self.train_metrics,
                                                                self.loss_logging_items_names,
                                                                gpu_mem=gpu_memory_utilization)

            progress_bar_train_loader.set_postfix(**pbar_message_dict)

            # TODO: ITERATE BY MAX ITERS
            # FOR INFINITE SAMPLERS WE MUST BREAK WHEN REACHING LEN ITERATIONS.
            if self._infinite_train_loader and batch_idx == len(self.train_loader)-1:
                break

        if not self.ddp_silent_mode:
            self.sg_logger.upload()

        self.train_monitored_values = sg_model_utils.update_monitored_values_dict(
            monitored_values_dict=self.train_monitored_values, new_values_dict=pbar_message_dict)

        return logging_values

    def _get_losses(self, outputs: torch.Tensor, targets: torch.Tensor) -> Tuple[torch.Tensor, tuple]:
        # GET THE OUTPUT OF THE LOSS FUNCTION
        loss = self.criterion(outputs, targets)
        if isinstance(loss, tuple):
            loss, loss_logging_items = loss
            # IF ITS NOT A TUPLE THE LOGGING ITEMS CONTAIN ONLY THE LOSS FOR BACKPROP (USER DEFINED LOSS RETURNS SCALAR)
        else:
            loss_logging_items = loss.unsqueeze(0).detach()

        if len(loss_logging_items) != len(self.loss_logging_items_names):
            raise ValueError("Loss output length must match loss_logging_items_names. Got " + str(
                len(loss_logging_items)) + ', and ' + str(len(self.loss_logging_items_names)))
        # RETURN AND THE LOSS LOGGING ITEMS COMPUTED DURING LOSS FORWARD PASS
        return loss, loss_logging_items

    def backward_step(self, loss: torch.Tensor, epoch: int, batch_idx: int, context: PhaseContext, *args, **kwargs):
        """
        Run backprop on the loss and perform a step
        :param loss: The value computed by the loss function
        :param optimizer: An object that can perform a gradient step and zeroize model gradient
        :param epoch: number of epoch the training is on
        :param batch_idx: number of iteration inside the current epoch
        :param context: current phase context
        :return:
        """
        # SCALER IS ENABLED ONLY IF self.training_params.mixed_precision=True
        self.scaler.scale(loss).backward()

        # APPLY GRADIENT CLIPPING IF REQUIRED
        if self.training_params.clip_grad_norm:
            torch.nn.utils.clip_grad_norm_(self.net.parameters(), self.training_params.clip_grad_norm)

        # ACCUMULATE GRADIENT FOR X BATCHES BEFORE OPTIMIZING
        integrated_batches_num = batch_idx + len(self.train_loader) * epoch + 1

        if integrated_batches_num % self.batch_accumulate == 0:
            # SCALER IS ENABLED ONLY IF self.training_params.mixed_precision=True
            self.scaler.step(self.optimizer)
            self.scaler.update()

            self.optimizer.zero_grad()
            if self.ema:
                self.ema_model.update(self.net, integrated_batches_num / (len(self.train_loader) * self.max_epochs))

            # RUN PHASE CALLBACKS
            self.phase_callback_handler(Phase.TRAIN_BATCH_STEP, context)

    def save_checkpoint(self, optimizer=None, epoch: int = None, validation_results_tuple: tuple = None,
                        context: PhaseContext = None):
        """
        Save the current state dict as latest (always), best (if metric was improved), epoch# (if determined in training
        params)
        """
        # WHEN THE validation_results_tuple IS NONE WE SIMPLY SAVE THE state_dict AS LATEST AND Return
        if validation_results_tuple is None:
            self.sg_logger.add_checkpoint(tag='ckpt_latest_weights_only.pth', state_dict={'net': self.net.state_dict()},
                                          global_step=epoch)
            return

        # COMPUTE THE CURRENT metric
        # IF idx IS A LIST - SUM ALL THE VALUES STORED IN THE LIST'S INDICES
        metric = validation_results_tuple[self.metric_idx_in_results_tuple] if isinstance(
            self.metric_idx_in_results_tuple, int) else \
            sum([validation_results_tuple[idx] for idx in self.metric_idx_in_results_tuple])

        # BUILD THE state_dict
        state = {'net': self.net.state_dict(), 'acc': metric, 'epoch': epoch}
        if optimizer is not None:
            state['optimizer_state_dict'] = optimizer.state_dict()

        if self.scaler is not None:
            state['scaler_state_dict'] = self.scaler.state_dict()

        if self.ema:
            state['ema_net'] = self.ema_model.ema.state_dict()
        # SAVES CURRENT MODEL AS ckpt_latest
        self.sg_logger.add_checkpoint(tag='ckpt_latest.pth', state_dict=state, global_step=epoch)

        # SAVE MODEL AT SPECIFIC EPOCHS DETERMINED BY save_ckpt_epoch_list
        if epoch in self.training_params.save_ckpt_epoch_list:
            self.sg_logger.add_checkpoint(tag=f'ckpt_epoch_{epoch}.pth', state_dict=state, global_step=epoch)

        # OVERRIDE THE BEST CHECKPOINT AND best_metric IF metric GOT BETTER THAN THE PREVIOUS BEST
        if (metric > self.best_metric and self.greater_metric_to_watch_is_better) or (
                metric < self.best_metric and not self.greater_metric_to_watch_is_better):
            # STORE THE CURRENT metric AS BEST
            self.best_metric = metric
            self.sg_logger.add_checkpoint(tag='ckpt_best.pth', state_dict=state, global_step=epoch)

            # RUN PHASE CALLBACKS
            self.phase_callback_handler(Phase.VALIDATION_END_BEST_EPOCH, context)

            if isinstance(metric, torch.Tensor):
                metric = metric.item()
            logger.info("Best checkpoint overriden: validation " + self.metric_to_watch + ": " + str(metric))

        if self.training_params.average_best_models:
            net_for_averaging = self.ema_model.ema if self.ema else self.net
            averaged_model_sd = self.model_weight_averaging.get_average_model(net_for_averaging,
                                                                              validation_results_tuple=validation_results_tuple)
            self.sg_logger.add_checkpoint(tag=self.average_model_checkpoint_filename,
                                          state_dict={'net': averaged_model_sd}, global_step=epoch)

    # FIXME - we need to resolve flake8's 'function is too complex' for this function
    def train(self, training_params: dict = dict()):  # noqa: C901
        """

        train - Trains the Model

        IMPORTANT NOTE: Additional batch parameters can be added as a third item (optional) if a tuple is returned by
          the data loaders, as dictionary. The phase context will hold the additional items, under an attribute with
          the same name as the key in this dictionary. Then such items can be accessed through phase callbacks.


            :param training_params:
                - `max_epochs` : int

                    Number of epochs to run training.

                - `lr_updates` : list(int)

                    List of fixed epoch numbers to perform learning rate updates when `lr_mode='step'`.

                - `lr_decay_factor` : float

                    Decay factor to apply to the learning rate at each update when `lr_mode='step'`.


                -  `lr_mode` : str

                    Learning rate scheduling policy, one of ['step','poly','cosine','function']. 'step' refers to
                    constant updates at epoch numbers passed through `lr_updates`. 'cosine' refers to Cosine Anealing
                    policy as mentioned in https://arxiv.org/abs/1608.03983. 'poly' refers to polynomial decrease i.e
                    in each epoch iteration `self.lr = self.initial_lr * pow((1.0 - (current_iter / max_iter)),
                    0.9)` 'function' refers to user defined learning rate scheduling function, that is passed through
                    `lr_schedule_function`.

                - `lr_schedule_function` : Union[callable,None]

                    Learning rate scheduling function to be used when `lr_mode` is 'function'.

                - `lr_warmup_epochs` : int (default=0)

                    Number of epochs for learning rate warm up - see https://arxiv.org/pdf/1706.02677.pdf (Section 2.2).

                - `cosine_final_lr_ratio` : float (default=0.01)
                    Final learning rate ratio (only relevant when `lr_mode`='cosine'). The cosine starts from initial_lr and reaches
                     initial_lr * cosine_final_lr_ratio in last epoch

                - `inital_lr` : float

                    Initial learning rate.

                - `loss` : Union[nn.module, str]

                    Loss function for training.
                    One of SuperGradient's built in options:

                              "cross_entropy": LabelSmoothingCrossEntropyLoss,
                              "mse": MSELoss,
                              "r_squared_loss": RSquaredLoss,
                              "detection_loss": YoLoV3DetectionLoss,
                              "shelfnet_ohem_loss": ShelfNetOHEMLoss,
                              "shelfnet_se_loss": ShelfNetSemanticEncodingLoss,
                              "yolo_v5_loss": YoLoV5DetectionLoss,
                              "ssd_loss": SSDLoss,


                    or user defined nn.module loss function.

                    IMPORTANT: forward(...) should return a (loss, loss_items) tuple where loss is the tensor used
                    for backprop (i.e what your original loss function returns), and loss_items should be a tensor of
                    shape (n_items), of values computed during the forward pass which we desire to log over the
                    entire epoch. For example- the loss itself should always be logged. Another example is a scenario
                    where the computed loss is the sum of a few components we would like to log- these entries in
                    loss_items).

                    When training, set the loss_logging_items_names parameter in train_params to be a list of
                    strings, of length n_items who's ith element is the name of the ith entry in loss_items. Then
                    each item will be logged, rendered on tensorboard and "watched" (i.e saving model checkpoints
                    according to it).

                    Since running logs will save the loss_items in some internal state, it is recommended that
                    loss_items are detached from their computational graph for memory efficiency.

                - `optimizer` : Union[str, torch.optim.Optimizer]

                    Optimization algorithm. One of ['Adam','SGD','RMSProp'] corresponding to the torch.optim
                    optimzers implementations, or any object that implements torch.optim.Optimizer.

                - `criterion_params` : dict

                    Loss function parameters.

                - `optimizer_params` : dict
                    When `optimizer` is one of ['Adam','SGD','RMSProp'], it will be initialized with optimizer_params.

                    (see https://pytorch.org/docs/stable/optim.html for the full list of
                    parameters for each optimizer).

                - `train_metrics_list` : list(torchmetrics.Metric)

                    Metrics to log during training. For more information on torchmetrics see
                    https://torchmetrics.rtfd.io/en/latest/.


                - `valid_metrics_list` : list(torchmetrics.Metric)

                    Metrics to log during validation/testing. For more information on torchmetrics see
                    https://torchmetrics.rtfd.io/en/latest/.


                - `loss_logging_items_names` : list(str)

                    The list of names/titles for the outputs returned from the loss functions forward pass (reminder-
                    the loss function should return the tuple (loss, loss_items)). These names will be used for
                    logging their values.

                - `metric_to_watch` : str (default="Accuracy")

                    will be the metric which the model checkpoint will be saved according to, and can be set to any
                    of the following:

                        a metric name (str) of one of the metric objects from the valid_metrics_list

                        a "metric_name" if some metric in valid_metrics_list has an attribute component_names which
                        is a list referring to the names of each entry in the output metric (torch tensor of size n)

                        one of "loss_logging_items_names" i.e which will correspond to an item returned during the
                        loss function's forward pass.

                    At the end of each epoch, if a new best metric_to_watch value is achieved, the models checkpoint
                    is saved in YOUR_PYTHON_PATH/checkpoints/ckpt_best.pth

                - `greater_metric_to_watch_is_better` : bool

                    When choosing a model's checkpoint to be saved, the best achieved model is the one that maximizes the
                     metric_to_watch when this parameter is set to True, and a one that minimizes it otherwise.

                - `ema` : bool (default=False)

                    Whether to use Model Exponential Moving Average (see
                    https://github.com/rwightman/pytorch-image-models ema implementation)

                - `batch_accumulate` : int (default=1)

                    Number of batches to accumulate before every backward pass.

                - `ema_params` : dict

                    Parameters for the ema model.

                - `zero_weight_decay_on_bias_and_bn` : bool (default=False)

                    Whether to apply weight decay on batch normalization parameters or not (ignored when the passed
                    optimizer has already been initialized).


                - `load_opt_params` : bool (default=True)

                    Whether to load the optimizers parameters as well when loading a model's checkpoint.

                - `run_validation_freq` : int (default=1)

                    The frequency in which validation is performed during training (i.e the validation is ran every
                     `run_validation_freq` epochs.

                - `save_model` : bool (default=True)

                    Whether to save the model checkpoints.

                - `silent_mode` : bool

                    Silents the print outs.

                - `mixed_precision` : bool

                    Whether to use mixed precision or not.

                - `save_ckpt_epoch_list` : list(int) (default=[])

                    List of fixed epoch indices the user wishes to save checkpoints in.

                - `average_best_models` : bool (default=False)

                    If set, a snapshot dictionary file and the average model will be saved / updated at every epoch
                    and evaluated only when training is completed. The snapshot file will only be deleted upon
                    completing the training. The snapshot dict will be managed on cpu.

                - `precise_bn` : bool (default=False)

                    Whether to use precise_bn calculation during the training.

                - `precise_bn_batch_size` : int (default=None)

                    The effective batch size we want to calculate the batchnorm on. For example, if we are training a model
                    on 8 gpus, with a batch of 128 on each gpu, a good rule of thumb would be to give it 8192
                    (ie: effective_batch_size * num_gpus = batch_per_gpu * num_gpus * num_gpus).
                    If precise_bn_batch_size is not provided in the training_params, the latter heuristic will be taken.

                - `seed` : int (default=42)

                    Random seed to be set for torch, numpy, and random. When using DDP each process will have it's seed
                    set to seed + rank.


                - `log_installed_packages` : bool (default=False)

                    When set, the list of all installed packages (and their versions) will be written to the tensorboard
                     and logfile (useful when trying to reproduce results).

                - `dataset_statistics` : bool (default=False)

                    Enable a statistic analysis of the dataset. If set to True the dataset will be analyzed and a report
                    will be added to the tensorboard along with some sample images from the dataset. Currently only
                    detection datasets are supported for analysis.

                -  `save_full_train_log` : bool (default=False)

                    When set, a full log (of all super_gradients modules, including uncaught exceptions from any other
                     module) of the training will be saved in the checkpoint directory under full_train_log.log

                -  `sg_logger` : Union[AbstractSGLogger, str] (defauls=base_sg_logger)

                    Define the SGLogger object for this training process. The SGLogger handles all disk writes, logs, TensorBoard, remote logging
                    and remote storage. By overriding the default base_sg_logger, you can change the storage location, support external monitoring and logging
                    or support remote storage.

                -   `sg_logger_params` : dict

                    SGLogger parameters

                -   `clip_grad_norm` : float

                    Defines a maximal L2 norm of the gradients. Values which exceed the given value will be clipped

                -   `lr_cooldown_epochs` : int (default=0)

                    Number of epochs to cooldown LR (i.e the last epoch from scheduling view point=max_epochs-cooldown).

                -   `pre_prediction_callback` : Callable (default=None)

                     When not None, this callback will be applied to images and targets, and returning them to be used
                      for the forward pass, and further computations. Args for this callable should be in the order
                      (inputs, targets, batch_idx) returning modified_inputs, modified_targets



        :return:
        """
        global logger

        if self.net is None:
            raise Exception('Model', 'No model found')
        if self.dataset_interface is None and self.train_loader is None:
            raise Exception('Data', 'No dataset found')

        self.training_params = TrainingParams()
        self.training_params.override(**training_params)

        # SET RANDOM SEED
        random_seed(is_ddp=self.multi_gpu == MultiGPUMode.DISTRIBUTED_DATA_PARALLEL,
                    device=self.device, seed=self.training_params.seed)

        silent_mode = self.training_params.silent_mode or self.ddp_silent_mode
        # METRICS
        self._set_train_metrics(train_metrics_list=self.training_params.train_metrics_list)
        self._set_valid_metrics(valid_metrics_list=self.training_params.valid_metrics_list)
        self.loss_logging_items_names = self.training_params.loss_logging_items_names

        self.results_titles = ["Train_" + t for t in
                               self.loss_logging_items_names + get_metrics_titles(self.train_metrics)] + \
                              ["Valid_" + t for t in
                               self.loss_logging_items_names + get_metrics_titles(self.valid_metrics)]

        # Store the metric to follow (loss\accuracy) and initialize as the worst value
        self.metric_to_watch = self.training_params.metric_to_watch
        self.greater_metric_to_watch_is_better = self.training_params.greater_metric_to_watch_is_better
        self.metric_idx_in_results_tuple = (
            self.loss_logging_items_names + get_metrics_titles(self.valid_metrics)).index(self.metric_to_watch)

        # Instantiate the values to monitor (loss/metric)
        for loss in self.loss_logging_items_names:
            self.train_monitored_values[loss] = MonitoredValue()
            self.valid_monitored_values[loss] = MonitoredValue()
        self.valid_monitored_values[self.metric_to_watch] = MonitoredValue()

        # Allowing loading instantiated loss or string
        if isinstance(self.training_params.loss, str):
            criterion_cls = LOSSES[self.training_params.loss]
            self.criterion = criterion_cls(**self.training_params.criterion_params)

        elif isinstance(self.training_params.loss, Mapping):
            self.criterion = LossesFactory().get(self.training_params.loss)

        elif isinstance(self.training_params.loss, nn.Module):
            self.criterion = self.training_params.loss

        self.criterion.to(self.device)

        self.max_epochs = self.training_params.max_epochs

        self.ema = self.training_params.ema

        self.precise_bn = self.training_params.precise_bn
        self.precise_bn_batch_size = self.training_params.precise_bn_batch_size

        self.batch_accumulate = self.training_params.batch_accumulate
        num_batches = len(self.train_loader)

        if self.ema:
            ema_params = self.training_params.ema_params
            logger.info(f'Using EMA with params {ema_params}')
            self.ema_model = self.instantiate_ema_model(**ema_params)
            self.ema_model.updates = self.start_epoch * num_batches // self.batch_accumulate
            if self.load_checkpoint:
                if 'ema_net' in self.checkpoint.keys():
                    self.ema_model.ema.load_state_dict(self.checkpoint['ema_net'])
                else:
                    self.ema = False
                    logger.warning(
                        "[Warning] Checkpoint does not include EMA weights, continuing training without EMA.")

        self.run_validation_freq = self.training_params.run_validation_freq
        validation_results_tuple = (0, 0)
        inf_time = 0
        timer = core_utils.Timer(self.device)

        # IF THE LR MODE IS NOT DEFAULT TAKE IT FROM THE TRAINING PARAMS
        self.lr_mode = self.training_params.lr_mode
        load_opt_params = self.training_params.load_opt_params

        self.phase_callbacks = self.training_params.phase_callbacks or []

        if self.lr_mode is not None:
            sg_lr_callback_cls = LR_SCHEDULERS_CLS_DICT[self.lr_mode]
            self.phase_callbacks.append(sg_lr_callback_cls(train_loader_len=len(self.train_loader),
                                                           net=self.net,
                                                           training_params=self.training_params,
                                                           update_param_groups=self.update_param_groups,
                                                           **self.training_params.to_dict()))
        if self.training_params.lr_warmup_epochs > 0:
            warmup_callback_cls = LR_WARMUP_CLS_DICT[self.training_params.warmup_mode]
            self.phase_callbacks.append(warmup_callback_cls(train_loader_len=len(self.train_loader),
                                                            net=self.net,
                                                            training_params=self.training_params,
                                                            update_param_groups=self.update_param_groups,
                                                            **self.training_params.to_dict()))

        self._add_metrics_update_callback(Phase.TRAIN_BATCH_END)
        self._add_metrics_update_callback(Phase.VALIDATION_BATCH_END)

        self.phase_callback_handler = CallbackHandler(callbacks=self.phase_callbacks)

        if not self.ddp_silent_mode:
            self._initialize_sg_logger_objects()

            if self.training_params.dataset_statistics:
                dataset_statistics_logger = DatasetStatisticsTensorboardLogger(self.sg_logger)
                dataset_statistics_logger.analyze(self.train_loader, dataset_params=self.dataset_params,
                                                  title="Train-set", anchors=self.net.module.arch_params.anchors)
                dataset_statistics_logger.analyze(self.valid_loader, dataset_params=self.dataset_params,
                                                  title="val-set")
            # AVERAGE BEST 10 MODELS PARAMS
            if self.training_params.average_best_models:
                self.model_weight_averaging = ModelWeightAveraging(self.checkpoints_dir_path,
                                                                   greater_is_better=self.greater_metric_to_watch_is_better,
                                                                   source_ckpt_folder_name=self.source_ckpt_folder_name,
                                                                   metric_to_watch=self.metric_to_watch,
                                                                   metric_idx=self.metric_idx_in_results_tuple,
                                                                   load_checkpoint=self.load_checkpoint,
                                                                   model_checkpoints_location=self.model_checkpoints_location)
        if self.training_params.save_full_train_log and not self.ddp_silent_mode:
            logger = get_logger(__name__,
                                training_log_path=self.sg_logger.log_file_path.replace('.txt', 'full_train_log.log'))
            sg_model_utils.log_uncaught_exceptions(logger)

        if not self.load_checkpoint or self.load_weights_only:
            # WHEN STARTING TRAINING FROM SCRATCH, DO NOT LOAD OPTIMIZER PARAMS (EVEN IF LOADING BACKBONE)
            self.start_epoch = 0
            self.best_metric = -1 * np.inf if self.greater_metric_to_watch_is_better else np.inf
            load_opt_params = False

        if isinstance(self.training_params.optimizer, str):
            self.optimizer = build_optimizer(net=self.net, lr=self.training_params.initial_lr,
                                             training_params=self.training_params)
        elif isinstance(self.training_params.optimizer, torch.optim.Optimizer):
            self.optimizer = self.training_params.optimizer
        else:
            raise UnsupportedOptimizerFormat()

        # VERIFY GRADIENT CLIPPING VALUE
        if self.training_params.clip_grad_norm is not None and self.training_params.clip_grad_norm <= 0:
            raise TypeError('Params', 'Invalid clip_grad_norm')

        if self.load_checkpoint and load_opt_params:
            self.optimizer.load_state_dict(self.checkpoint['optimizer_state_dict'])

<<<<<<< HEAD
        self.forward_pass_prep_fn = self.training_params.forward_pass_prep_fn

        self._initialize_mixed_precision(self.training_params.mixed_precision)

        self._infinite_train_loader = (hasattr(self.train_loader, "sampler") and isinstance(self.train_loader.sampler, InfiniteSampler)) or \
                                      (hasattr(self.train_loader, "batch_sampler") and isinstance(self.train_loader.batch_sampler.sampler, InfiniteSampler))


=======
        self.pre_prediction_callback = self.training_params.pre_prediction_callback

        self._initialize_mixed_precision(self.training_params.mixed_precision)

>>>>>>> 9b81f593
        context = PhaseContext(optimizer=self.optimizer,
                               net=self.net,
                               experiment_name=self.experiment_name,
                               ckpt_dir=self.checkpoints_dir_path,
                               criterion=self.criterion,
                               lr_warmup_epochs=self.training_params.lr_warmup_epochs,
                               sg_logger=self.sg_logger,
                               train_loader=self.train_loader,
                               valid_loader=self.valid_loader)

        self.phase_callback_handler(Phase.PRE_TRAINING, context)

        try:
            # HEADERS OF THE TRAINING PROGRESS
            if not silent_mode:
                logger.info(
                    f'Started training for {self.max_epochs - self.start_epoch} epochs ({self.start_epoch}/'f'{self.max_epochs - 1})\n')
            for epoch in range(self.start_epoch, self.max_epochs):
                if context.stop_training:
                    logger.info("Request to stop training has been received, stopping training")
                    break

                # Phase.TRAIN_EPOCH_START
                # RUN PHASE CALLBACKS
                context.update_context(epoch=epoch)
                self.phase_callback_handler(Phase.TRAIN_EPOCH_START, context)

                # IN DDP- SET_EPOCH WILL CAUSE EVERY PROCESS TO BE EXPOSED TO THE ENTIRE DATASET BY SHUFFLING WITH A
                # DIFFERENT SEED EACH EPOCH START
                if self.multi_gpu == MultiGPUMode.DISTRIBUTED_DATA_PARALLEL and hasattr(self.train_loader, "sampler") and hasattr(self.train_loader.sampler, "set_epoch"):
                    self.train_loader.sampler.set_epoch(epoch)

                train_metrics_tuple = self._train_epoch(epoch=epoch, silent_mode=silent_mode)

                # Phase.TRAIN_EPOCH_END
                # RUN PHASE CALLBACKS
                train_metrics_dict = get_metrics_dict(train_metrics_tuple, self.train_metrics,
                                                      self.loss_logging_items_names)

                context.update_context(metrics_dict=train_metrics_dict)
                self.phase_callback_handler(Phase.TRAIN_EPOCH_END, context)

                # CALCULATE PRECISE BATCHNORM STATS
                if self.precise_bn:
                    compute_precise_bn_stats(model=self.net, loader=self.train_loader,
                                             precise_bn_batch_size=self.precise_bn_batch_size,
                                             num_gpus=self.num_devices)
                    if self.ema:
                        compute_precise_bn_stats(model=self.ema_model.ema, loader=self.train_loader,
                                                 precise_bn_batch_size=self.precise_bn_batch_size,
                                                 num_gpus=self.num_devices)

                # model switch - we replace self.net.module with the ema model for the testing and saving part
                # and then switch it back before the next training epoch
                if self.ema:
                    self.ema_model.update_attr(self.net)
                    keep_model = self.net
                    self.net = self.ema_model.ema

                # RUN TEST ON VALIDATION SET EVERY self.run_validation_freq EPOCHS
                if (epoch + 1) % self.run_validation_freq == 0:
                    timer.start()
                    validation_results_tuple = self._validate_epoch(epoch=epoch, silent_mode=silent_mode)
                    inf_time = timer.stop()

                    # Phase.VALIDATION_EPOCH_END
                    # RUN PHASE CALLBACKS
                    valid_metrics_dict = get_metrics_dict(validation_results_tuple, self.valid_metrics,
                                                          self.loss_logging_items_names)

                    context.update_context(metrics_dict=valid_metrics_dict)
                    self.phase_callback_handler(Phase.VALIDATION_EPOCH_END, context)

                if self.ema:
                    self.net = keep_model

                if not self.ddp_silent_mode:
                    # SAVING AND LOGGING OCCURS ONLY IN THE MAIN PROCESS (IN CASES THERE ARE SEVERAL PROCESSES - DDP)
                    self._write_to_disk_operations(train_metrics_tuple, validation_results_tuple, inf_time, epoch,
                                                   context)

            # Evaluating the average model and removing snapshot averaging file if training is completed
            if self.training_params.average_best_models:
                self._validate_final_average_model(cleanup_snapshots_pkl_file=True)

        except KeyboardInterrupt:
            logger.info(
                '\n[MODEL TRAINING EXECUTION HAS BEEN INTERRUPTED]... Please wait until SOFT-TERMINATION process '
                'finishes and saves all of the Model Checkpoints and log files before terminating...')
            logger.info('For HARD Termination - Stop the process again')

        finally:
            if self.multi_gpu == MultiGPUMode.DISTRIBUTED_DATA_PARALLEL:
                # CLEAN UP THE MULTI-GPU PROCESS GROUP WHEN DONE
                if torch.distributed.is_initialized():
                    torch.distributed.destroy_process_group()

            # PHASE.TRAIN_END
            self.phase_callback_handler(Phase.POST_TRAINING, context)

            if not self.ddp_silent_mode:
                if self.model_checkpoints_location != 'local':
                    logger.info('[CLEANUP] - Saving Checkpoint files')
                    self.sg_logger.upload()

                self.sg_logger.close()

    @resolve_param('train_metrics_list', ListFactory(MetricsFactory()))
    def _set_train_metrics(self, train_metrics_list):
        self.train_metrics = MetricCollection(train_metrics_list)

    @resolve_param('valid_metrics_list', ListFactory(MetricsFactory()))
    def _set_valid_metrics(self, valid_metrics_list):
        self.valid_metrics = MetricCollection(valid_metrics_list)

    def _initialize_mixed_precision(self, mixed_precision_enabled: bool):
        # SCALER IS ALWAYS INITIALIZED BUT IS DISABLED IF MIXED PRECISION WAS NOT SET
        self.scaler = GradScaler(enabled=mixed_precision_enabled)

        if mixed_precision_enabled:
            assert self.device.startswith('cuda'), "mixed precision is not available for CPU"
            if self.multi_gpu == MultiGPUMode.DATA_PARALLEL:
                # IN DATAPARALLEL MODE WE NEED TO WRAP THE FORWARD FUNCTION OF OUR MODEL SO IT WILL RUN WITH AUTOCAST.
                # BUT SINCE THE MODULE IS CLONED TO THE DEVICES ON EACH FORWARD CALL OF A DATAPARALLEL MODEL,
                # WE HAVE TO REGISTER THE WRAPPER BEFORE EVERY FORWARD CALL
                def hook(module, _):
                    module.forward = MultiGPUModeAutocastWrapper(module.forward)

                self.net.module.register_forward_pre_hook(hook=hook)

            if self.load_checkpoint:
                scaler_state_dict = core_utils.get_param(self.checkpoint, 'scaler_state_dict')
                if scaler_state_dict is None:
                    logger.warning(
                        'Mixed Precision - scaler state_dict not found in loaded model. This may case issues '
                        'with loss scaling')
                else:
                    self.scaler.load_state_dict(scaler_state_dict)

    def _validate_final_average_model(self, cleanup_snapshots_pkl_file=False):
        """
        Testing the averaged model by loading the last saved average checkpoint and running test.
        Will be loaded to each of DDP processes
        :param cleanup_pkl_file: a flag for deleting the 10 best snapshots dictionary
        """
        logger.info('RUNNING ADDITIONAL TEST ON THE AVERAGED MODEL...')

        keep_state_dict = deepcopy(self.net.state_dict())
        # SETTING STATE DICT TO THE AVERAGE MODEL FOR EVALUATION
        average_model_ckpt_path = os.path.join(self.checkpoints_dir_path, self.average_model_checkpoint_filename)
        average_model_sd = read_ckpt_state_dict(average_model_ckpt_path)['net']

        self.net.load_state_dict(average_model_sd)
        # testing the averaged model and save instead of best model if needed
        averaged_model_results_tuple = self._validate_epoch(epoch=self.max_epochs)

        # Reverting the current model
        self.net.load_state_dict(keep_state_dict)

        if not self.ddp_silent_mode:
            # Adding values to sg_logger
            # looping over last titles which corresponds to validation (and average model) metrics.
            all_titles = self.results_titles[-1 * len(averaged_model_results_tuple):]
            result_dict = {all_titles[i]: averaged_model_results_tuple[i] for i in
                           range(len(averaged_model_results_tuple))}

            self.sg_logger.add_scalars(tag_scalar_dict=result_dict, global_step=self.max_epochs)

            average_model_tb_titles = ['Averaged Model ' + x for x in
                                       self.results_titles[-1 * len(averaged_model_results_tuple):]]
            write_struct = ''
            for ind, title in enumerate(average_model_tb_titles):
                write_struct += '%s: %.3f  \n  ' % (title, averaged_model_results_tuple[ind])
                self.sg_logger.add_scalar(title, averaged_model_results_tuple[ind], global_step=self.max_epochs)

            self.sg_logger.add_text("Averaged_Model_Performance", write_struct, self.max_epochs)
            if cleanup_snapshots_pkl_file:
                self.model_weight_averaging.cleanup()

    # FIXME - we need to resolve flake8's 'function is too complex' for this function
    @deprecated(version='0.1', reason="directly predict using the nn_module")  # noqa: C901
    def predict(self, inputs, targets=None, half=False, normalize=False, verbose=False,
                move_outputs_to_cpu=True):
        """
        A fast predictor for a batch of inputs
        :param inputs: torch.tensor or numpy.array
            a batch of inputs
        :param targets: torch.tensor()
            corresponding labels - if non are given - accuracy will not be computed
        :param verbose: bool
            print the results to screen
        :param normalize: bool
            If true, normalizes the tensor according to the dataloader's normalization values
        :param half:
            Performs half precision evaluation
        :param move_outputs_to_cpu:
            Moves the results from the GPU to the CPU
        :return: outputs, acc, net_time, gross_time
            networks predictions, accuracy calculation, forward pass net time, function gross time
        """

        transform_list = []

        # Create a 'to_tensor' transformation and a place holder of input_t
        if type(inputs) == torch.Tensor:
            inputs_t = torch.zeros_like(inputs)
        else:
            transform_list.append(transforms.ToTensor())
            inputs_t = torch.zeros(size=(inputs.shape[0], inputs.shape[3], inputs.shape[1], inputs.shape[2]))

        # Create a normalization transformation
        if normalize:
            try:
                mean, std = self.dataset_interface.lib_dataset_params['mean'], self.dataset_interface.lib_dataset_params['std']
            except AttributeError:
                raise AttributeError('In \'predict()\', Normalization is set to True while the dataset has no default '
                                     'mean & std => deactivate normalization or inject it to the datasets library.')
            transform_list.append(transforms.Normalize(mean, std))

        # Compose all transformations into one
        transformation = transforms.Compose(transform_list)

        # Transform the input
        for idx in range(len(inputs_t)):
            inputs_t[idx] = transformation(inputs[idx])

        # Timer instances
        gross_timer = core_utils.Timer('cpu')
        gross_timer.start()
        net_timer = core_utils.Timer(self.device)

        # Set network in eval mode
        self.net.eval()

        # Half is not supported on CPU
        if self.device != 'cuda' and half:
            half = False
            logger.warning('NOTICE: half is set to True but is not supported on CPU ==> using full precision')

        # Apply half precision to network and input
        if half:
            self.net.half()
            inputs_t = inputs_t.half()

        with torch.no_grad():
            # Move input to compute device
            inputs_t = inputs_t.to(self.device)

            # Forward pass (timed...)
            net_timer.start()
            outputs = self.net(inputs_t)
            net_time = net_timer.stop()

        if move_outputs_to_cpu:
            outputs = outputs.cpu()

        gross_time = gross_timer.stop()

        # Convert targets to tensor
        targets = torch.tensor(targets) if (type(targets) != torch.Tensor and targets is not None) else targets

        # Compute accuracy
        acc = metrics.accuracy(outputs.float(), targets.cpu())[0] if targets is not None else None
        acc_str = '%.2f' % acc if targets is not None else 'N/A'

        if verbose:
            logger.info('%s\nPredicted %d examples: \n\t%.2f ms (gross) --> %.2f ms (net)\n\tWith accuracy %s\n%s' %
                        ('-' * 50, inputs_t.shape[0], gross_time, net_time, acc_str, '-' * 50))

        # Undo the half precision
        if half and not self.half_precision:
            self.net = self.net.float()

        return outputs, acc, net_time, gross_time

    def compute_model_runtime(self, input_dims: tuple = None,
                              batch_sizes: Union[tuple, list, int] = (1, 8, 16, 32, 64),
                              verbose: bool = True):
        """
        Compute the "atomic" inference time and throughput.
        Atomic refers to calculating the forward pass independently, discarding effects such as data augmentation,
        data upload to device, multi-gpu distribution etc.
        :param input_dims: tuple
            shape of a basic input to the network (without the first index) e.g. (3, 224, 224)
            if None uses an input from the test loader
        :param batch_sizes: int or list
            Batch sizes for latency calculation
        :param verbose: bool
            Prints results to screen
        :return: log: dict
            Latency and throughput for each tested batch size
        """
        assert input_dims or self.test_loader is not None, 'Must get \'input_dims\' or connect a dataset interface'
        assert self.multi_gpu not in (MultiGPUMode.DATA_PARALLEL, MultiGPUMode.DISTRIBUTED_DATA_PARALLEL), \
            'The model is on multiple GPUs, move it to a single GPU is order to compute runtime'

        # TRANSFER THE MODEL TO EVALUATION MODE BUT REMEMBER THE MODE TO RETURN TO
        was_in_training_mode = True if self.net.training else False
        self.net.eval()

        # INITIALIZE LOGS AND PRINTS
        timer = core_utils.Timer(self.device)
        logs = {}
        log_print = f"{'-' * 35}\n" \
                    f"Batch   Time per Batch  Throughput\n" \
                    f"size         (ms)        (im/s)\n" \
                    f"{'-' * 35}\n"

        # GET THE INPUT SHAPE FROM THE DATA LOADER IF NOT PROVIDED EXPLICITLY
        input_dims = input_dims or next(iter(self.test_loader))[0].shape[1:]

        # DEFINE NUMBER ACCORDING TO DEVICE
        repetitions = 200 if self.device == 'cuda' else 20

        # CREATE A LIST OF BATCH SIZES
        batch_sizes = [batch_sizes] if type(batch_sizes) == int else batch_sizes

        for batch_size in sorted(batch_sizes):
            try:
                # CREATE A RANDOM TENSOR AS INPUT
                dummy_batch = torch.randn((batch_size, *input_dims), device=self.device)

                # WARM UP
                for _ in range(10):
                    _ = self.net(dummy_batch)

                # RUN & TIME
                accumulated_time = 0
                with torch.no_grad():
                    for _ in range(repetitions):
                        timer.start()
                        _ = self.net(dummy_batch)
                        accumulated_time += timer.stop()

                # PERFORMANCE CALCULATION
                time_per_batch = accumulated_time / repetitions
                throughput = batch_size * 1000 / time_per_batch

                logs[batch_size] = {'time_per_batch': time_per_batch, 'throughput': throughput}
                log_print += f"{batch_size:4.0f} {time_per_batch:12.1f} {throughput:12.0f}\n"

            except RuntimeError as e:
                # ONLY FOR THE CASE OF CUDA OUT OF MEMORY WE CATCH THE EXCEPTION AND CONTINUE THE FUNCTION
                if 'CUDA out of memory' in str(e):
                    log_print += f"{batch_size:4d}\t{'CUDA out of memory':13s}\n"
                else:
                    raise

        # PRINT RESULTS
        if verbose:
            logger.info(log_print)

        # RETURN THE MODEL TO THE PREVIOUS MODE
        self.net.train(was_in_training_mode)

        return logs

    def get_arch_params(self):
        return self.arch_params.to_dict()

    def get_structure(self):
        return self.net.module.structure

    def get_architecture(self):
        return self.architecture

    def set_experiment_name(self, experiment_name):
        self.experiment_name = experiment_name

    def re_build_model(self, arch_params={}):
        """
        arch_params : dict
            Architecture H.P. e.g.: block, num_blocks, num_classes, etc.
        :return:
        """
        if 'num_classes' not in arch_params.keys():
            if self.dataset_interface is None:
                raise Exception('Error', 'Number of classes not defined in arch params and dataset is not defined')
            else:
                arch_params['num_classes'] = len(self.classes)

        self.arch_params = core_utils.HpmStruct(**arch_params)
        self.classes = self.arch_params.num_classes
        self.net = self.instantiate_net(self.architecture, self.arch_params, self.checkpoint_params)
        # save the architecture for neural architecture search
        if hasattr(self.net, 'structure'):
            self.architecture = self.net.structure

        self.net.to(self.device)

        if self.multi_gpu == MultiGPUMode.DISTRIBUTED_DATA_PARALLEL:
            logger.warning("Warning: distributed training is not supported in re_build_model()")
        self.net = torch.nn.DataParallel(self.net,
                                         device_ids=self.device_ids) if self.multi_gpu else core_utils.WrappedModel(
            self.net)

    def update_architecture(self, structure):
        '''
        architecture : str
            Defines the network's architecture according to the options in models/all_architectures
        load_checkpoint : bool
            Loads a checkpoint according to experiment_name
        arch_params : dict
            Architecture H.P. e.g.: block, num_blocks, num_classes, etc.
        :return:
        '''
        if hasattr(self.net.module, 'update_structure'):

            self.net.module.update_structure(structure)
            self.net.to(self.device)

        else:
            raise Exception("architecture is not valid for NAS")

    def get_module(self):
        return self.net

    def set_module(self, module):
        self.net = module

    def _initialize_device(self, requested_device: str, requested_multi_gpu: Union[MultiGPUMode, str]):
        """
        _initialize_device - Initializes the device for the model - Default is CUDA
            :param requested_device:        Device to initialize ('cuda' / 'cpu')
            :param requested_multi_gpu:     Get Multiple GPU
        """

        if isinstance(requested_multi_gpu, str):
            requested_multi_gpu = MultiGPUMode(requested_multi_gpu)

        # SELECT CUDA DEVICE
        if requested_device == 'cuda':
            if torch.cuda.is_available():
                self.device = 'cuda'  # TODO - we may want to set the device number as well i.e. 'cuda:1'
            else:
                raise RuntimeError('CUDA DEVICE NOT FOUND... EXITING')

        # SELECT CPU DEVICE
        elif requested_device == 'cpu':
            self.device = 'cpu'
            self.multi_gpu = False
        else:
            # SELECT CUDA DEVICE BY DEFAULT IF AVAILABLE
            self.device = 'cuda' if torch.cuda.is_available() else 'cpu'

        # DEFUALT IS SET TO 1 - IT IS CHANGED IF MULTI-GPU IS USED
        self.num_devices = 1

        # IN CASE OF MULTIPLE GPUS UPDATE THE LEARNING AND DATA PARAMETERS
        # FIXME - CREATE A DISCUSSION ON THESE PARAMETERS - WE MIGHT WANT TO CHANGE THE WAY WE USE THE LR AND
        if requested_multi_gpu != MultiGPUMode.OFF:
            if 'cuda' in self.device:
                # COLLECT THE AVAILABLE GPU AND COUNT THE AVAILABLE GPUS AMOUNT
                self.device_ids = list(range(torch.cuda.device_count()))
                self.num_devices = len(self.device_ids)
                if self.num_devices == 1:
                    self.multi_gpu = MultiGPUMode.OFF
                    if requested_multi_gpu != MultiGPUMode.AUTO:
                        # if AUTO mode was set - do not log a warning
                        logger.warning(
                            '\n[WARNING] - Tried running on multiple GPU but only a single GPU is available\n')
                else:
                    if requested_multi_gpu == MultiGPUMode.AUTO:
                        if env_helpers.is_distributed():
                            requested_multi_gpu = MultiGPUMode.DISTRIBUTED_DATA_PARALLEL
                        else:
                            requested_multi_gpu = MultiGPUMode.DATA_PARALLEL

                    self.multi_gpu = requested_multi_gpu
                    if self.multi_gpu == MultiGPUMode.DISTRIBUTED_DATA_PARALLEL:
                        self._initialize_ddp()
            else:
                # MULTIPLE GPUS CAN BE ACTIVE ONLY IF A GPU IS AVAILABLE
                self.multi_gpu = MultiGPUMode.OFF
                logger.warning('\n[WARNING] - Tried running on multiple GPU but none are available => running on CPU\n')

    def _initialize_ddp(self):
        """
        Initializes Distributed Data Parallel

        Usage:

            python -m torch.distributed.launch --nproc_per_node=n YOUR_TRAINING_SCRIPT.py
            where n is the number of GPUs required, e.g., n=8

            Important note: (1) in distributed training it is customary to specify learning rates and batch sizes per GPU.
            Whatever learning rate and schedule you specify will be applied to the each GPU individually.
            Since gradients are passed and summed (reduced) from all to all GPUs, the effective batch size is the
            batch you specify times the number of GPUs. In the literature there are several "best practices" to set
            learning rates and schedules for large batch sizes.

        """
        logger.info("Distributed training starting...")
        local_rank = environment_config.DDP_LOCAL_RANK
        if not torch.distributed.is_initialized():
            torch.distributed.init_process_group(backend='nccl', init_method='env://')

        if local_rank > 0:
            f = open(os.devnull, 'w')
            sys.stdout = f  # silent all printing for non master process

        torch.cuda.set_device(local_rank)
        self.device = 'cuda:%d' % local_rank

        # MAKE ALL HIGHER-RANK GPUS SILENT (DISTRIBUTED MODE)
        self.ddp_silent_mode = local_rank > 0

        if torch.distributed.get_rank() == 0:
            logger.info(f"Training in distributed mode... with {str(torch.distributed.get_world_size())} GPUs")

    def _switch_device(self, new_device):
        self.device = new_device
        self.net.to(self.device)

    # FIXME - we need to resolve flake8's 'function is too complex' for this function
    def _load_checkpoint_to_model(self):  # noqa: C901 - too complex
        """
        Copies the source checkpoint to a local folder and loads the checkpoint's data to the model using the
         attributes:

         strict:           See StrictLoad class documentation for details.
         load_backbone:    loads the provided checkpoint to self.net.backbone instead of self.net
         source_ckpt_folder_name: The folder where the checkpoint is saved. By default uses the self.experiment_name

        NOTE: 'acc', 'epoch', 'optimizer_state_dict' and the logs are NOT loaded if self.zeroize_prev_train_params
         is True
        """

        self._set_ckpt_loading_attributes()

        if self.load_checkpoint or self.external_checkpoint_path:
            # GET LOCAL PATH TO THE CHECKPOINT FILE FIRST
            ckpt_local_path = get_ckpt_local_path(source_ckpt_folder_name=self.source_ckpt_folder_name,
                                                  experiment_name=self.experiment_name,
                                                  ckpt_name=self.ckpt_name,
                                                  model_checkpoints_location=self.model_checkpoints_location,
                                                  external_checkpoint_path=self.external_checkpoint_path,
                                                  overwrite_local_checkpoint=self.overwrite_local_checkpoint,
                                                  load_weights_only=self.load_weights_only)

            # LOAD CHECKPOINT TO MODEL
            self.checkpoint = load_checkpoint_to_model(ckpt_local_path=ckpt_local_path,
                                                       load_backbone=self.load_backbone,
                                                       net=self.net,
                                                       strict=self.strict_load.value if isinstance(self.strict_load,
                                                                                                   StrictLoad) else self.strict_load,
                                                       load_weights_only=self.load_weights_only,
                                                       load_ema_as_net=self.load_ema_as_net)

            if 'ema_net' in self.checkpoint.keys():
                logger.warning("[WARNING] Main network has been loaded from checkpoint but EMA network exists as "
                               "well. It "
                               " will only be loaded during validation when training with ema=True. ")

        # UPDATE TRAINING PARAMS IF THEY EXIST & WE ARE NOT LOADING AN EXTERNAL MODEL's WEIGHTS
        self.best_metric = self.checkpoint['acc'] if 'acc' in self.checkpoint.keys() else -1
        self.start_epoch = self.checkpoint['epoch'] if 'epoch' in self.checkpoint.keys() else 0

    def _prep_for_test(self, test_loader: torch.utils.data.DataLoader = None, loss=None, post_prediction_callback=None,
                       test_metrics_list=None,
                       loss_logging_items_names=None, test_phase_callbacks=None):
        """Run commands that are common to all SgModels"""
        # SET THE MODEL IN evaluation STATE
        self.net.eval()

        # IF SPECIFIED IN THE FUNCTION CALL - OVERRIDE THE self ARGUMENTS
        self.test_loader = test_loader or self.test_loader
        self.criterion = loss or self.criterion
        self.post_prediction_callback = post_prediction_callback or self.post_prediction_callback
        self.loss_logging_items_names = loss_logging_items_names or self.loss_logging_items_names
        self.phase_callbacks = test_phase_callbacks or self.phase_callbacks

        if self.phase_callbacks is None:
            self.phase_callbacks = []

        if test_metrics_list:
            self.test_metrics = MetricCollection(test_metrics_list)
            self._add_metrics_update_callback(Phase.TEST_BATCH_END)
            self.phase_callback_handler = CallbackHandler(self.phase_callbacks)

        # WHEN TESTING WITHOUT A LOSS FUNCTION- CREATE EPOCH HEADERS FOR PRINTS
        if self.criterion is None:
            self.loss_logging_items_names = []

        if self.test_metrics is None:
            raise ValueError("Metrics are required to perform test. Pass them through test_metrics_list arg when "
                             "calling test or through training_params when calling train(...)")
        if self.test_loader is None:
            raise ValueError("Test dataloader is required to perform test. Make sure to either pass it through "
                             "test_loader arg or calling connect_dataset_interface upon a DatasetInterface instance "
                             "with a non empty testset attribute.")

        # RESET METRIC RUNNERS
        self.test_metrics.reset()
        self.test_metrics.to(self.device)

    def _add_metrics_update_callback(self, phase: Phase):
        """
        Adds MetricsUpdateCallback to be fired at phase

        :param phase: Phase for the metrics callback to be fired at
        """
        self.phase_callbacks.append(MetricsUpdateCallback(phase))

    def _initialize_sg_logger_objects(self):
        """Initialize object that collect, write to disk, monitor and store remotely all training outputs"""
        sg_logger = core_utils.get_param(self.training_params, 'sg_logger')

        # OVERRIDE SOME PARAMETERS TO MAKE SURE THEY MATCH THE TRAINING PARAMETERS
        general_sg_logger_params = {'experiment_name': self.experiment_name,
                                    'storage_location': self.model_checkpoints_location,
                                    'resumed': self.load_checkpoint,
                                    'training_params': self.training_params,
                                    'checkpoints_dir_path': self.checkpoints_dir_path}

        if sg_logger is None:
            raise RuntimeError('sg_logger must be defined in training params (see default_training_params)')

        if isinstance(sg_logger, AbstractSGLogger):
            self.sg_logger = sg_logger
        elif isinstance(sg_logger, str):
            sg_logger_params = core_utils.get_param(self.training_params, 'sg_logger_params', {})
            if issubclass(SG_LOGGERS[sg_logger], BaseSGLogger):
                sg_logger_params = {**sg_logger_params, **general_sg_logger_params}
            if sg_logger not in SG_LOGGERS:
                raise RuntimeError('sg_logger not defined in SG_LOGGERS')

            self.sg_logger = SG_LOGGERS[sg_logger](**sg_logger_params)
        else:
            raise RuntimeError('sg_logger can be either an sg_logger name (str) or a subcalss of AbstractSGLogger')

        if not isinstance(self.sg_logger, BaseSGLogger):
            logger.warning("WARNING! Using a user-defined sg_logger: files will not be automatically written to disk!\n"
                           "Please make sure the provided sg_logger writes to disk or compose your sg_logger to BaseSGLogger")

        # IN CASE SG_LOGGER UPDATED THE DIR PATH
        self.checkpoints_dir_path = self.sg_logger.local_dir()
        hyper_param_config = self.get_hyper_param_config()

        self.sg_logger.add_config("hyper_params", hyper_param_config)

        self.sg_logger.flush()

    def get_hyper_param_config(self):
        """
        Creates a training hyper param config for logging.
        """
        additional_log_items = {'initial_LR': self.training_params.initial_lr,
                                'num_devices': self.num_devices,
                                'multi_gpu': str(self.multi_gpu),
                                'device_type': torch.cuda.get_device_name(0) if torch.cuda.is_available() else 'cpu'}
        # ADD INSTALLED PACKAGE LIST + THEIR VERSIONS
        if self.training_params.log_installed_packages:
            pkg_list = list(map(lambda pkg: str(pkg), _get_installed_distributions()))
            additional_log_items['installed_packages'] = pkg_list
        hyper_param_config = {"arch_params": self.arch_params.__dict__,
                              "checkpoint_params": self.checkpoint_params.__dict__,
                              "training_hyperparams": self.training_params.__dict__,
                              "dataset_params": self.dataset_params.__dict__,
                              "additional_log_items": additional_log_items}
        return hyper_param_config

    def _write_to_disk_operations(self, train_metrics: tuple, validation_results: tuple, inf_time: float, epoch: int,
                                  context: PhaseContext):
        """Run the various logging operations, e.g.: log file, Tensorboard, save checkpoint etc."""
        # STORE VALUES IN A TENSORBOARD FILE
        train_results = list(train_metrics) + list(validation_results) + [inf_time]
        all_titles = self.results_titles + ['Inference Time']

        result_dict = {all_titles[i]: train_results[i] for i in range(len(train_results))}
        self.sg_logger.add_scalars(tag_scalar_dict=result_dict, global_step=epoch)

        # SAVE THE CHECKPOINT
        if self.training_params.save_model:
            self.save_checkpoint(self.optimizer, epoch + 1, validation_results, context)

    def _write_lrs(self, epoch):
        lrs = [self.optimizer.param_groups[i]['lr'] for i in range(len(self.optimizer.param_groups))]
        lr_titles = ['LR/Param_group_' + str(i) for i in range(len(self.optimizer.param_groups))] if len(
            self.optimizer.param_groups) > 1 else ['LR']
        lr_dict = {lr_titles[i]: lrs[i] for i in range(len(lrs))}
        self.sg_logger.add_scalars(tag_scalar_dict=lr_dict, global_step=epoch)

    def test(self,  # noqa: C901
             test_loader: torch.utils.data.DataLoader = None,
             loss: torch.nn.modules.loss._Loss = None,
             silent_mode: bool = False,
             test_metrics_list=None,
             loss_logging_items_names=None, metrics_progress_verbose=False, test_phase_callbacks=None,
             use_ema_net=True) -> tuple:
        """
        Evaluates the model on given dataloader and metrics.

        :param test_loader: dataloader to perform test on.
        :param test_metrics_list: (list(torchmetrics.Metric)) metrics list for evaluation.
        :param silent_mode: (bool) controls verbosity
        :param metrics_progress_verbose: (bool) controls the verbosity of metrics progress (default=False). Slows down the program.
        :param use_ema_net (bool) whether to perform test on self.ema_model.ema (when self.ema_model.ema exists,
            otherwise self.net will be tested) (default=True)
        :return: results tuple (tuple) containing the loss items and metric values.

        All of the above args will override SgModel's corresponding attribute when not equal to None. Then evaluation
         is ran on self.test_loader with self.test_metrics.
        """

        # IN CASE TRAINING WAS PERFROMED BEFORE TEST- MAKE SURE TO TEST THE EMA MODEL (UNLESS SPECIFIED OTHERWISE BY
        # use_ema_net)

        if use_ema_net and self.ema_model is not None:
            keep_model = self.net
            self.net = self.ema_model.ema

        self._prep_for_test(test_loader=test_loader,
                            loss=loss,
                            test_metrics_list=test_metrics_list,
                            loss_logging_items_names=loss_logging_items_names,
                            test_phase_callbacks=test_phase_callbacks,
                            )

        test_results = self.evaluate(data_loader=self.test_loader,
                                     metrics=self.test_metrics,
                                     evaluation_type=EvaluationType.TEST,
                                     silent_mode=silent_mode,
                                     metrics_progress_verbose=metrics_progress_verbose)

        # SWITCH BACK BETWEEN NETS SO AN ADDITIONAL TRAINING CAN BE DONE AFTER TEST
        if use_ema_net and self.ema_model is not None:
            self.net = keep_model

        return test_results

    def _validate_epoch(self, epoch: int, silent_mode: bool = False) -> tuple:
        """
        Runs evaluation on self.valid_loader, with self.valid_metrics.

        :param epoch: (int) epoch idx
        :param silent_mode: (bool) controls verbosity

        :return: results tuple (tuple) containing the loss items and metric values.
        """

        self.net.eval()
        self.valid_metrics.reset()
        self.valid_metrics.to(self.device)

        return self.evaluate(data_loader=self.valid_loader, metrics=self.valid_metrics,
                             evaluation_type=EvaluationType.VALIDATION, epoch=epoch, silent_mode=silent_mode)

    def evaluate(self, data_loader: torch.utils.data.DataLoader, metrics: MetricCollection,
                 evaluation_type: EvaluationType, epoch: int = None, silent_mode: bool = False,
                 metrics_progress_verbose: bool = False):
        """
        Evaluates the model on given dataloader and metrics.

        :param data_loader: dataloader to perform evaluataion on
        :param metrics: (MetricCollection) metrics for evaluation
        :param evaluation_type: (EvaluationType) controls which phase callbacks will be used (for example, on batch end,
            when evaluation_type=EvaluationType.VALIDATION the Phase.VALIDATION_BATCH_END callbacks will be triggered)
        :param epoch: (int) epoch idx
        :param silent_mode: (bool) controls verbosity
        :param metrics_progress_verbose: (bool) controls the verbosity of metrics progress (default=False).
            Slows down the program significantly.

        :return: results tuple (tuple) containing the loss items and metric values.
        """

        # THE DISABLE FLAG CONTROLS WHETHER THE PROGRESS BAR IS SILENT OR PRINTS THE LOGS
        progress_bar_data_loader = tqdm(data_loader, bar_format="{l_bar}{bar:10}{r_bar}", dynamic_ncols=True,
                                        disable=silent_mode)
        loss_avg_meter = core_utils.utils.AverageMeter()
        logging_values = None
        loss_tuple = None
        lr_warmup_epochs = self.training_params.lr_warmup_epochs if self.training_params else None
        context = PhaseContext(epoch=epoch,
                               metrics_compute_fn=metrics,
                               loss_avg_meter=loss_avg_meter,
                               criterion=self.criterion,
                               device=self.device,
                               lr_warmup_epochs=lr_warmup_epochs,
                               sg_logger=self.sg_logger)

        if not silent_mode:
            # PRINT TITLES
            pbar_start_msg = f"Validation epoch {epoch}" if evaluation_type == EvaluationType.VALIDATION else "Test"
            progress_bar_data_loader.set_description(pbar_start_msg)

        with torch.no_grad():
            for batch_idx, batch_items in enumerate(progress_bar_data_loader):
                batch_items = core_utils.tensor_container_to_device(batch_items, self.device, non_blocking=True)
                inputs, targets, additional_batch_items = sg_model_utils.unpack_batch_items(batch_items)

                output = self.net(inputs)

                if self.criterion is not None:
                    # STORE THE loss_items ONLY, THE 1ST RETURNED VALUE IS THE loss FOR BACKPROP DURING TRAINING
                    loss_tuple = self._get_losses(output, targets)[1].cpu()

                context.update_context(batch_idx=batch_idx,
                                       inputs=inputs,
                                       preds=output,
                                       target=targets,
                                       loss_log_items=loss_tuple,
                                       **additional_batch_items)

                # TRIGGER PHASE CALLBACKS CORRESPONDING TO THE EVALUATION TYPE
                if evaluation_type == EvaluationType.VALIDATION:
                    self.phase_callback_handler(Phase.VALIDATION_BATCH_END, context)
                else:
                    self.phase_callback_handler(Phase.TEST_BATCH_END, context)

                # COMPUTE METRICS IF PROGRESS VERBOSITY IS SET
                if metrics_progress_verbose and not silent_mode:
                    # COMPUTE THE RUNNING USER METRICS AND LOSS RUNNING ITEMS. RESULT TUPLE IS THEIR CONCATENATION.
                    logging_values = get_logging_values(loss_avg_meter, metrics, self.criterion)
                    pbar_message_dict = get_train_loop_description_dict(logging_values,
                                                                        metrics,
                                                                        self.loss_logging_items_names)

                    progress_bar_data_loader.set_postfix(**pbar_message_dict)

        # NEED TO COMPUTE METRICS FOR THE FIRST TIME IF PROGRESS VERBOSITY IS NOT SET
        if not metrics_progress_verbose:
            # COMPUTE THE RUNNING USER METRICS AND LOSS RUNNING ITEMS. RESULT TUPLE IS THEIR CONCATENATION.
            logging_values = get_logging_values(loss_avg_meter, metrics, self.criterion)
            pbar_message_dict = get_train_loop_description_dict(logging_values,
                                                                metrics,
                                                                self.loss_logging_items_names)

            progress_bar_data_loader.set_postfix(**pbar_message_dict)

        # TODO: SUPPORT PRINTING AP PER CLASS- SINCE THE METRICS ARE NOT HARD CODED ANYMORE (as done in
        #  calc_batch_prediction_accuracy_per_class in metric_utils.py), THIS IS ONLY RELEVANT WHEN CHOOSING
        #  DETECTIONMETRICS, WHICH ALREADY RETURN THE METRICS VALUEST HEMSELVES AND NOT THE ITEMS REQUIRED FOR SUCH
        #  COMPUTATION. ALSO REMOVE THE BELOW LINES BY IMPLEMENTING CRITERION AS A TORCHMETRIC.

        if self.multi_gpu == MultiGPUMode.DISTRIBUTED_DATA_PARALLEL:
            logging_values = reduce_results_tuple_for_ddp(logging_values, next(self.net.parameters()).device)

        pbar_message_dict = get_train_loop_description_dict(logging_values,
                                                            metrics,
                                                            self.loss_logging_items_names)

        self.valid_monitored_values = sg_model_utils.update_monitored_values_dict(
            monitored_values_dict=self.valid_monitored_values, new_values_dict=pbar_message_dict)

        if not silent_mode and evaluation_type==EvaluationType.VALIDATION:
            progress_bar_data_loader.write("===========================================================")
            sg_model_utils.display_epoch_summary(epoch=context.epoch, n_digits=4,
                                                 train_monitored_values=self.train_monitored_values,
                                                 valid_monitored_values=self.valid_monitored_values)
            progress_bar_data_loader.write("===========================================================")

        return logging_values

    def instantiate_net(self, architecture: Union[torch.nn.Module, SgModule.__class__, str], arch_params: dict,
                        checkpoint_params: dict, *args, **kwargs) -> tuple:
        """
        Instantiates nn.Module according to architecture and arch_params, and handles pretrained weights and the required
            module manipulation (i.e head replacement).

        :param architecture: String, torch.nn.Module or uninstantiated SgModule class describing the netowrks architecture.
        :param arch_params: Architecture's parameters passed to networks c'tor.
        :param checkpoint_params: checkpoint loading related parameters dictionary with 'pretrained_weights' key,
            s.t it's value is a string describing the dataset of the pretrained weights (for example "imagenent").

        :return: instantiated netowrk i.e torch.nn.Module, architecture_class (will be none when architecture is not str)

        """
        pretrained_weights = core_utils.get_param(checkpoint_params, 'pretrained_weights', default_val=None)

        if pretrained_weights is not None:
            num_classes_new_head = arch_params.num_classes
            arch_params.num_classes = PRETRAINED_NUM_CLASSES[pretrained_weights]

        if isinstance(architecture, str):
            architecture_cls = ARCHITECTURES[architecture]
            net = architecture_cls(arch_params=arch_params)
        elif isinstance(architecture, SgModule.__class__):
            net = architecture(arch_params)
        else:
            net = architecture

        if pretrained_weights:
            load_pretrained_weights(net, architecture, pretrained_weights)
            if num_classes_new_head != arch_params.num_classes:
                net.replace_head(new_num_classes=num_classes_new_head)
                arch_params.num_classes = num_classes_new_head

        return net

    def instantiate_ema_model(self, decay: float = 0.9999, beta: float = 15, exp_activation: bool = True) -> ModelEMA:
        """Instantiate ema model for standard SgModule.
        :param decay: the maximum decay value. as the training process advances, the decay will climb towards this value
                      until the EMA_t+1 = EMA_t * decay + TRAINING_MODEL * (1- decay)
        :param beta: the exponent coefficient. The higher the beta, the sooner in the training the decay will saturate to
                     its final value. beta=15 is ~40% of the training process.
        """
        return ModelEMA(self.net, decay, beta, exp_activation)<|MERGE_RESOLUTION|>--- conflicted
+++ resolved
@@ -160,11 +160,6 @@
         self.scaler = None
         self.phase_callbacks = None
         self.checkpoint_params = None
-<<<<<<< HEAD
-        self.forward_pass_prep_fn = None
-=======
-        self.pre_prediction_callback = None
->>>>>>> 9b81f593
 
         # SET THE DEFAULT PROPERTIES
         self.half_precision = False
@@ -377,13 +372,8 @@
             batch_items = core_utils.tensor_container_to_device(batch_items, self.device, non_blocking=True)
             inputs, targets, additional_batch_items = sg_model_utils.unpack_batch_items(batch_items)
 
-<<<<<<< HEAD
-            if self.forward_pass_prep_fn is not None:
-                inputs, targets = self.forward_pass_prep_fn(inputs, targets, batch_idx)
-=======
             if self.pre_prediction_callback is not None:
                 inputs, targets = self.pre_prediction_callback(inputs, targets, batch_idx)
->>>>>>> 9b81f593
             # AUTOCAST IS ENABLED ONLY IF self.training_params.mixed_precision - IF enabled=False AUTOCAST HAS NO EFFECT
             with autocast(enabled=self.training_params.mixed_precision):
                 # FORWARD PASS TO GET NETWORK'S PREDICTIONS
@@ -421,7 +411,7 @@
 
             # TODO: ITERATE BY MAX ITERS
             # FOR INFINITE SAMPLERS WE MUST BREAK WHEN REACHING LEN ITERATIONS.
-            if self._infinite_train_loader and batch_idx == len(self.train_loader)-1:
+            if hasattr(self.train_loader, "sampler") and isinstance(self.train_loader.sampler, InfiniteSampler) and batch_idx == len(self.train_loader)-1:
                 break
 
         if not self.ddp_silent_mode:
@@ -930,21 +920,10 @@
         if self.load_checkpoint and load_opt_params:
             self.optimizer.load_state_dict(self.checkpoint['optimizer_state_dict'])
 
-<<<<<<< HEAD
-        self.forward_pass_prep_fn = self.training_params.forward_pass_prep_fn
+        self.pre_prediction_callback = self.training_params.pre_prediction_callback
 
         self._initialize_mixed_precision(self.training_params.mixed_precision)
 
-        self._infinite_train_loader = (hasattr(self.train_loader, "sampler") and isinstance(self.train_loader.sampler, InfiniteSampler)) or \
-                                      (hasattr(self.train_loader, "batch_sampler") and isinstance(self.train_loader.batch_sampler.sampler, InfiniteSampler))
-
-
-=======
-        self.pre_prediction_callback = self.training_params.pre_prediction_callback
-
-        self._initialize_mixed_precision(self.training_params.mixed_precision)
-
->>>>>>> 9b81f593
         context = PhaseContext(optimizer=self.optimizer,
                                net=self.net,
                                experiment_name=self.experiment_name,

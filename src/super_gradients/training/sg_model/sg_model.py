import os
import sys
import time
from copy import deepcopy
from enum import Enum
from typing import Union, Tuple

import numpy as np
import pkg_resources
import torch
import torchvision.transforms as transforms
from deprecated import deprecated
from piptools.scripts.sync import _get_installed_distributions
from torch import nn
from torch.cuda.amp import GradScaler, autocast
from torchmetrics import MetricCollection
from tqdm import tqdm
<<<<<<< HEAD

=======
from piptools.scripts.sync import _get_installed_distributions

from super_gradients.common.environment import env_helpers
>>>>>>> bfed440e
from super_gradients.common.abstractions.abstract_logger import get_logger
from super_gradients.common.environment import environment_config
from super_gradients.common.sg_loggers import SG_LOGGERS
from super_gradients.common.sg_loggers.abstract_sg_logger import AbstractSGLogger
from super_gradients.common.sg_loggers.base_sg_logger import BaseSGLogger
from super_gradients.training import ARCHITECTURES, utils as core_utils
from super_gradients.training import metrics
from super_gradients.training.datasets import DatasetInterface
from super_gradients.training.datasets.datasets_utils import DatasetStatisticsTensorboardLogger
from super_gradients.training.exceptions.sg_model_exceptions import UnsupportedOptimizerFormat
from super_gradients.training.losses import LOSSES
from super_gradients.training.metrics import Accuracy, Top5
from super_gradients.training.metrics.metric_utils import get_metrics_titles, get_metrics_results_tuple, \
    get_logging_values, \
    get_metrics_dict, get_train_loop_description_dict
from super_gradients.training.models import SgModule
from super_gradients.training.params import TrainingParams
from super_gradients.training.pretrained_models import PRETRAINED_NUM_CLASSES
from super_gradients.training.utils import random_seed
from super_gradients.training.utils import sg_model_utils
from super_gradients.training.utils.callbacks import CallbackHandler, Phase, LR_SCHEDULERS_CLS_DICT, PhaseContext, \
    MetricsUpdateCallback, LR_WARMUP_CLS_DICT
from super_gradients.training.utils.checkpoint_utils import get_ckpt_local_path, read_ckpt_state_dict, \
    load_checkpoint_to_model, load_pretrained_weights
from super_gradients.training.utils.detection_utils import DetectionPostPredictionCallback
from super_gradients.training.utils.distributed_training_utils import MultiGPUModeAutocastWrapper, \
    reduce_results_tuple_for_ddp, compute_precise_bn_stats
from super_gradients.training.utils.ema import ModelEMA
from super_gradients.training.utils.optimizer_utils import build_optimizer
from super_gradients.training.utils.weight_averaging_utils import ModelWeightAveraging

logger = get_logger(__name__)


class StrictLoad(Enum):
    """
    Wrapper for adding more functionality to torch's strict_load parameter in load_state_dict().
        Attributes:
            OFF              - Native torch "strict_load = off" behaviour. See nn.Module.load_state_dict() documentation for more details.
            ON               - Native torch "strict_load = on" behaviour. See nn.Module.load_state_dict() documentation for more details.
            NO_KEY_MATCHING  - Allows the usage of SuperGradient's adapt_checkpoint function, which loads a checkpoint by matching each
                               layer's shapes (and bypasses the strict matching of the names of each layer (ie: disregards the state_dict key matching)).
    """
    OFF = False
    ON = True
    NO_KEY_MATCHING = 'no_key_matching'


class MultiGPUMode(str, Enum):
    """
    MultiGPUMode

        Attributes:
            OFF                       - Single GPU Mode / CPU Mode
            DATA_PARALLEL             - Multiple GPUs, Synchronous
            DISTRIBUTED_DATA_PARALLEL - Multiple GPUs, Asynchronous
    """
    OFF = 'Off'
    DATA_PARALLEL = 'DP'
    DISTRIBUTED_DATA_PARALLEL = 'DDP'
    AUTO = "AUTO"


class EvaluationType(str, Enum):
    """
    EvaluationType

    Passed to SgModel.evaluate(..), and controls which phase callbacks should be triggered (if at all).

        Attributes:
            TEST
            VALIDATION

    """
    TEST = 'TEST'
    VALIDATION = 'VALIDATION'


class SgModel:
    """
    SuperGradient Model - Base Class for Sg Models

    Methods
    -------
    train(max_epochs : int, initial_epoch : int, save_model : bool)
        the main function used for the training, h.p. updating, logging etc.

    predict(idx : int)
        returns the predictions and label of the current inputs

    test(epoch : int, idx : int, save : bool):
        returns the test loss, accuracy and runtime
    """

    def __init__(self, experiment_name: str, device: str = None, multi_gpu: Union[MultiGPUMode, str] = MultiGPUMode.AUTO,
                 model_checkpoints_location: str = 'local',
                 overwrite_local_checkpoint: bool = True, ckpt_name: str = 'ckpt_latest.pth',
                 post_prediction_callback: DetectionPostPredictionCallback = None, ckpt_root_dir=None):
        """

        :param experiment_name:                      Used for logging and loading purposes
        :param device:                          If equal to 'cpu' runs on the CPU otherwise on GPU
        :param multi_gpu:                       If True, runs on all available devices
        :param model_checkpoints_location:      If set to 's3' saves the Checkpoints in AWS S3
                                                otherwise saves the Checkpoints Locally
        :param overwrite_local_checkpoint:      If set to False keeps the current local checkpoint when importing
                                                checkpoint from cloud service, otherwise overwrites the local checkpoints file
        :param ckpt_name:                       The Checkpoint to Load
        :ckpt_root_dir:                         Local root directory path where all experiment logging directories will
                                                 reside. When none is give, it is assumed that
                                                 pkg_resources.resource_filename('checkpoints', "") exists and will be used.

        """
        # SET THE EMPTY PROPERTIES
        self.net, self.architecture, self.arch_params, self.dataset_interface = None, None, None, None
        self.architecture_cls, self.device, self.multi_gpu = None, None, None
        self.dataset_params, self.train_loader, self.valid_loader, self.test_loader, self.classes = None, None, None, None, None
        self.ema = None
        self.ema_model = None
        self.sg_logger = None
        self.update_param_groups = None
        self.post_prediction_callback = None
        self.criterion = None
        self.training_params = None
        self.scaler = None
        self.phase_callbacks = None

        # SET THE DEFAULT PROPERTIES
        self.half_precision = False
        self.load_checkpoint = False
        self.load_backbone = False
        self.load_weights_only = False
        self.ddp_silent_mode = False
        self.source_ckpt_folder_name = None
        self.model_weight_averaging = None
        self.average_model_checkpoint_filename = 'average_model.pth'
        self.start_epoch = 0
        self.best_metric = np.inf
        self.external_checkpoint_path = None

        # DETERMINE THE LOCATION OF THE LOSS AND ACCURACY IN THE RESULTS TUPLE OUTPUTED BY THE TEST
        self.loss_idx_in_results_tuple, self.acc_idx_in_results_tuple = None, None

        # METRICS
        self.loss_logging_items_names = None
        self.train_metrics = None
        self.valid_metrics = None
        self.greater_metric_to_watch_is_better = None

        # SETTING THE PROPERTIES FROM THE CONSTRUCTOR
        self.experiment_name = experiment_name
        self.ckpt_name = ckpt_name
        self.overwrite_local_checkpoint = overwrite_local_checkpoint
        self.model_checkpoints_location = model_checkpoints_location

        # CREATING THE LOGGING DIR BASED ON THE INPUT PARAMS TO PREVENT OVERWRITE OF LOCAL VERSION
        if ckpt_root_dir:
            self.checkpoints_dir_path = os.path.join(ckpt_root_dir, self.experiment_name)
        elif pkg_resources.resource_exists("checkpoints", ""):
            self.checkpoints_dir_path = pkg_resources.resource_filename('checkpoints', self.experiment_name)
        else:
            raise ValueError("Illegal checkpoints directory: pass ckpt_root_dir that exists, or add 'checkpoints' to"
                             "resources.")

        # INITIALIZE THE DEVICE FOR THE MODEL
        self._initialize_device(requested_device=device, requested_multi_gpu=multi_gpu)

        self.post_prediction_callback = post_prediction_callback
        # SET THE DEFAULTS
        # TODO: SET DEFAULT TRAINING PARAMS FOR EACH TASK

        default_results_titles = ['Train Loss', 'Train Acc', 'Train Top5', 'Valid Loss', 'Valid Acc', 'Valid Top5']

        self.results_titles = default_results_titles

        self.loss_idx_in_results_tuple, self.acc_idx_in_results_tuple = 0, 1
        default_train_metrics, default_valid_metrics = MetricCollection([Accuracy(), Top5()]), MetricCollection(
            [Accuracy(), Top5()])

        default_loss_logging_items_names = ["Loss"]

        self.train_metrics, self.valid_metrics = default_train_metrics, default_valid_metrics
        self.loss_logging_items_names = default_loss_logging_items_names

    def connect_dataset_interface(self, dataset_interface: DatasetInterface, data_loader_num_workers: int = 8,
                                  fine_tune=False):
        """
        :param dataset_interface: DatasetInterface object
        :param data_loader_num_workers: The number of threads to initialize the Data Loaders with
            The dataset to be connected

        :param fine_tune: This flag will ignore data_loader_num_workers.
            When set to True, the program will search for a 'sweet spot' in terms of number of data loading processes.
            The constellation that yields the highest data loading speed will be chosen.
            This flag is useful when training multiple models over the same CPUs (same machine).
        """
        self.dataset_interface = dataset_interface
        if fine_tune:

            # Finding the sweep spot for the iterator configuration in terms of CPUs that are used.
            # A sweet spot exists. it depends on other processes in the OS, other experiments, etc.
            # Therefore, we calculate it on startup and choose the best constellation.
            data_loading_workers_results = {}
            MIN_WORKERS = 1
            MAX_WORKERS = int(os.cpu_count())
            WARMUP_CALLS = 32
            DATA_LOADER_ITERATIONS = 128
            print('Trying different data loader configuration (hardware-aware)...')
            for potential_num_workers in range(MIN_WORKERS, MAX_WORKERS + 1):
                print(f'Trying {potential_num_workers} data loaders...')
                self.num_workers = potential_num_workers
                _train_loader, _valid_loader, _test_loader, _classes = \
                    self.dataset_interface.get_data_loaders(batch_size_factor=self.num_devices,
                                                            num_workers=potential_num_workers,
                                                            distributed_sampler=self.multi_gpu == MultiGPUMode.DISTRIBUTED_DATA_PARALLEL)

                # Warmup
                [iter(_train_loader) for _ in range(WARMUP_CALLS)]

                samples_loaded = 0
                start_load_sample = time.perf_counter()
                for _ in range(DATA_LOADER_ITERATIONS):
                    iter(_train_loader)
                    samples_loaded += 1

                end_load_sample = time.perf_counter()
                e2e_sample_load_time_ms = (end_load_sample - start_load_sample) * 1000
                print(
                    f'{potential_num_workers} data loaders yielded {samples_loaded} samples in {e2e_sample_load_time_ms:.2f}ms...')

                # Calculating FPS
                total_fps = e2e_sample_load_time_ms / samples_loaded
                fps_per_worker = e2e_sample_load_time_ms / samples_loaded / potential_num_workers
                print('FPS/Worker ratio:', fps_per_worker, 'Total FPS:', total_fps)
                data_loading_workers_results[potential_num_workers] = total_fps

            print('Data loading matrix:', data_loading_workers_results)
            # We want to keep the minimal ratio of processes, that allow the highest FPS;
            best_data_loader = max(data_loading_workers_results, key=data_loading_workers_results.get)
            best_fps = data_loading_workers_results[best_data_loader]
            print(
                f'Choosing num_processes={best_data_loader} for data loading because it yields the best results at the moment.')
            data_loader_num_workers = best_fps

        # After we found the sweet spot, setting the instance data loaders with the best configuration.
        self.train_loader, self.valid_loader, self.test_loader, self.classes = \
            self.dataset_interface.get_data_loaders(batch_size_factor=self.num_devices,
                                                    num_workers=data_loader_num_workers,
                                                    distributed_sampler=self.multi_gpu == MultiGPUMode.DISTRIBUTED_DATA_PARALLEL)

        self.dataset_params = self.dataset_interface.get_dataset_params()

    # FIXME - we need to resolve flake8's 'function is too complex' for this function
    def build_model(self,  # noqa: C901 - too complex
                    architecture: Union[str, nn.Module],
                    arch_params={},
                    load_checkpoint: bool = False,
                    strict_load: StrictLoad = StrictLoad.ON,
                    source_ckpt_folder_name: str = None,
                    load_weights_only: bool = False,
                    load_backbone: bool = False,
                    external_checkpoint_path: str = None,
                    load_ema_as_net: bool = False):
        """
        :param architecture:               Defines the network's architecture from models/ALL_ARCHITECTURES
        :param arch_params:                Architecture H.P. e.g.: block, num_blocks, num_classes, etc.
        :param load_checkpoint:            Load a pre-trained checkpoint
        :param strict_load:                See StrictLoad class documentation for details.
        :param source_ckpt_folder_name:    folder name to load the checkpoint from (self.experiment_name if none is given)
        :param load_weights_only:          loads only the weight from the checkpoint and zeroize the training params
        :param load_backbone:              loads the provided checkpoint to self.net.backbone instead of self.net
        :param external_checkpoint_path:   The path to the external checkpoint to be loaded. Can be absolute or relative
                                           (ie: path/to/checkpoint.pth). If provided, will automatically attempt to
                                           load the checkpoint even if the load_checkpoint flag is not provided.
        """
        if 'num_classes' not in arch_params.keys():
            if self.dataset_interface is None:
                raise Exception('Error', 'Number of classes not defined in arch params and dataset is not defined')
            else:
                arch_params['num_classes'] = len(self.classes)

        self.arch_params = core_utils.HpmStruct(**arch_params)

        pretrained_weights = core_utils.get_param(self.arch_params, 'pretrained_weights', default_val=None)
        if pretrained_weights is not None:
            num_classes_new_head = self.arch_params.num_classes
            self.arch_params.num_classes = PRETRAINED_NUM_CLASSES[pretrained_weights]

        # OVERRIDE THE INPUT PARAMS WITH THE arch_params VALUES
        load_weights_only = core_utils.get_param(self.arch_params, 'load_weights_only', default_val=load_weights_only)

        self.source_ckpt_folder_name = core_utils.get_param(self.arch_params, 'source_ckpt_folder_name',
                                                            default_val=source_ckpt_folder_name)
        strict_load = core_utils.get_param(self.arch_params, 'strict_load', default_val=strict_load)

        self.arch_params.sync_bn = core_utils.get_param(self.arch_params, 'sync_bn', default_val=False)
        self.load_checkpoint = load_checkpoint or core_utils.get_param(self.arch_params, 'load_checkpoint',
                                                                       default_val=False)
        self.load_backbone = core_utils.get_param(self.arch_params, 'load_backbone', default_val=load_backbone)
        self.external_checkpoint_path = core_utils.get_param(self.arch_params, 'external_checkpoint_path',
                                                             default_val=external_checkpoint_path)

        if isinstance(architecture, str):
            self.architecture_cls = ARCHITECTURES[architecture]
            self.net = self.architecture_cls(arch_params=self.arch_params)
        elif isinstance(architecture, SgModule.__class__):
            self.net = architecture(self.arch_params)
        else:
            self.net = architecture

        # SAVE THE ARCHITECTURE FOR NEURAL ARCHITECTURE SEARCH
        if hasattr(self.net, 'structure'):
            self.architecture = self.net.structure

        self.net.to(self.device)

        # FOR MULTI-GPU TRAINING (not distributed)
        if self.multi_gpu == MultiGPUMode.DATA_PARALLEL:
            self.net = torch.nn.DataParallel(self.net, device_ids=self.device_ids)
        elif self.multi_gpu == MultiGPUMode.DISTRIBUTED_DATA_PARALLEL:
            if self.arch_params.sync_bn:
                if not self.ddp_silent_mode:
                    logger.info('DDP - Using Sync Batch Norm... Training time will be affected accordingly')
                self.net = torch.nn.SyncBatchNorm.convert_sync_batchnorm(self.net).to(self.device)

            local_rank = int(self.device.split(':')[1])
            self.net = torch.nn.parallel.DistributedDataParallel(self.net,
                                                                 device_ids=[local_rank],
                                                                 output_device=local_rank,
                                                                 find_unused_parameters=True)

        else:
            self.net = core_utils.WrappedModel(self.net)

        # SET THE FLAG FOR DIFFERENT PARAMETER GROUP OPTIMIZER UPDATE
        self.update_param_groups = hasattr(self.net.module, 'update_param_groups')

        # LOAD AN EXISTING CHECKPOINT IF INDICATED
        self.checkpoint = {}

        if self.load_checkpoint or self.external_checkpoint_path:
            self.load_weights_only = load_weights_only
            self._load_checkpoint_to_model(strict=strict_load, load_backbone=self.load_backbone,
                                           source_ckpt_folder_name=self.source_ckpt_folder_name,
                                           load_ema_as_net=load_ema_as_net)
        if pretrained_weights:
            load_pretrained_weights(self.net, architecture, pretrained_weights)
            if num_classes_new_head != self.arch_params.num_classes:
                self.net.module.replace_head(new_num_classes=num_classes_new_head)
                self.arch_params.num_classes = num_classes_new_head
                self.net.to(self.device)

    def _train_epoch(self, epoch: int, silent_mode: bool = False) -> tuple:
        """
        train_epoch - A single epoch training procedure
            :param optimizer:   The optimizer for the network
            :param epoch:       The current epoch
            :param silent_mode: No verbosity
        """
        # SET THE MODEL IN training STATE
        self.net.train()
        # THE DISABLE FLAG CONTROLS WHETHER THE PROGRESS BAR IS SILENT OR PRINTS THE LOGS
        progress_bar_train_loader = tqdm(self.train_loader, bar_format="{l_bar}{bar:10}{r_bar}", dynamic_ncols=True,
                                         disable=silent_mode)
        progress_bar_train_loader.set_description(f"Train epoch {epoch}")

        # RESET/INIT THE METRIC LOGGERS
        self.train_metrics.reset()
        self.train_metrics.to(self.device)
        loss_avg_meter = core_utils.utils.AverageMeter()

        context = PhaseContext(epoch=epoch,
                               optimizer=self.optimizer,
                               metrics_compute_fn=self.train_metrics,
                               loss_avg_meter=loss_avg_meter,
                               criterion=self.criterion,
                               device=self.device,
                               lr_warmup_epochs=self.training_params.lr_warmup_epochs)

        for batch_idx, batch_items in enumerate(progress_bar_train_loader):
            batch_items = core_utils.tensor_container_to_device(batch_items, self.device, non_blocking=True)
            inputs, targets, additional_batch_items = sg_model_utils.unpack_batch_items(batch_items)
            # AUTOCAST IS ENABLED ONLY IF self.training_params.mixed_precision - IF enabled=False AUTOCAST HAS NO EFFECT
            with autocast(enabled=self.training_params.mixed_precision):
                # FORWARD PASS TO GET NETWORK'S PREDICTIONS
                outputs = self.net(inputs)

                # COMPUTE THE LOSS FOR BACK PROP + EXTRA METRICS COMPUTED DURING THE LOSS FORWARD PASS
                loss, loss_log_items = self._get_losses(outputs, targets)

            context.update_context(batch_idx=batch_idx,
                                   inputs=inputs,
                                   preds=outputs,
                                   target=targets,
                                   loss_log_items=loss_log_items,
                                   **additional_batch_items)

            self.phase_callback_handler(Phase.TRAIN_BATCH_END, context)

            # LOG LR THAT WILL BE USED IN CURRENT EPOCH AND AFTER FIRST WARMUP/LR_SCHEDULER UPDATE BEFORE WEIGHT UPDATE
            if not self.ddp_silent_mode and batch_idx == 0:
                self._write_lrs(epoch)

            self.backward_step(loss, epoch, batch_idx, context)

            # COMPUTE THE RUNNING USER METRICS AND LOSS RUNNING ITEMS. RESULT TUPLE IS THEIR CONCATENATION.
            logging_values = loss_avg_meter.average + get_metrics_results_tuple(self.train_metrics)
            gpu_memory_utilization = torch.cuda.memory_cached() / 1E9 if torch.cuda.is_available() else 0

            # RENDER METRICS PROGRESS
            pbar_message_dict = get_train_loop_description_dict(logging_values,
                                                                self.train_metrics,
                                                                self.loss_logging_items_names,
                                                                gpu_mem=gpu_memory_utilization)

            progress_bar_train_loader.set_postfix(**pbar_message_dict)

        if not self.ddp_silent_mode:
            self.sg_logger.upload()

        return logging_values

    def _get_losses(self, outputs: torch.Tensor, targets: torch.Tensor) -> Tuple[torch.Tensor, tuple]:
        # GET THE OUTPUT OF THE LOSS FUNCTION
        loss = self.criterion(outputs, targets)
        if isinstance(loss, tuple):
            loss, loss_logging_items = loss
            # IF ITS NOT A TUPLE THE LOGGING ITEMS CONTAIN ONLY THE LOSS FOR BACKPROP (USER DEFINED LOSS RETURNS SCALAR)
        else:
            loss_logging_items = loss.unsqueeze(0).detach()

        if len(loss_logging_items) != len(self.loss_logging_items_names):
            raise ValueError("Loss output length must match loss_logging_items_names. Got " + str(
                len(loss_logging_items)) + ', and ' + str(len(self.loss_logging_items_names)))
        # RETURN AND THE LOSS LOGGING ITEMS COMPUTED DURING LOSS FORWARD PASS
        return loss, loss_logging_items

    def backward_step(self, loss: torch.Tensor, epoch: int, batch_idx: int, context: PhaseContext):
        """
        Run backprop on the loss and perform a step
        :param loss: The value computed by the loss function
        :param optimizer: An object that can perform a gradient step and zeroize model gradient
        :param epoch: number of epoch the training is on
        :param batch_idx: number of iteration inside the current epoch
        :param context: current phase context
        :return:
        """
        # SCALER IS ENABLED ONLY IF self.training_params.mixed_precision=True
        self.scaler.scale(loss).backward()

        # ACCUMULATE GRADIENT FOR X BATCHES BEFORE OPTIMIZING
        integrated_batches_num = batch_idx + len(self.train_loader) * epoch + 1

        if integrated_batches_num % self.batch_accumulate == 0:
            # SCALER IS ENABLED ONLY IF self.training_params.mixed_precision=True
            self.scaler.step(self.optimizer)
            self.scaler.update()

            self.optimizer.zero_grad()
            if self.ema:
                self.ema_model.update(self.net, integrated_batches_num / (len(self.train_loader) * self.max_epochs))

            # RUN PHASE CALLBACKS
            self.phase_callback_handler(Phase.TRAIN_BATCH_STEP, context)

    def save_checkpoint(self, optimizer=None, epoch: int = None, validation_results_tuple: tuple = None, context: PhaseContext = None):
        """
        Save the current state dict as latest (always), best (if metric was improved), epoch# (if determined in training
        params)
        """
        # WHEN THE validation_results_tuple IS NONE WE SIMPLY SAVE THE state_dict AS LATEST AND Return
        if validation_results_tuple is None:
            self.sg_logger.add_checkpoint(tag='ckpt_latest_weights_only.pth', state_dict={'net': self.net.state_dict()},
                                          global_step=epoch)
            return

        # COMPUTE THE CURRENT metric
        # IF idx IS A LIST - SUM ALL THE VALUES STORED IN THE LIST'S INDICES
        metric = validation_results_tuple[self.metric_idx_in_results_tuple] if isinstance(
            self.metric_idx_in_results_tuple, int) else \
            sum([validation_results_tuple[idx] for idx in self.metric_idx_in_results_tuple])

        # BUILD THE state_dict
        state = {'net': self.net.state_dict(), 'acc': metric, 'epoch': epoch}
        if optimizer is not None:
            state['optimizer_state_dict'] = optimizer.state_dict()

        if self.scaler is not None:
            state['scaler_state_dict'] = self.scaler.state_dict()

        if self.ema:
            state['ema_net'] = self.ema_model.ema.state_dict()
        # SAVES CURRENT MODEL AS ckpt_latest
        self.sg_logger.add_checkpoint(tag='ckpt_latest.pth', state_dict=state, global_step=epoch)

        # SAVE MODEL AT SPECIFIC EPOCHS DETERMINED BY save_ckpt_epoch_list
        if epoch in self.training_params.save_ckpt_epoch_list:
            self.sg_logger.add_checkpoint(tag=f'ckpt_epoch_{epoch}.pth', state_dict=state, global_step=epoch)

        # OVERRIDE THE BEST CHECKPOINT AND best_metric IF metric GOT BETTER THAN THE PREVIOUS BEST
        if (metric > self.best_metric and self.greater_metric_to_watch_is_better) or (
                metric < self.best_metric and not self.greater_metric_to_watch_is_better):
            # STORE THE CURRENT metric AS BEST
            self.best_metric = metric
            self.sg_logger.add_checkpoint(tag='ckpt_best.pth', state_dict=state, global_step=epoch)

            # RUN PHASE CALLBACKS
            self.phase_callback_handler(Phase.VALIDATION_END_BEST_EPOCH, context)

            if isinstance(metric, torch.Tensor):
                metric = metric.item()
            logger.info("Best checkpoint overriden: validation " + self.metric_to_watch + ": " + str(metric))

        if self.training_params.average_best_models:
            net_for_averaging = self.ema_model.ema if self.ema else self.net
            averaged_model_sd = self.model_weight_averaging.get_average_model(net_for_averaging,
                                                                              validation_results_tuple=validation_results_tuple)
            self.sg_logger.add_checkpoint(tag=self.average_model_checkpoint_filename,
                                          state_dict={'net': averaged_model_sd}, global_step=epoch)

    # FIXME - we need to resolve flake8's 'function is too complex' for this function
    def train(self, training_params: dict = dict()):  # noqa: C901
        """

        train - Trains the Model

        IMPORTANT NOTE: Additional batch parameters can be added as a third item (optional) if a tuple is returned by
          the data loaders, as dictionary. The phase context will hold the additional items, under an attribute with
          the same name as the key in this dictionary. Then such items can be accessed through phase callbacks.


            :param training_params:
                - `max_epochs` : int

                    Number of epochs to run training.

                - `lr_updates` : list(int)

                    List of fixed epoch numbers to perform learning rate updates when `lr_mode='step'`.

                - `lr_decay_factor` : float

                    Decay factor to apply to the learning rate at each update when `lr_mode='step'`.


                -  `lr_mode` : str

                    Learning rate scheduling policy, one of ['step','poly','cosine','function']. 'step' refers to
                    constant updates at epoch numbers passed through `lr_updates`. 'cosine' refers to Cosine Anealing
                    policy as mentioned in https://arxiv.org/abs/1608.03983. 'poly' refers to polynomial decrease i.e
                    in each epoch iteration `self.lr = self.initial_lr * pow((1.0 - (current_iter / max_iter)),
                    0.9)` 'function' refers to user defined learning rate scheduling function, that is passed through
                    `lr_schedule_function`.

                - `lr_schedule_function` : Union[callable,None]

                    Learning rate scheduling function to be used when `lr_mode` is 'function'.

                - `lr_warmup_epochs` : int (default=0)

                    Number of epochs for learning rate warm up - see https://arxiv.org/pdf/1706.02677.pdf (Section 2.2).

                - `cosine_final_lr_ratio` : float (default=0.01)
                    Final learning rate ratio (only relevant when `lr_mode`='cosine'). The cosine starts from initial_lr and reaches
                     initial_lr * cosine_final_lr_ratio in last epoch

                - `inital_lr` : float

                    Initial learning rate.

                - `loss` : Union[nn.module, str]

                    Loss function for training.
                    One of SuperGradient's built in options:

                              "cross_entropy": LabelSmoothingCrossEntropyLoss,
                              "mse": MSELoss,
                              "r_squared_loss": RSquaredLoss,
                              "detection_loss": YoLoV3DetectionLoss,
                              "shelfnet_ohem_loss": ShelfNetOHEMLoss,
                              "shelfnet_se_loss": ShelfNetSemanticEncodingLoss,
                              "yolo_v5_loss": YoLoV5DetectionLoss,
                              "ssd_loss": SSDLoss,


                    or user defined nn.module loss function.

                    IMPORTANT: forward(...) should return a (loss, loss_items) tuple where loss is the tensor used
                    for backprop (i.e what your original loss function returns), and loss_items should be a tensor of
                    shape (n_items), of values computed during the forward pass which we desire to log over the
                    entire epoch. For example- the loss itself should always be logged. Another example is a scenario
                    where the computed loss is the sum of a few components we would like to log- these entries in
                    loss_items).

                    When training, set the loss_logging_items_names parameter in train_params to be a list of
                    strings, of length n_items who's ith element is the name of the ith entry in loss_items. Then
                    each item will be logged, rendered on tensorboard and "watched" (i.e saving model checkpoints
                    according to it).

                    Since running logs will save the loss_items in some internal state, it is recommended that
                    loss_items are detached from their computational graph for memory efficiency.

                - `optimizer` : Union[str, torch.optim.Optimizer]

                    Optimization algorithm. One of ['Adam','SGD','RMSProp'] corresponding to the torch.optim
                    optimzers implementations, or any object that implements torch.optim.Optimizer.

                - `criterion_params` : dict

                    Loss function parameters.

                - `optimizer_params` : dict
                    When `optimizer` is one of ['Adam','SGD','RMSProp'], it will be initialized with optimizer_params.

                    (see https://pytorch.org/docs/stable/optim.html for the full list of
                    parameters for each optimizer).

                - `train_metrics_list` : list(torchmetrics.Metric)

                    Metrics to log during training. For more information on torchmetrics see
                    https://torchmetrics.rtfd.io/en/latest/.


                - `valid_metrics_list` : list(torchmetrics.Metric)

                    Metrics to log during validation/testing. For more information on torchmetrics see
                    https://torchmetrics.rtfd.io/en/latest/.


                - `loss_logging_items_names` : list(str)

                    The list of names/titles for the outputs returned from the loss functions forward pass (reminder-
                    the loss function should return the tuple (loss, loss_items)). These names will be used for
                    logging their values.

                - `metric_to_watch` : str (default="Accuracy")

                    will be the metric which the model checkpoint will be saved according to, and can be set to any
                    of the following:

                        a metric name (str) of one of the metric objects from the valid_metrics_list

                        a "metric_name" if some metric in valid_metrics_list has an attribute component_names which
                        is a list referring to the names of each entry in the output metric (torch tensor of size n)

                        one of "loss_logging_items_names" i.e which will correspond to an item returned during the
                        loss function's forward pass.

                    At the end of each epoch, if a new best metric_to_watch value is achieved, the models checkpoint
                    is saved in YOUR_PYTHON_PATH/checkpoints/ckpt_best.pth

                - `greater_metric_to_watch_is_better` : bool

                    When choosing a model's checkpoint to be saved, the best achieved model is the one that maximizes the
                     metric_to_watch when this parameter is set to True, and a one that minimizes it otherwise.

                - `ema` : bool (default=False)

                    Whether to use Model Exponential Moving Average (see
                    https://github.com/rwightman/pytorch-image-models ema implementation)

                - `batch_accumulate` : int (default=1)

                    Number of batches to accumulate before every backward pass.

                - `ema_params` : dict

                    Parameters for the ema model.

                - `zero_weight_decay_on_bias_and_bn` : bool (default=False)

                    Whether to apply weight decay on batch normalization parameters or not (ignored when the passed
                    optimizer has already been initialized).


                - `load_opt_params` : bool (default=True)

                    Whether to load the optimizers parameters as well when loading a model's checkpoint.

                - `run_validation_freq` : int (default=1)

                    The frequency in which validation is performed during training (i.e the validation is ran every
                     `run_validation_freq` epochs.

                - `save_model` : bool (default=True)

                    Whether to save the model checkpoints.

                - `silent_mode` : bool

                    Silents the print outs.

                - `mixed_precision` : bool

                    Whether to use mixed precision or not.

                - `save_ckpt_epoch_list` : list(int) (default=[])

                    List of fixed epoch indices the user wishes to save checkpoints in.

                - `average_best_models` : bool (default=False)

                    If set, a snapshot dictionary file and the average model will be saved / updated at every epoch
                    and evaluated only when training is completed. The snapshot file will only be deleted upon
                    completing the training. The snapshot dict will be managed on cpu.

                - `precise_bn` : bool (default=False)

                    Whether to use precise_bn calculation during the training.

                - `precise_bn_batch_size` : int (default=None)

                    The effective batch size we want to calculate the batchnorm on. For example, if we are training a model
                    on 8 gpus, with a batch of 128 on each gpu, a good rule of thumb would be to give it 8192
                    (ie: effective_batch_size * num_gpus = batch_per_gpu * num_gpus * num_gpus).
                    If precise_bn_batch_size is not provided in the training_params, the latter heuristic will be taken.

                - `seed` : int (default=42)

                    Random seed to be set for torch, numpy, and random. When using DDP each process will have it's seed
                    set to seed + rank.


                - `log_installed_packages` : bool (default=False)

                    When set, the list of all installed packages (and their versions) will be written to the tensorboard
                     and logfile (useful when trying to reproduce results).

                - `dataset_statistics` : bool (default=False)

                    Enable a statistic analysis of the dataset. If set to True the dataset will be analyzed and a report
                    will be added to the tensorboard along with some sample images from the dataset. Currently only
                    detection datasets are supported for analysis.

                -  `save_full_train_log` : bool (default=False)

                    When set, a full log (of all super_gradients modules, including uncaught exceptions from any other
                     module) of the training will be saved in the checkpoint directory under full_train_log.log

                -  `sg_logger` : Union[AbstractSGLogger, str] (defauls=base_sg_logger)

                    Define the SGLogger object for this training process. The SGLogger handles all disk writes, logs, TensorBoard, remote logging
                    and remote storage. By overriding the default base_sg_logger, you can change the storage location, support external monitoring and logging
                    or support remote storage.

                -   `sg_logger_params` : dict

                    SGLogger parameters
        :return:
        """
        global logger

        if self.net is None:
            raise Exception('Model', 'No model found')
        if self.dataset_interface is None:
            raise Exception('Data', 'No dataset found')

        self.training_params = TrainingParams()
        self.training_params.override(**training_params)

        # SET RANDOM SEED
        random_seed(is_ddp=self.multi_gpu == MultiGPUMode.DISTRIBUTED_DATA_PARALLEL,
                    device=self.device, seed=self.training_params.seed)

        silent_mode = self.training_params.silent_mode or self.ddp_silent_mode
        # METRICS
        self.train_metrics = MetricCollection(self.training_params.train_metrics_list)
        self.valid_metrics = MetricCollection(self.training_params.valid_metrics_list)
        self.loss_logging_items_names = self.training_params.loss_logging_items_names

        self.results_titles = ["Train_" + t for t in
                               self.loss_logging_items_names + get_metrics_titles(self.train_metrics)] + \
                              ["Valid_" + t for t in
                               self.loss_logging_items_names + get_metrics_titles(self.valid_metrics)]

        # Store the metric to follow (loss\accuracy) and initialize as the worst value
        self.metric_to_watch = self.training_params.metric_to_watch
        self.greater_metric_to_watch_is_better = self.training_params.greater_metric_to_watch_is_better
        self.metric_idx_in_results_tuple = (self.loss_logging_items_names + get_metrics_titles(self.valid_metrics)).index(self.metric_to_watch)

        # Allowing loading instantiated loss or string
        if isinstance(self.training_params.loss, str):
            criterion_cls = LOSSES[self.training_params.loss]
            self.criterion = criterion_cls(**self.training_params.criterion_params)

        elif isinstance(self.training_params.loss, nn.Module):
            self.criterion = self.training_params.loss

        self.criterion.to(self.device)

        self.max_epochs = self.training_params.max_epochs

        self.ema = self.training_params.ema

        self.precise_bn = self.training_params.precise_bn
        self.precise_bn_batch_size = self.training_params.precise_bn_batch_size

        self.batch_accumulate = self.training_params.batch_accumulate
        num_batches = len(self.train_loader)

        if self.ema:
            ema_params = self.training_params.ema_params
            logger.info(f'Using EMA with params {ema_params}')
            self.ema_model = ModelEMA(self.net, **ema_params)
            self.ema_model.updates = self.start_epoch * num_batches // self.batch_accumulate
            if self.load_checkpoint:
                if 'ema_net' in self.checkpoint.keys():
                    self.ema_model.ema.load_state_dict(self.checkpoint['ema_net'])
                else:
                    self.ema = False
                    logger.warning(
                        "[Warning] Checkpoint does not include EMA weights, continuing training without EMA.")

        self.run_validation_freq = self.training_params.run_validation_freq
        validation_results_tuple = (0, 0)
        inf_time = 0
        timer = core_utils.Timer(self.device)

        # IF THE LR MODE IS NOT DEFAULT TAKE IT FROM THE TRAINING PARAMS
        self.lr_mode = self.training_params.lr_mode
        load_opt_params = self.training_params.load_opt_params

        self.phase_callbacks = self.training_params.phase_callbacks

        if self.lr_mode is not None:
            sg_lr_callback_cls = LR_SCHEDULERS_CLS_DICT[self.lr_mode]
            self.phase_callbacks.append(sg_lr_callback_cls(train_loader_len=len(self.train_loader),
                                                           net=self.net,
                                                           training_params=self.training_params,
                                                           update_param_groups=self.update_param_groups,
                                                           **self.training_params.to_dict()))
        if self.training_params.lr_warmup_epochs > 0:
            warmup_callback_cls = LR_WARMUP_CLS_DICT[self.training_params.warmup_mode]
            self.phase_callbacks.append(warmup_callback_cls(train_loader_len=len(self.train_loader),
                                                            net=self.net,
                                                            training_params=self.training_params,
                                                            update_param_groups=self.update_param_groups,
                                                            **self.training_params.to_dict()))

        self.phase_callbacks.append(MetricsUpdateCallback(Phase.TRAIN_BATCH_END))
        self.phase_callbacks.append(MetricsUpdateCallback(Phase.VALIDATION_BATCH_END))

        self.phase_callback_handler = CallbackHandler(callbacks=self.phase_callbacks)

        if not self.ddp_silent_mode:
            self._initialize_sg_logger_objects()

            if self.training_params.dataset_statistics:
                dataset_statistics_logger = DatasetStatisticsTensorboardLogger(self.sg_logger)
                dataset_statistics_logger.analyze(self.train_loader, dataset_params=self.dataset_params,
                                                  title="Train-set", anchors=self.net.module.arch_params.anchors)
                dataset_statistics_logger.analyze(self.valid_loader, dataset_params=self.dataset_params,
                                                  title="val-set")
            # AVERAGE BEST 10 MODELS PARAMS
            if self.training_params.average_best_models:
                self.model_weight_averaging = ModelWeightAveraging(self.checkpoints_dir_path,
                                                                   greater_is_better=self.greater_metric_to_watch_is_better,
                                                                   source_ckpt_folder_name=self.source_ckpt_folder_name,
                                                                   metric_to_watch=self.metric_to_watch,
                                                                   metric_idx=self.metric_idx_in_results_tuple,
                                                                   load_checkpoint=self.load_checkpoint,
                                                                   model_checkpoints_location=self.model_checkpoints_location)
        if self.training_params.save_full_train_log and not self.ddp_silent_mode:
            logger = get_logger(__name__,
                                training_log_path=self.sg_logger.log_file_path.replace('.txt', 'full_train_log.log'))
            sg_model_utils.log_uncaught_exceptions(logger)

        if not self.load_checkpoint or self.load_weights_only:
            # WHEN STARTING TRAINING FROM SCRATCH, DO NOT LOAD OPTIMIZER PARAMS (EVEN IF LOADING BACKBONE)
            self.start_epoch = 0
            self.best_metric = -1 * np.inf if self.greater_metric_to_watch_is_better else np.inf
            load_opt_params = False

        if isinstance(self.training_params.optimizer, str) and self.training_params.optimizer in ['Adam', 'SGD',
                                                                                                  'RMSProp',
                                                                                                  'RMSpropTF']:
            self.optimizer = build_optimizer(net=self.net, lr=self.training_params.initial_lr,
                                             training_params=self.training_params)
        elif isinstance(self.training_params.optimizer, torch.optim.Optimizer):
            self.optimizer = self.training_params.optimizer
        else:
            raise UnsupportedOptimizerFormat()

        if self.load_checkpoint and load_opt_params:
            self.optimizer.load_state_dict(self.checkpoint['optimizer_state_dict'])

        self._initialize_mixed_precision(self.training_params.mixed_precision)

        context = PhaseContext(optimizer=self.optimizer, net=self.net, experiment_name=self.experiment_name,
                               ckpt_dir=self.checkpoints_dir_path,
                               lr_warmup_epochs=self.training_params.lr_warmup_epochs, sg_logger=self.sg_logger)
        self.phase_callback_handler(Phase.PRE_TRAINING, context)

        try:
            # HEADERS OF THE TRAINING PROGRESS
            if not silent_mode:
                logger.info(
                    f'Started training for {self.max_epochs - self.start_epoch} epochs ({self.start_epoch}/'f'{self.max_epochs - 1})\n')
            for epoch in range(self.start_epoch, self.max_epochs):
                if context.stop_training:
                    logger.info("Request to stop training has been received, stopping training")
                    break

                # Phase.TRAIN_EPOCH_START
                # RUN PHASE CALLBACKS
                context.update_context(epoch=epoch)
                self.phase_callback_handler(Phase.TRAIN_EPOCH_START, context)

                # IN DDP- SET_EPOCH WILL CAUSE EVERY PROCESS TO BE EXPOSED TO THE ENTIRE DATASET BY SHUFFLING WITH A
                # DIFFERENT SEED EACH EPOCH START
                if self.multi_gpu == MultiGPUMode.DISTRIBUTED_DATA_PARALLEL:
                    self.train_loader.sampler.set_epoch(epoch)

                train_metrics_tuple = self._train_epoch(epoch=epoch, silent_mode=silent_mode)

                # Phase.TRAIN_EPOCH_END
                # RUN PHASE CALLBACKS
                train_metrics_dict = get_metrics_dict(train_metrics_tuple, self.train_metrics,
                                                      self.loss_logging_items_names)

                context.update_context(metrics_dict=train_metrics_dict)
                self.phase_callback_handler(Phase.TRAIN_EPOCH_END, context)

                # CALCULATE PRECISE BATCHNORM STATS
                if self.precise_bn:
                    compute_precise_bn_stats(model=self.net, loader=self.train_loader,
                                             precise_bn_batch_size=self.precise_bn_batch_size,
                                             num_gpus=self.num_devices)
                    if self.ema:
                        compute_precise_bn_stats(model=self.ema_model.ema, loader=self.train_loader,
                                                 precise_bn_batch_size=self.precise_bn_batch_size,
                                                 num_gpus=self.num_devices)

                # model switch - we replace self.net.module with the ema model for the testing and saving part
                # and then switch it back before the next training epoch
                if self.ema:
                    self.ema_model.update_attr(self.net)
                    keep_model = self.net
                    self.net = self.ema_model.ema

                # RUN TEST ON VALIDATION SET EVERY self.run_validation_freq EPOCHS
                if (epoch + 1) % self.run_validation_freq == 0:
                    timer.start()
                    validation_results_tuple = self._validate_epoch(epoch=epoch, silent_mode=silent_mode)
                    inf_time = timer.stop()

                    # Phase.VALIDATION_EPOCH_END
                    # RUN PHASE CALLBACKS
                    valid_metrics_dict = get_metrics_dict(validation_results_tuple, self.valid_metrics,
                                                          self.loss_logging_items_names)

                    context.update_context(metrics_dict=valid_metrics_dict)
                    self.phase_callback_handler(Phase.VALIDATION_EPOCH_END, context)

                if self.ema:
                    self.net = keep_model

                if not self.ddp_silent_mode:
                    # SAVING AND LOGGING OCCURS ONLY IN THE MAIN PROCESS (IN CASES THERE ARE SEVERAL PROCESSES - DDP)
                    self._write_to_disk_operations(train_metrics_tuple, validation_results_tuple, inf_time, epoch, context)

            # Evaluating the average model and removing snapshot averaging file if training is completed
            if self.training_params.average_best_models:
                self._validate_final_average_model(cleanup_snapshots_pkl_file=True)

        except KeyboardInterrupt:
            logger.info(
                '\n[MODEL TRAINING EXECUTION HAS BEEN INTERRUPTED]... Please wait until SOFT-TERMINATION process '
                'finishes and saves all of the Model Checkpoints and log files before terminating...')
            logger.info('For HARD Termination - Stop the process again')

        finally:
            if self.multi_gpu == MultiGPUMode.DISTRIBUTED_DATA_PARALLEL:
                # CLEAN UP THE MULTI-GPU PROCESS GROUP WHEN DONE
                if torch.distributed.is_initialized():
                    torch.distributed.destroy_process_group()

            # PHASE.TRAIN_END
            self.phase_callback_handler(Phase.POST_TRAINING, context)

            if not self.ddp_silent_mode:
                if self.model_checkpoints_location != 'local':
                    logger.info('[CLEANUP] - Saving Checkpoint files')
                    self.sg_logger.upload()

                self.sg_logger.close()

    def _initialize_mixed_precision(self, mixed_precision_enabled: bool):
        # SCALER IS ALWAYS INITIALIZED BUT IS DISABLED IF MIXED PRECISION WAS NOT SET
        self.scaler = GradScaler(enabled=mixed_precision_enabled)

        if mixed_precision_enabled:
            assert self.device.startswith('cuda'), "mixed precision is not available for CPU"
            if self.multi_gpu == MultiGPUMode.DATA_PARALLEL:
                # IN DATAPARALLEL MODE WE NEED TO WRAP THE FORWARD FUNCTION OF OUR MODEL SO IT WILL RUN WITH AUTOCAST.
                # BUT SINCE THE MODULE IS CLONED TO THE DEVICES ON EACH FORWARD CALL OF A DATAPARALLEL MODEL,
                # WE HAVE TO REGISTER THE WRAPPER BEFORE EVERY FORWARD CALL
                def hook(module, _):
                    module.forward = MultiGPUModeAutocastWrapper(module.forward)

                self.net.module.register_forward_pre_hook(hook=hook)

            if self.load_checkpoint:
                scaler_state_dict = core_utils.get_param(self.checkpoint, 'scaler_state_dict')
                if scaler_state_dict is None:
                    logger.warning(
                        'Mixed Precision - scaler state_dict not found in loaded model. This may case issues '
                        'with loss scaling')
                else:
                    self.scaler.load_state_dict(scaler_state_dict)

    def _validate_final_average_model(self, cleanup_snapshots_pkl_file=False):
        """
        Testing the averaged model by loading the last saved average checkpoint and running test.
        Will be loaded to each of DDP processes
        :param cleanup_pkl_file: a flag for deleting the 10 best snapshots dictionary
        """
        logger.info('RUNNING ADDITIONAL TEST ON THE AVERAGED MODEL...')

        keep_state_dict = deepcopy(self.net.state_dict())
        # SETTING STATE DICT TO THE AVERAGE MODEL FOR EVALUATION
        average_model_ckpt_path = os.path.join(self.checkpoints_dir_path, self.average_model_checkpoint_filename)
        average_model_sd = read_ckpt_state_dict(average_model_ckpt_path)['net']

        self.net.load_state_dict(average_model_sd)
        # testing the averaged model and save instead of best model if needed
        averaged_model_results_tuple = self._validate_epoch(epoch=self.max_epochs)

        # Reverting the current model
        self.net.load_state_dict(keep_state_dict)

        if not self.ddp_silent_mode:
            # Adding values to sg_logger
            # looping over last titles which corresponds to validation (and average model) metrics.
            all_titles = self.results_titles[-1 * len(averaged_model_results_tuple):]
            result_dict = {all_titles[i]: averaged_model_results_tuple[i] for i in
                           range(len(averaged_model_results_tuple))}

            self.sg_logger.add_scalars(tag_scalar_dict=result_dict, global_step=self.max_epochs)

            average_model_tb_titles = ['Averaged Model ' + x for x in
                                       self.results_titles[-1 * len(averaged_model_results_tuple):]]
            write_struct = ''
            for ind, title in enumerate(average_model_tb_titles):
                write_struct += '%s: %.3f  \n  ' % (title, averaged_model_results_tuple[ind])
                self.sg_logger.add_scalar(title, averaged_model_results_tuple[ind], global_step=self.max_epochs)

            self.sg_logger.add_text("Averaged_Model_Performance", write_struct, self.max_epochs)
            if cleanup_snapshots_pkl_file:
                self.model_weight_averaging.cleanup()

    # FIXME - we need to resolve flake8's 'function is too complex' for this function
    @deprecated(version='0.1', reason="directly predict using the nn_module")
    def predict(self, inputs, targets=None, half=False, normalize=False, verbose=False,  # noqa: C901
                move_outputs_to_cpu=True):
        """
        A fast predictor for a batch of inputs
        :param inputs: torch.tensor or numpy.array
            a batch of inputs
        :param targets: torch.tensor()
            corresponding labels - if non are given - accuracy will not be computed
        :param verbose: bool
            print the results to screen
        :param normalize: bool
            If true, normalizes the tensor according to the dataloader's normalization values
        :param half:
            Performs half precision evaluation
        :param move_outputs_to_cpu:
            Moves the results from the GPU to the CPU
        :return: outputs, acc, net_time, gross_time
            networks predictions, accuracy calculation, forward pass net time, function gross time
        """

        transform_list = []

        # Create a 'to_tensor' transformation and a place holder of input_t
        if type(inputs) == torch.Tensor:
            inputs_t = torch.zeros_like(inputs)
        else:
            transform_list.append(transforms.ToTensor())
            inputs_t = torch.zeros(size=(inputs.shape[0], inputs.shape[3], inputs.shape[1], inputs.shape[2]))

        # Create a normalization transformation
        if normalize:
            try:
                mean, std = self.dataset_interface.lib_dataset_params['mean'], self.dataset_interface.lib_dataset_params['std']
            except AttributeError:
                raise AttributeError('In \'predict()\', Normalization is set to True while the dataset has no default '
                                     'mean & std => deactivate normalization or inject it to the datasets library.')
            transform_list.append(transforms.Normalize(mean, std))

        # Compose all transformations into one
        transformation = transforms.Compose(transform_list)

        # Transform the input
        for idx in range(len(inputs_t)):
            inputs_t[idx] = transformation(inputs[idx])

        # Timer instances
        gross_timer = core_utils.Timer('cpu')
        gross_timer.start()
        net_timer = core_utils.Timer(self.device)

        # Set network in eval mode
        self.net.eval()

        # Half is not supported on CPU
        if self.device != 'cuda' and half:
            half = False
            logger.warning('NOTICE: half is set to True but is not supported on CPU ==> using full precision')

        # Apply half precision to network and input
        if half:
            self.net.half()
            inputs_t = inputs_t.half()

        with torch.no_grad():
            # Move input to compute device
            inputs_t = inputs_t.to(self.device)

            # Forward pass (timed...)
            net_timer.start()
            outputs = self.net(inputs_t)
            net_time = net_timer.stop()

        if move_outputs_to_cpu:
            outputs = outputs.cpu()

        gross_time = gross_timer.stop()

        # Convert targets to tensor
        targets = torch.tensor(targets) if (type(targets) != torch.Tensor and targets is not None) else targets

        # Compute accuracy
        acc = metrics.accuracy(outputs.float(), targets.cpu())[0] if targets is not None else None
        acc_str = '%.2f' % acc if targets is not None else 'N/A'

        if verbose:
            logger.info('%s\nPredicted %d examples: \n\t%.2f ms (gross) --> %.2f ms (net)\n\tWith accuracy %s\n%s' %
                        ('-' * 50, inputs_t.shape[0], gross_time, net_time, acc_str, '-' * 50))

        # Undo the half precision
        if half and not self.half_precision:
            self.net = self.net.float()

        return outputs, acc, net_time, gross_time

    def compute_model_runtime(self, input_dims: tuple = None,
                              batch_sizes: Union[tuple, list, int] = (1, 8, 16, 32, 64),
                              verbose: bool = True):
        """
        Compute the "atomic" inference time and throughput.
        Atomic refers to calculating the forward pass independently, discarding effects such as data augmentation,
        data upload to device, multi-gpu distribution etc.
        :param input_dims: tuple
            shape of a basic input to the network (without the first index) e.g. (3, 224, 224)
            if None uses an input from the test loader
        :param batch_sizes: int or list
            Batch sizes for latency calculation
        :param verbose: bool
            Prints results to screen
        :return: log: dict
            Latency and throughput for each tested batch size
        """
        assert input_dims or self.test_loader is not None, 'Must get \'input_dims\' or connect a dataset interface'
        assert self.multi_gpu not in (MultiGPUMode.DATA_PARALLEL, MultiGPUMode.DISTRIBUTED_DATA_PARALLEL), \
            'The model is on multiple GPUs, move it to a single GPU is order to compute runtime'

        # TRANSFER THE MODEL TO EVALUATION MODE BUT REMEMBER THE MODE TO RETURN TO
        was_in_training_mode = True if self.net.training else False
        self.net.eval()

        # INITIALIZE LOGS AND PRINTS
        timer = core_utils.Timer(self.device)
        logs = {}
        log_print = f"{'-' * 35}\n" \
                    f"Batch   Time per Batch  Throughput\n" \
                    f"size         (ms)        (im/s)\n" \
                    f"{'-' * 35}\n"

        # GET THE INPUT SHAPE FROM THE DATA LOADER IF NOT PROVIDED EXPLICITLY
        input_dims = input_dims or next(iter(self.test_loader))[0].shape[1:]

        # DEFINE NUMBER ACCORDING TO DEVICE
        repetitions = 200 if self.device == 'cuda' else 20

        # CREATE A LIST OF BATCH SIZES
        batch_sizes = [batch_sizes] if type(batch_sizes) == int else batch_sizes

        for batch_size in sorted(batch_sizes):
            try:
                # CREATE A RANDOM TENSOR AS INPUT
                dummy_batch = torch.randn((batch_size, *input_dims), device=self.device)

                # WARM UP
                for _ in range(10):
                    _ = self.net(dummy_batch)

                # RUN & TIME
                accumulated_time = 0
                with torch.no_grad():
                    for _ in range(repetitions):
                        timer.start()
                        _ = self.net(dummy_batch)
                        accumulated_time += timer.stop()

                # PERFORMANCE CALCULATION
                time_per_batch = accumulated_time / repetitions
                throughput = batch_size * 1000 / time_per_batch

                logs[batch_size] = {'time_per_batch': time_per_batch, 'throughput': throughput}
                log_print += f"{batch_size:4.0f} {time_per_batch:12.1f} {throughput:12.0f}\n"

            except RuntimeError as e:
                # ONLY FOR THE CASE OF CUDA OUT OF MEMORY WE CATCH THE EXCEPTION AND CONTINUE THE FUNCTION
                if 'CUDA out of memory' in str(e):
                    log_print += f"{batch_size:4d}\t{'CUDA out of memory':13s}\n"
                else:
                    raise

        # PRINT RESULTS
        if verbose:
            logger.info(log_print)

        # RETURN THE MODEL TO THE PREVIOUS MODE
        self.net.train(was_in_training_mode)

        return logs

    def get_arch_params(self):
        return self.arch_params.to_dict()

    def get_structure(self):
        return self.net.module.structure

    def get_architecture(self):
        return self.architecture

    def set_experiment_name(self, experiment_name):
        self.experiment_name = experiment_name

    def re_build_model(self, arch_params={}):
        """
        arch_params : dict
            Architecture H.P. e.g.: block, num_blocks, num_classes, etc.
        :return:
        """
        if 'num_classes' not in arch_params.keys():
            if self.dataset_interface is None:
                raise Exception('Error', 'Number of classes not defined in arch params and dataset is not defined')
            else:
                arch_params['num_classes'] = len(self.classes)

        self.arch_params = core_utils.HpmStruct(**arch_params)
        self.classes = self.arch_params.num_classes
        self.net = self.architecture_cls(arch_params=self.arch_params)
        # save the architecture for neural architecture search
        if hasattr(self.net, 'structure'):
            self.architecture = self.net.structure

        self.net.to(self.device)

        if self.multi_gpu == MultiGPUMode.DISTRIBUTED_DATA_PARALLEL:
            logger.warning("Warning: distributed training is not supported in re_build_model()")
        self.net = torch.nn.DataParallel(self.net,
                                         device_ids=self.device_ids) if self.multi_gpu else core_utils.WrappedModel(
            self.net)

    def update_architecture(self, structure):
        '''
        architecture : str
            Defines the network's architecture according to the options in models/all_architectures
        load_checkpoint : bool
            Loads a checkpoint according to experiment_name
        arch_params : dict
            Architecture H.P. e.g.: block, num_blocks, num_classes, etc.
        :return:
        '''
        if hasattr(self.net.module, 'update_structure'):

            self.net.module.update_structure(structure)
            self.net.to(self.device)

        else:
            raise Exception("architecture is not valid for NAS")

    def get_module(self):
        return self.net

    def set_module(self, module):
        self.net = module

    def _initialize_device(self, requested_device: str, requested_multi_gpu: Union[MultiGPUMode, str]):
        """
        _initialize_device - Initializes the device for the model - Default is CUDA
            :param requested_device:        Device to initialize ('cuda' / 'cpu')
            :param requested_multi_gpu:     Get Multiple GPU
        """

        if isinstance(requested_multi_gpu, str):
            requested_multi_gpu = MultiGPUMode(requested_multi_gpu)

        # SELECT CUDA DEVICE
        if requested_device == 'cuda':
            if torch.cuda.is_available():
                self.device = 'cuda'  # TODO - we may want to set the device number as well i.e. 'cuda:1'
            else:
                raise RuntimeError('CUDA DEVICE NOT FOUND... EXITING')

        # SELECT CPU DEVICE
        elif requested_device == 'cpu':
            self.device = 'cpu'
            self.multi_gpu = False
        else:
            # SELECT CUDA DEVICE BY DEFAULT IF AVAILABLE
            self.device = 'cuda' if torch.cuda.is_available() else 'cpu'

        # DEFUALT IS SET TO 1 - IT IS CHANGED IF MULTI-GPU IS USED
        self.num_devices = 1

        # IN CASE OF MULTIPLE GPUS UPDATE THE LEARNING AND DATA PARAMETERS
        # FIXME - CREATE A DISCUSSION ON THESE PARAMETERS - WE MIGHT WANT TO CHANGE THE WAY WE USE THE LR AND
        if requested_multi_gpu != MultiGPUMode.OFF:
            if 'cuda' in self.device:
                # COLLECT THE AVAILABLE GPU AND COUNT THE AVAILABLE GPUS AMOUNT
                self.device_ids = list(range(torch.cuda.device_count()))
                self.num_devices = len(self.device_ids)
                if self.num_devices == 1:
                    self.multi_gpu = MultiGPUMode.OFF
                    if requested_multi_gpu != MultiGPUMode.AUTO:
                        # if AUTO mode was set - do not log a warning
                        logger.warning('\n[WARNING] - Tried running on multiple GPU but only a single GPU is available\n')
                else:
                    if requested_multi_gpu == MultiGPUMode.AUTO:
                        if env_helpers.is_distributed():
                            requested_multi_gpu = MultiGPUMode.DISTRIBUTED_DATA_PARALLEL
                        else:
                            requested_multi_gpu = MultiGPUMode.DATA_PARALLEL

                    self.multi_gpu = requested_multi_gpu
                    if self.multi_gpu == MultiGPUMode.DISTRIBUTED_DATA_PARALLEL:
                        self._initialize_ddp()
            else:
                # MULTIPLE GPUS CAN BE ACTIVE ONLY IF A GPU IS AVAILABLE
                self.multi_gpu = MultiGPUMode.OFF
                logger.warning('\n[WARNING] - Tried running on multiple GPU but none are available => running on CPU\n')

    def _initialize_ddp(self):
        """
        Initializes Distributed Data Parallel

        Usage:

            python -m torch.distributed.launch --nproc_per_node=n YOUR_TRAINING_SCRIPT.py
            where n is the number of GPUs required, e.g., n=8

            Important note: (1) in distributed training it is customary to specify learning rates and batch sizes per GPU.
            Whatever learning rate and schedule you specify will be applied to the each GPU individually.
            Since gradients are passed and summed (reduced) from all to all GPUs, the effective batch size is the
            batch you specify times the number of GPUs. In the literature there are several "best practices" to set
            learning rates and schedules for large batch sizes.

        """
        logger.info("Distributed training starting...")
        local_rank = environment_config.DDP_LOCAL_RANK
        if not torch.distributed.is_initialized():
            torch.distributed.init_process_group(backend='nccl', init_method='env://')

        if local_rank > 0:
            f = open(os.devnull, 'w')
            sys.stdout = f  # silent all printing for non master process

        torch.cuda.set_device(local_rank)
        self.device = 'cuda:%d' % local_rank

        # MAKE ALL HIGHER-RANK GPUS SILENT (DISTRIBUTED MODE)
        self.ddp_silent_mode = local_rank > 0

        if torch.distributed.get_rank() == 0:
            logger.info(f"Training in distributed mode... with {str(torch.distributed.get_world_size())} GPUs")

    def _switch_device(self, new_device):
        self.device = new_device
        self.net.to(self.device)

    # FIXME - we need to resolve flake8's 'function is too complex' for this function
    def _load_checkpoint_to_model(self, strict: StrictLoad, load_backbone: bool, source_ckpt_folder_name: str,
                                  load_ema_as_net: bool):  # noqa: C901 - too complex
        """
        Copies the source checkpoint to a local folder and loads the checkpoint's data to the model
        :param strict:           See StrictLoad class documentation for details.
        :param load_backbone:    loads the provided checkpoint to self.net.backbone instead of self.net
        :param source_ckpt_folder_name: The folder where the checkpoint is saved. By default uses the self.experiment_name
        NOTE: 'acc', 'epoch', 'optimizer_state_dict' and the logs are NOT loaded if self.zeroize_prev_train_params is True
        """

        # GET LOCAL PATH TO THE CHECKPOINT FILE FIRST
        ckpt_local_path = get_ckpt_local_path(source_ckpt_folder_name=source_ckpt_folder_name,
                                              experiment_name=self.experiment_name,
                                              ckpt_name=self.ckpt_name,
                                              model_checkpoints_location=self.model_checkpoints_location,
                                              external_checkpoint_path=self.external_checkpoint_path,
                                              overwrite_local_checkpoint=self.overwrite_local_checkpoint,
                                              load_weights_only=self.load_weights_only)

        # LOAD CHECKPOINT TO MODEL
        self.checkpoint = load_checkpoint_to_model(ckpt_local_path=ckpt_local_path,
                                                   load_backbone=load_backbone,
                                                   net=self.net,
                                                   strict=strict.value if isinstance(strict, StrictLoad) else strict,
                                                   load_weights_only=self.load_weights_only,
                                                   load_ema_as_net=load_ema_as_net)

        if 'ema_net' in self.checkpoint.keys():
            logger.warning("[WARNING] Main network has been loaded from checkpoint but EMA network exists as well. It "
                           " will only be loaded during validation when training with ema=True. ")

        # UPDATE TRAINING PARAMS IF THEY EXIST & WE ARE NOT LOADING AN EXTERNAL MODEL's WEIGHTS
        self.best_metric = self.checkpoint['acc'] if 'acc' in self.checkpoint.keys() else -1
        self.start_epoch = self.checkpoint['epoch'] if 'epoch' in self.checkpoint.keys() else 0

    def _prep_for_test(self, test_loader: torch.utils.data.DataLoader = None, loss=None, post_prediction_callback=None,
                       test_metrics_list=None,
                       loss_logging_items_names=None, test_phase_callbacks=None):
        """Run commands that are common to all SgModels"""
        # SET THE MODEL IN evaluation STATE
        self.net.eval()

        # IF SPECIFIED IN THE FUNCTION CALL - OVERRIDE THE self ARGUMENTS
        self.test_loader = test_loader or self.test_loader
        self.criterion = loss or self.criterion
        self.post_prediction_callback = post_prediction_callback or self.post_prediction_callback
        self.loss_logging_items_names = loss_logging_items_names or self.loss_logging_items_names
        self.phase_callbacks = test_phase_callbacks or self.phase_callbacks

        if self.phase_callbacks is None:
            self.phase_callbacks = []

        if test_metrics_list:
            self.test_metrics = MetricCollection(test_metrics_list)
            self.phase_callbacks.append(MetricsUpdateCallback(Phase.TEST_BATCH_END))
            self.phase_callback_handler = CallbackHandler(self.phase_callbacks)

        # WHEN TESTING WITHOUT A LOSS FUNCTION- CREATE EPOCH HEADERS FOR PRINTS
        if self.criterion is None:
            self.loss_logging_items_names = []

        if self.test_metrics is None:
            raise ValueError("Metrics are required to perform test. Pass them through test_metrics_list arg when "
                             "calling test or through training_params when calling train(...)")
        if self.test_loader is None:
            raise ValueError("Test dataloader is required to perform test. Make sure to either pass it through "
                             "test_loader arg or calling connect_dataset_interface upon a DatasetInterface instance "
                             "with a non empty testset attribute.")

        # RESET METRIC RUNNERS
        self.test_metrics.reset()
        self.test_metrics.to(self.device)

    def _initialize_sg_logger_objects(self):
        """Initialize object that collect, write to disk, monitor and store remotely all training outputs"""
        sg_logger = core_utils.get_param(self.training_params, 'sg_logger')

        # OVERRIDE SOME PARAMETERS TO MAKE SURE THEY MATCH THE TRAINING PARAMETERS
        general_sg_logger_params = {'experiment_name': self.experiment_name,
                                    'storage_location': self.model_checkpoints_location,
                                    'resumed': self.load_checkpoint,
                                    'training_params': self.training_params,
                                    'checkpoints_dir_path': self.checkpoints_dir_path}

        if sg_logger is None:
            raise RuntimeError('sg_logger must be defined in training params (see default_training_params)')

        if isinstance(sg_logger, AbstractSGLogger):
            self.sg_logger = sg_logger
        elif isinstance(sg_logger, str):
            sg_logger_params = core_utils.get_param(self.training_params, 'sg_logger_params', {})
            if issubclass(SG_LOGGERS[sg_logger], BaseSGLogger):
                sg_logger_params = {**sg_logger_params, **general_sg_logger_params}
            if sg_logger not in SG_LOGGERS:
                raise RuntimeError('sg_logger not defined in SG_LOGGERS')

            self.sg_logger = SG_LOGGERS[sg_logger](**sg_logger_params)
        else:
            raise RuntimeError('sg_logger can be either an sg_logger name (str) or a subcalss of AbstractSGLogger')

        if not isinstance(self.sg_logger, BaseSGLogger):
            logger.warning("WARNING! Using a user-defined sg_logger: files will not be automatically written to disk!\n"
                           "Please make sure the provided sg_logger writes to disk or compose your sg_logger to BaseSGLogger")

        # IN CASE SG_LOGGER UPDATED THE DIR PATH
        self.checkpoints_dir_path = self.sg_logger.local_dir()
        additional_log_items = {'initial_LR': self.training_params.initial_lr,
                                'num_devices': self.num_devices,
                                'multi_gpu': str(self.multi_gpu),
                                'device_type': torch.cuda.get_device_name(0) if torch.cuda.is_available() else 'cpu'}

        # ADD INSTALLED PACKAGE LIST + THEIR VERSIONS
        if self.training_params.log_installed_packages:
            pkg_list = list(map(lambda pkg: str(pkg), _get_installed_distributions()))
            additional_log_items['installed_packages'] = pkg_list

        self.sg_logger.add_config("hyper_params", {"arch_params": self.arch_params.__dict__,
                                                   "training_hyperparams": self.training_params.__dict__,
                                                   "dataset_params": self.dataset_params.__dict__,
                                                   "additional_log_items": additional_log_items})

        self.sg_logger.flush()

    def _write_to_disk_operations(self, train_metrics: tuple, validation_results: tuple, inf_time: float, epoch: int, context: PhaseContext):
        """Run the various logging operations, e.g.: log file, Tensorboard, save checkpoint etc."""
        # STORE VALUES IN A TENSORBOARD FILE
        train_results = list(train_metrics) + list(validation_results) + [inf_time]
        all_titles = self.results_titles + ['Inference Time']

        result_dict = {all_titles[i]: train_results[i] for i in range(len(train_results))}
        self.sg_logger.add_scalars(tag_scalar_dict=result_dict, global_step=epoch)

        # SAVE THE CHECKPOINT
        if self.training_params.save_model:
            self.save_checkpoint(self.optimizer, epoch + 1, validation_results, context)

    def _write_lrs(self, epoch):
        lrs = [self.optimizer.param_groups[i]['lr'] for i in range(len(self.optimizer.param_groups))]
        lr_titles = ['LR/Param_group_' + str(i) for i in range(len(self.optimizer.param_groups))] if len(
            self.optimizer.param_groups) > 1 else ['LR']
        lr_dict = {lr_titles[i]: lrs[i] for i in range(len(lrs))}
        self.sg_logger.add_scalars(tag_scalar_dict=lr_dict, global_step=epoch)

    def test(self,  # noqa: C901
             test_loader: torch.utils.data.DataLoader = None,
             loss: torch.nn.modules.loss._Loss = None,
             silent_mode: bool = False,
             test_metrics_list=None,
             loss_logging_items_names=None, metrics_progress_verbose=False, test_phase_callbacks=None,
             use_ema_net=True) -> tuple:
        """
        Evaluates the model on given dataloader and metrics.

        :param test_loader: dataloader to perform test on.
        :param test_metrics_list: (list(torchmetrics.Metric)) metrics list for evaluation.
        :param silent_mode: (bool) controls verbosity
        :param metrics_progress_verbose: (bool) controls the verbosity of metrics progress (default=False). Slows down the program.
        :param use_ema_net (bool) whether to perform test on self.ema_model.ema (when self.ema_model.ema exists,
            otherwise self.net will be tested) (default=True)
        :return: results tuple (tuple) containing the loss items and metric values.

        All of the above args will override SgModel's corresponding attribute when not equal to None. Then evaluation
         is ran on self.test_loader with self.test_metrics.
        """

        # IN CASE TRAINING WAS PERFROMED BEFORE TEST- MAKE SURE TO TEST THE EMA MODEL (UNLESS SPECIFIED OTHERWISE BY
        # use_ema_net)

        if use_ema_net and self.ema_model is not None:
            keep_model = self.net
            self.net = self.ema_model.ema

        self._prep_for_test(test_loader=test_loader,
                            loss=loss,
                            test_metrics_list=test_metrics_list,
                            loss_logging_items_names=loss_logging_items_names,
                            test_phase_callbacks=test_phase_callbacks,
                            )

        test_results = self.evaluate(data_loader=self.test_loader,
                                     metrics=self.test_metrics,
                                     evaluation_type=EvaluationType.TEST,
                                     silent_mode=silent_mode,
                                     metrics_progress_verbose=metrics_progress_verbose)

        # SWITCH BACK BETWEEN NETS SO AN ADDITIONAL TRAINING CAN BE DONE AFTER TEST
        if use_ema_net and self.ema_model is not None:
            self.net = keep_model

        return test_results

    def _validate_epoch(self, epoch: int, silent_mode: bool = False) -> tuple:
        """
        Runs evaluation on self.valid_loader, with self.valid_metrics.

        :param epoch: (int) epoch idx
        :param silent_mode: (bool) controls verbosity

        :return: results tuple (tuple) containing the loss items and metric values.
        """

        self.net.eval()
        self.valid_metrics.reset()
        self.valid_metrics.to(self.device)

        return self.evaluate(data_loader=self.valid_loader, metrics=self.valid_metrics,
                             evaluation_type=EvaluationType.VALIDATION, epoch=epoch, silent_mode=silent_mode)

    def evaluate(self, data_loader: torch.utils.data.DataLoader, metrics: MetricCollection,
                 evaluation_type: EvaluationType, epoch: int = None, silent_mode: bool = False,
                 metrics_progress_verbose: bool = False):
        """
        Evaluates the model on given dataloader and metrics.

        :param data_loader: dataloader to perform evaluataion on
        :param metrics: (MetricCollection) metrics for evaluation
        :param evaluation_type: (EvaluationType) controls which phase callbacks will be used (for example, on batch end,
            when evaluation_type=EvaluationType.VALIDATION the Phase.VALIDATION_BATCH_END callbacks will be triggered)
        :param epoch: (int) epoch idx
        :param silent_mode: (bool) controls verbosity
        :param metrics_progress_verbose: (bool) controls the verbosity of metrics progress (default=False).
            Slows down the program significantly.

        :return: results tuple (tuple) containing the loss items and metric values.
        """

        # THE DISABLE FLAG CONTROLS WHETHER THE PROGRESS BAR IS SILENT OR PRINTS THE LOGS
        progress_bar_data_loader = tqdm(data_loader, bar_format="{l_bar}{bar:10}{r_bar}", dynamic_ncols=True,
                                        disable=silent_mode)
        loss_avg_meter = core_utils.utils.AverageMeter()
        logging_values = None
        loss_tuple = None
        lr_warmup_epochs = self.training_params.lr_warmup_epochs if self.training_params else None
        context = PhaseContext(epoch=epoch,
                               metrics_compute_fn=metrics,
                               loss_avg_meter=loss_avg_meter,
                               criterion=self.criterion,
                               device=self.device,
                               lr_warmup_epochs=lr_warmup_epochs)

        if not silent_mode:
            # PRINT TITLES
            pbar_start_msg = f"Validation epoch {epoch}" if evaluation_type == EvaluationType.VALIDATION else "Test"
            progress_bar_data_loader.set_description(pbar_start_msg)

        with torch.no_grad():
            for batch_idx, batch_items in enumerate(progress_bar_data_loader):
                batch_items = core_utils.tensor_container_to_device(batch_items, self.device, non_blocking=True)
                inputs, targets, additional_batch_items = sg_model_utils.unpack_batch_items(batch_items)

                output = self.net(inputs)

                if self.criterion is not None:
                    # STORE THE loss_items ONLY, THE 1ST RETURNED VALUE IS THE loss FOR BACKPROP DURING TRAINING
                    loss_tuple = self._get_losses(output, targets)[1].cpu()

                context.update_context(batch_idx=batch_idx,
                                       inputs=inputs,
                                       preds=output,
                                       target=targets,
                                       loss_log_items=loss_tuple,
                                       **additional_batch_items)

                # TRIGGER PHASE CALLBACKS CORRESPONDING TO THE EVALUATION TYPE
                if evaluation_type == EvaluationType.VALIDATION:
                    self.phase_callback_handler(Phase.VALIDATION_BATCH_END, context)
                else:
                    self.phase_callback_handler(Phase.TEST_BATCH_END, context)

                # COMPUTE METRICS IF PROGRESS VERBOSITY IS SET
                if metrics_progress_verbose and not silent_mode:
                    # COMPUTE THE RUNNING USER METRICS AND LOSS RUNNING ITEMS. RESULT TUPLE IS THEIR CONCATENATION.
                    logging_values = get_logging_values(loss_avg_meter, metrics, self.criterion)
                    pbar_message_dict = get_train_loop_description_dict(logging_values,
                                                                        metrics,
                                                                        self.loss_logging_items_names)

                    progress_bar_data_loader.set_postfix(**pbar_message_dict)

        # NEED TO COMPUTE METRICS FOR THE FIRST TIME IF PROGRESS VERBOSITY IS NOT SET
        if not metrics_progress_verbose:
            # COMPUTE THE RUNNING USER METRICS AND LOSS RUNNING ITEMS. RESULT TUPLE IS THEIR CONCATENATION.
            logging_values = get_logging_values(loss_avg_meter, metrics, self.criterion)
            pbar_message_dict = get_train_loop_description_dict(logging_values,
                                                                metrics,
                                                                self.loss_logging_items_names)

            progress_bar_data_loader.set_postfix(**pbar_message_dict)

        # TODO: SUPPORT PRINTING AP PER CLASS- SINCE THE METRICS ARE NOT HARD CODED ANYMORE (as done in
        #  calc_batch_prediction_accuracy_per_class in metric_utils.py), THIS IS ONLY RELEVANT WHEN CHOOSING
        #  DETECTIONMETRICS, WHICH ALREADY RETURN THE METRICS VALUEST HEMSELVES AND NOT THE ITEMS REQUIRED FOR SUCH
        #  COMPUTATION. ALSO REMOVE THE BELOW LINES BY IMPLEMENTING CRITERION AS A TORCHMETRIC.

        if self.multi_gpu == MultiGPUMode.DISTRIBUTED_DATA_PARALLEL:
            logging_values = reduce_results_tuple_for_ddp(logging_values, next(self.net.parameters()).device)
        return logging_values<|MERGE_RESOLUTION|>--- conflicted
+++ resolved
@@ -15,14 +15,9 @@
 from torch.cuda.amp import GradScaler, autocast
 from torchmetrics import MetricCollection
 from tqdm import tqdm
-<<<<<<< HEAD
-
-=======
-from piptools.scripts.sync import _get_installed_distributions
-
+
+from super_gradients.common.abstractions.abstract_logger import get_logger
 from super_gradients.common.environment import env_helpers
->>>>>>> bfed440e
-from super_gradients.common.abstractions.abstract_logger import get_logger
 from super_gradients.common.environment import environment_config
 from super_gradients.common.sg_loggers import SG_LOGGERS
 from super_gradients.common.sg_loggers.abstract_sg_logger import AbstractSGLogger
@@ -116,7 +111,8 @@
         returns the test loss, accuracy and runtime
     """
 
-    def __init__(self, experiment_name: str, device: str = None, multi_gpu: Union[MultiGPUMode, str] = MultiGPUMode.AUTO,
+    def __init__(self, experiment_name: str, device: str = None,
+                 multi_gpu: Union[MultiGPUMode, str] = MultiGPUMode.AUTO,
                  model_checkpoints_location: str = 'local',
                  overwrite_local_checkpoint: bool = True, ckpt_name: str = 'ckpt_latest.pth',
                  post_prediction_callback: DetectionPostPredictionCallback = None, ckpt_root_dir=None):
@@ -487,7 +483,8 @@
             # RUN PHASE CALLBACKS
             self.phase_callback_handler(Phase.TRAIN_BATCH_STEP, context)
 
-    def save_checkpoint(self, optimizer=None, epoch: int = None, validation_results_tuple: tuple = None, context: PhaseContext = None):
+    def save_checkpoint(self, optimizer=None, epoch: int = None, validation_results_tuple: tuple = None,
+                        context: PhaseContext = None):
         """
         Save the current state dict as latest (always), best (if metric was improved), epoch# (if determined in training
         params)
@@ -800,7 +797,8 @@
         # Store the metric to follow (loss\accuracy) and initialize as the worst value
         self.metric_to_watch = self.training_params.metric_to_watch
         self.greater_metric_to_watch_is_better = self.training_params.greater_metric_to_watch_is_better
-        self.metric_idx_in_results_tuple = (self.loss_logging_items_names + get_metrics_titles(self.valid_metrics)).index(self.metric_to_watch)
+        self.metric_idx_in_results_tuple = (
+                self.loss_logging_items_names + get_metrics_titles(self.valid_metrics)).index(self.metric_to_watch) # noqa
 
         # Allowing loading instantiated loss or string
         if isinstance(self.training_params.loss, str):
@@ -981,7 +979,8 @@
 
                 if not self.ddp_silent_mode:
                     # SAVING AND LOGGING OCCURS ONLY IN THE MAIN PROCESS (IN CASES THERE ARE SEVERAL PROCESSES - DDP)
-                    self._write_to_disk_operations(train_metrics_tuple, validation_results_tuple, inf_time, epoch, context)
+                    self._write_to_disk_operations(train_metrics_tuple, validation_results_tuple, inf_time, epoch,
+                                                   context)
 
             # Evaluating the average model and removing snapshot averaging file if training is completed
             if self.training_params.average_best_models:
@@ -1107,7 +1106,8 @@
         # Create a normalization transformation
         if normalize:
             try:
-                mean, std = self.dataset_interface.lib_dataset_params['mean'], self.dataset_interface.lib_dataset_params['std']
+                mean, std = self.dataset_interface.lib_dataset_params['mean'], \
+                            self.dataset_interface.lib_dataset_params['std'] # noqa
             except AttributeError:
                 raise AttributeError('In \'predict()\', Normalization is set to True while the dataset has no default '
                                      'mean & std => deactivate normalization or inject it to the datasets library.')
@@ -1314,7 +1314,7 @@
     def set_module(self, module):
         self.net = module
 
-    def _initialize_device(self, requested_device: str, requested_multi_gpu: Union[MultiGPUMode, str]):
+    def _initialize_device(self, requested_device: str, requested_multi_gpu: Union[MultiGPUMode, str]): # noqa
         """
         _initialize_device - Initializes the device for the model - Default is CUDA
             :param requested_device:        Device to initialize ('cuda' / 'cpu')
@@ -1353,7 +1353,8 @@
                     self.multi_gpu = MultiGPUMode.OFF
                     if requested_multi_gpu != MultiGPUMode.AUTO:
                         # if AUTO mode was set - do not log a warning
-                        logger.warning('\n[WARNING] - Tried running on multiple GPU but only a single GPU is available\n')
+                        logger.warning(
+                            '\n[WARNING] - Tried running on multiple GPU but only a single GPU is available\n')
                 else:
                     if requested_multi_gpu == MultiGPUMode.AUTO:
                         if env_helpers.is_distributed():
@@ -1531,7 +1532,8 @@
 
         self.sg_logger.flush()
 
-    def _write_to_disk_operations(self, train_metrics: tuple, validation_results: tuple, inf_time: float, epoch: int, context: PhaseContext):
+    def _write_to_disk_operations(self, train_metrics: tuple, validation_results: tuple, inf_time: float, epoch: int,
+                                  context: PhaseContext):
         """Run the various logging operations, e.g.: log file, Tensorboard, save checkpoint etc."""
         # STORE VALUES IN A TENSORBOARD FILE
         train_results = list(train_metrics) + list(validation_results) + [inf_time]

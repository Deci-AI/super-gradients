<<<<<<< HEAD
from deprecate import deprecated
=======
import inspect
import os
import sys
from copy import deepcopy
from typing import Union, Tuple, Mapping, List, Any
>>>>>>> 25ec581c

from super_gradients import Trainer

<<<<<<< HEAD
@deprecated(target=Trainer, deprecated_in='2.2.0', remove_in='2.6.0')
class SG_Model(Trainer):
    def __init__(self, experiment_name: str, *args, **kwargs):
        super().__init__(experiment_name,  *args, **kwargs)
=======
from super_gradients.common.factories.callbacks_factory import CallbacksFactory
from super_gradients.training.models.all_architectures import ARCHITECTURES
from super_gradients.common.decorators.factory_decorator import resolve_param
from super_gradients.common.environment import env_helpers
from super_gradients.common.abstractions.abstract_logger import get_logger
from super_gradients.common.factories.datasets_factory import DatasetsFactory
from super_gradients.common.factories.list_factory import ListFactory
from super_gradients.common.factories.losses_factory import LossesFactory
from super_gradients.common.factories.metrics_factory import MetricsFactory
from super_gradients.common.sg_loggers import SG_LOGGERS
from super_gradients.common.sg_loggers.abstract_sg_logger import AbstractSGLogger
from super_gradients.common.sg_loggers.base_sg_logger import BaseSGLogger
from super_gradients.training import utils as core_utils
from super_gradients.training.models import SgModule
from super_gradients.training.pretrained_models import PRETRAINED_NUM_CLASSES
from super_gradients.training.utils import sg_model_utils
from super_gradients.training.utils.quantization_utils import QATCallback
from super_gradients.training.utils.sg_model_utils import MonitoredValue
from super_gradients.training import metrics
from super_gradients.training.exceptions.sg_model_exceptions import UnsupportedOptimizerFormat, \
    IllegalDataloaderInitialization
from super_gradients.training.datasets import DatasetInterface
from super_gradients.training.losses import LOSSES
from super_gradients.training.metrics.metric_utils import get_metrics_titles, get_metrics_results_tuple, \
    get_logging_values, \
    get_metrics_dict, get_train_loop_description_dict
from super_gradients.training.params import TrainingParams
from super_gradients.training.utils.detection_utils import DetectionPostPredictionCallback
from super_gradients.training.utils.distributed_training_utils import MultiGPUModeAutocastWrapper, \
    reduce_results_tuple_for_ddp, compute_precise_bn_stats
from super_gradients.training.utils.ema import ModelEMA
from super_gradients.training.utils.optimizer_utils import build_optimizer
from super_gradients.training.utils.weight_averaging_utils import ModelWeightAveraging
from super_gradients.training.metrics import Accuracy, Top5
from super_gradients.training.utils import random_seed
from super_gradients.training.utils.checkpoint_utils import get_ckpt_local_path, read_ckpt_state_dict, \
    load_checkpoint_to_model, load_pretrained_weights
from super_gradients.training.datasets.datasets_utils import DatasetStatisticsTensorboardLogger
from super_gradients.training.utils.callbacks import CallbackHandler, Phase, LR_SCHEDULERS_CLS_DICT, PhaseContext, \
    MetricsUpdateCallback, LR_WARMUP_CLS_DICT, ContextSgMethods, LRCallbackBase
from super_gradients.common.environment import environment_config
from super_gradients.training.utils import HpmStruct
from super_gradients.training.datasets.samplers.infinite_sampler import InfiniteSampler

from super_gradients.common import StrictLoad, MultiGPUMode, EvaluationType
logger = get_logger(__name__)


class SgModel:
    """
    SuperGradient Model - Base Class for Sg Models

    Methods
    -------
    train(max_epochs : int, initial_epoch : int, save_model : bool)
        the main function used for the training, h.p. updating, logging etc.

    predict(idx : int)
        returns the predictions and label of the current inputs

    test(epoch : int, idx : int, save : bool):
        returns the test loss, accuracy and runtime
    """

    def __init__(self, experiment_name: str, device: str = None, multi_gpu: Union[MultiGPUMode, str] = MultiGPUMode.OFF,
                 model_checkpoints_location: str = 'local',
                 overwrite_local_checkpoint: bool = True, ckpt_name: str = 'ckpt_latest.pth',
                 post_prediction_callback: DetectionPostPredictionCallback = None, ckpt_root_dir: str = None,
                 train_loader: DataLoader = None, valid_loader: DataLoader = None, test_loader: DataLoader = None,
                 classes: List[Any] = None):
        """

        :param experiment_name:                      Used for logging and loading purposes
        :param device:                          If equal to 'cpu' runs on the CPU otherwise on GPU
        :param multi_gpu:                       If True, runs on all available devices
        :param model_checkpoints_location:      If set to 's3' saves the Checkpoints in AWS S3
                                                otherwise saves the Checkpoints Locally
        :param overwrite_local_checkpoint:      If set to False keeps the current local checkpoint when importing
                                                checkpoint from cloud service, otherwise overwrites the local checkpoints file
        :param ckpt_name:                       The Checkpoint to Load
        :param ckpt_root_dir:                   Local root directory path where all experiment logging directories will
                                                reside. When none is give, it is assumed that
                                                pkg_resources.resource_filename('checkpoints', "") exists and will be used.
        :param train_loader:                    Training set Dataloader instead of using DatasetInterface, must pass "valid_loader"
                                                and "classes" along with it
        :param valid_loader:                    Validation set Dataloader
        :param test_loader:                     Test set Dataloader
        :param classes:                         List of class labels

        """
        # SET THE EMPTY PROPERTIES
        self.net, self.architecture, self.arch_params, self.dataset_interface = None, None, None, None
        self.device, self.multi_gpu = None, None
        self.ema = None
        self.ema_model = None
        self.sg_logger = None
        self.update_param_groups = None
        self.post_prediction_callback = None
        self.criterion = None
        self.training_params = None
        self.scaler = None
        self.phase_callbacks = None
        self.checkpoint_params = None
        self.pre_prediction_callback = None

        # SET THE DEFAULT PROPERTIES
        self.half_precision = False
        self.load_checkpoint = False
        self.load_backbone = False
        self.load_weights_only = False
        self.ddp_silent_mode = False
        self.source_ckpt_folder_name = None
        self.model_weight_averaging = None
        self.average_model_checkpoint_filename = 'average_model.pth'
        self.start_epoch = 0
        self.best_metric = np.inf
        self.external_checkpoint_path = None
        self.strict_load = StrictLoad.ON
        self.load_ema_as_net = False
        self.ckpt_best_name = 'ckpt_best.pth'
        self.enable_qat = False
        self.qat_params = {}
        self._infinite_train_loader = False

        # DETERMINE THE LOCATION OF THE LOSS AND ACCURACY IN THE RESULTS TUPLE OUTPUTED BY THE TEST
        self.loss_idx_in_results_tuple, self.acc_idx_in_results_tuple = None, None

        # METRICS
        self.loss_logging_items_names = None
        self.train_metrics = None
        self.valid_metrics = None
        self.greater_metric_to_watch_is_better = None

        # SETTING THE PROPERTIES FROM THE CONSTRUCTOR
        self.experiment_name = experiment_name
        self.ckpt_name = ckpt_name
        self.overwrite_local_checkpoint = overwrite_local_checkpoint
        self.model_checkpoints_location = model_checkpoints_location
        self._set_dataset_properties(classes, test_loader, train_loader, valid_loader)

        # CREATING THE LOGGING DIR BASED ON THE INPUT PARAMS TO PREVENT OVERWRITE OF LOCAL VERSION
        if ckpt_root_dir:
            self.checkpoints_dir_path = os.path.join(ckpt_root_dir, self.experiment_name)
        elif pkg_resources.resource_exists("checkpoints", ""):
            self.checkpoints_dir_path = pkg_resources.resource_filename('checkpoints', self.experiment_name)
        else:
            raise ValueError("Illegal checkpoints directory: pass ckpt_root_dir that exists, or add 'checkpoints' to"
                             "resources.")

        # INITIALIZE THE DEVICE FOR THE MODEL
        self._initialize_device(requested_device=device, requested_multi_gpu=multi_gpu)

        self.post_prediction_callback = post_prediction_callback
        # SET THE DEFAULTS
        # TODO: SET DEFAULT TRAINING PARAMS FOR EACH TASK

        default_results_titles = ['Train Loss', 'Train Acc', 'Train Top5', 'Valid Loss', 'Valid Acc', 'Valid Top5']

        self.results_titles = default_results_titles

        self.loss_idx_in_results_tuple, self.acc_idx_in_results_tuple = 0, 1
        default_train_metrics, default_valid_metrics = MetricCollection([Accuracy(), Top5()]), MetricCollection(
            [Accuracy(), Top5()])

        default_loss_logging_items_names = ["Loss"]

        self.train_metrics, self.valid_metrics = default_train_metrics, default_valid_metrics
        self.loss_logging_items_names = default_loss_logging_items_names

        self.train_monitored_values = {}
        self.valid_monitored_values = {}

    def _set_dataset_properties(self, classes, test_loader, train_loader, valid_loader):
        if any([train_loader, valid_loader, classes]) and not all([train_loader, valid_loader, classes]):
            raise IllegalDataloaderInitialization()

        dataset_params = {"batch_size": train_loader.batch_size if train_loader else None,
                          "val_batch_size": valid_loader.batch_size if valid_loader else None,
                          "test_batch_size": test_loader.batch_size if test_loader else None,
                          "dataset_dir": None,
                          "s3_link": None}

        if train_loader and self.multi_gpu == MultiGPUMode.DISTRIBUTED_DATA_PARALLEL:
            if not all([isinstance(train_loader.sampler, DistributedSampler),
                        isinstance(valid_loader.sampler, DistributedSampler),
                        test_loader is None or isinstance(test_loader.sampler, DistributedSampler)]):
                logger.warning("DDP training was selected but the dataloader samplers are not of type DistributedSamplers")

        self.dataset_params, self.train_loader, self.valid_loader, self.test_loader, self.classes = \
            HpmStruct(**dataset_params), train_loader, valid_loader, test_loader, classes

    @resolve_param('dataset_interface', DatasetsFactory())
    def connect_dataset_interface(self, dataset_interface: DatasetInterface, data_loader_num_workers: int = 8):
        """
        :param dataset_interface: DatasetInterface object
        :param data_loader_num_workers: The number of threads to initialize the Data Loaders with
            The dataset to be connected
        """
        if self.train_loader:
            logger.warning("Overriding the dataloaders that SgModel was initialized with")
        self.dataset_interface = dataset_interface
        self.train_loader, self.valid_loader, self.test_loader, self.classes = \
            self.dataset_interface.get_data_loaders(batch_size_factor=self.num_devices,
                                                    num_workers=data_loader_num_workers,
                                                    distributed_sampler=self.multi_gpu == MultiGPUMode.DISTRIBUTED_DATA_PARALLEL)

        self.dataset_params = self.dataset_interface.get_dataset_params()

    # FIXME - we need to resolve flake8's 'function is too complex' for this function
    def build_model(self,  # noqa: C901 - too complex
                    architecture: Union[str, nn.Module],
                    arch_params={}, checkpoint_params={}, *args, **kwargs):
        """
        :param architecture:               Defines the network's architecture from models/ALL_ARCHITECTURES
        :param arch_params:                Architecture H.P. e.g.: block, num_blocks, num_classes, etc.
        :param checkpoint_params:          Dictionary like object with the following key:values:

            load_checkpoint:            Load a pre-trained checkpoint
            strict_load:                See StrictLoad class documentation for details.
            source_ckpt_folder_name:    folder name to load the checkpoint from (self.experiment_name if none is given)
            load_weights_only:          loads only the weight from the checkpoint and zeroize the training params
            load_backbone:              loads the provided checkpoint to self.net.backbone instead of self.net
            external_checkpoint_path:   The path to the external checkpoint to be loaded. Can be absolute or relative
                                               (ie: path/to/checkpoint.pth). If provided, will automatically attempt to
                                               load the checkpoint even if the load_checkpoint flag is not provided.

        """
        if 'num_classes' not in arch_params.keys():
            if self.classes is None and self.dataset_interface is None:
                raise Exception('Error', 'Number of classes not defined in arch params and dataset is not defined')
            else:
                arch_params['num_classes'] = len(self.classes)

        self.arch_params = core_utils.HpmStruct(**arch_params)
        self.checkpoint_params = core_utils.HpmStruct(**checkpoint_params)

        self.net = self._instantiate_net(architecture, self.arch_params, checkpoint_params, *args, **kwargs)

        # SAVE THE ARCHITECTURE FOR NEURAL ARCHITECTURE SEARCH

        self.architecture = architecture

        self._net_to_device()

        # SET THE FLAG FOR DIFFERENT PARAMETER GROUP OPTIMIZER UPDATE
        self.update_param_groups = hasattr(self.net.module, 'update_param_groups')

        self._load_checkpoint_to_model()

    def _set_ckpt_loading_attributes(self):
        """
        Sets checkpoint loading related attributes according to self.checkpoint_params
        """
        self.checkpoint = {}
        self.strict_load = core_utils.get_param(self.checkpoint_params, 'strict_load', default_val=StrictLoad.ON)
        self.load_ema_as_net = core_utils.get_param(self.checkpoint_params, 'load_ema_as_net', default_val=False)
        self.source_ckpt_folder_name = core_utils.get_param(self.checkpoint_params, 'source_ckpt_folder_name')
        self.load_checkpoint = core_utils.get_param(self.checkpoint_params, 'load_checkpoint', default_val=False)
        self.load_backbone = core_utils.get_param(self.checkpoint_params, 'load_backbone', default_val=False)
        self.external_checkpoint_path = core_utils.get_param(self.checkpoint_params, 'external_checkpoint_path')
        if self.load_checkpoint or self.external_checkpoint_path:
            self.load_weights_only = core_utils.get_param(self.checkpoint_params, 'load_weights_only',
                                                          default_val=False)
        self.ckpt_name = core_utils.get_param(self.checkpoint_params, 'ckpt_name', default_val=self.ckpt_name)

    def _net_to_device(self):
        """
        Manipulates self.net according to self.multi_gpu
        """
        self.net.to(self.device)

        # FOR MULTI-GPU TRAINING (not distributed)
        self.arch_params.sync_bn = core_utils.get_param(self.arch_params, 'sync_bn', default_val=False)
        if self.multi_gpu == MultiGPUMode.DATA_PARALLEL:
            self.net = torch.nn.DataParallel(self.net, device_ids=self.device_ids)
        elif self.multi_gpu == MultiGPUMode.DISTRIBUTED_DATA_PARALLEL:
            if self.arch_params.sync_bn:
                if not self.ddp_silent_mode:
                    logger.info('DDP - Using Sync Batch Norm... Training time will be affected accordingly')
                self.net = torch.nn.SyncBatchNorm.convert_sync_batchnorm(self.net).to(self.device)

            local_rank = int(self.device.split(':')[1])
            self.net = torch.nn.parallel.DistributedDataParallel(self.net,
                                                                 device_ids=[local_rank],
                                                                 output_device=local_rank,
                                                                 find_unused_parameters=True)

        else:
            self.net = core_utils.WrappedModel(self.net)

    def _train_epoch(self, epoch: int, silent_mode: bool = False) -> tuple:
        """
        train_epoch - A single epoch training procedure
            :param optimizer:   The optimizer for the network
            :param epoch:       The current epoch
            :param silent_mode: No verbosity
        """
        # SET THE MODEL IN training STATE
        self.net.train()
        # THE DISABLE FLAG CONTROLS WHETHER THE PROGRESS BAR IS SILENT OR PRINTS THE LOGS
        progress_bar_train_loader = tqdm(self.train_loader, bar_format="{l_bar}{bar:10}{r_bar}", dynamic_ncols=True,
                                         disable=silent_mode)
        progress_bar_train_loader.set_description(f"Train epoch {epoch}")

        # RESET/INIT THE METRIC LOGGERS
        self._reset_metrics()

        self.train_metrics.to(self.device)
        loss_avg_meter = core_utils.utils.AverageMeter()

        context = PhaseContext(epoch=epoch,
                               optimizer=self.optimizer,
                               metrics_compute_fn=self.train_metrics,
                               loss_avg_meter=loss_avg_meter,
                               criterion=self.criterion,
                               device=self.device,
                               lr_warmup_epochs=self.training_params.lr_warmup_epochs,
                               sg_logger=self.sg_logger,
                               train_loader=self.train_loader,
                               context_methods=self._get_context_methods(Phase.TRAIN_BATCH_END),
                               ddp_silent_mode=self.ddp_silent_mode)

        for batch_idx, batch_items in enumerate(progress_bar_train_loader):
            batch_items = core_utils.tensor_container_to_device(batch_items, self.device, non_blocking=True)
            inputs, targets, additional_batch_items = sg_model_utils.unpack_batch_items(batch_items)

            if self.pre_prediction_callback is not None:
                inputs, targets = self.pre_prediction_callback(inputs, targets, batch_idx)
            # AUTOCAST IS ENABLED ONLY IF self.training_params.mixed_precision - IF enabled=False AUTOCAST HAS NO EFFECT
            with autocast(enabled=self.training_params.mixed_precision):
                # FORWARD PASS TO GET NETWORK'S PREDICTIONS
                outputs = self.net(inputs)

                # COMPUTE THE LOSS FOR BACK PROP + EXTRA METRICS COMPUTED DURING THE LOSS FORWARD PASS
                loss, loss_log_items = self._get_losses(outputs, targets)

            context.update_context(batch_idx=batch_idx,
                                   inputs=inputs,
                                   preds=outputs,
                                   target=targets,
                                   loss_log_items=loss_log_items,
                                   **additional_batch_items)

            self.phase_callback_handler(Phase.TRAIN_BATCH_END, context)

            # LOG LR THAT WILL BE USED IN CURRENT EPOCH AND AFTER FIRST WARMUP/LR_SCHEDULER UPDATE BEFORE WEIGHT UPDATE
            if not self.ddp_silent_mode and batch_idx == 0:
                self._write_lrs(epoch)

            self._backward_step(loss, epoch, batch_idx, context)

            # COMPUTE THE RUNNING USER METRICS AND LOSS RUNNING ITEMS. RESULT TUPLE IS THEIR CONCATENATION.
            logging_values = loss_avg_meter.average + get_metrics_results_tuple(self.train_metrics)
            gpu_memory_utilization = torch.cuda.memory_cached() / 1E9 if torch.cuda.is_available() else 0

            # RENDER METRICS PROGRESS
            pbar_message_dict = get_train_loop_description_dict(logging_values,
                                                                self.train_metrics,
                                                                self.loss_logging_items_names,
                                                                gpu_mem=gpu_memory_utilization)

            progress_bar_train_loader.set_postfix(**pbar_message_dict)

            # TODO: ITERATE BY MAX ITERS
            # FOR INFINITE SAMPLERS WE MUST BREAK WHEN REACHING LEN ITERATIONS.
            if self._infinite_train_loader and batch_idx == len(self.train_loader) - 1:
                break

        if not self.ddp_silent_mode:
            self.sg_logger.upload()

        self.train_monitored_values = sg_model_utils.update_monitored_values_dict(
            monitored_values_dict=self.train_monitored_values, new_values_dict=pbar_message_dict)

        return logging_values

    def _get_losses(self, outputs: torch.Tensor, targets: torch.Tensor) -> Tuple[torch.Tensor, tuple]:
        # GET THE OUTPUT OF THE LOSS FUNCTION
        loss = self.criterion(outputs, targets)
        if isinstance(loss, tuple):
            loss, loss_logging_items = loss
            # IF ITS NOT A TUPLE THE LOGGING ITEMS CONTAIN ONLY THE LOSS FOR BACKPROP (USER DEFINED LOSS RETURNS SCALAR)
        else:
            loss_logging_items = loss.unsqueeze(0).detach()

        if len(loss_logging_items) != len(self.loss_logging_items_names):
            raise ValueError("Loss output length must match loss_logging_items_names. Got " + str(
                len(loss_logging_items)) + ', and ' + str(len(self.loss_logging_items_names)))
        # RETURN AND THE LOSS LOGGING ITEMS COMPUTED DURING LOSS FORWARD PASS
        return loss, loss_logging_items

    def _backward_step(self, loss: torch.Tensor, epoch: int, batch_idx: int, context: PhaseContext, *args, **kwargs):
        """
        Run backprop on the loss and perform a step
        :param loss: The value computed by the loss function
        :param optimizer: An object that can perform a gradient step and zeroize model gradient
        :param epoch: number of epoch the training is on
        :param batch_idx: number of iteration inside the current epoch
        :param context: current phase context
        :return:
        """
        # SCALER IS ENABLED ONLY IF self.training_params.mixed_precision=True
        self.scaler.scale(loss).backward()

        # APPLY GRADIENT CLIPPING IF REQUIRED
        if self.training_params.clip_grad_norm:
            torch.nn.utils.clip_grad_norm_(self.net.parameters(), self.training_params.clip_grad_norm)

        # ACCUMULATE GRADIENT FOR X BATCHES BEFORE OPTIMIZING
        integrated_batches_num = batch_idx + len(self.train_loader) * epoch + 1

        if integrated_batches_num % self.batch_accumulate == 0:
            # SCALER IS ENABLED ONLY IF self.training_params.mixed_precision=True
            self.scaler.step(self.optimizer)
            self.scaler.update()

            self.optimizer.zero_grad()
            if self.ema:
                self.ema_model.update(self.net, integrated_batches_num / (len(self.train_loader) * self.max_epochs))

            # RUN PHASE CALLBACKS
            self.phase_callback_handler(Phase.TRAIN_BATCH_STEP, context)

    def _save_checkpoint(self, optimizer=None, epoch: int = None, validation_results_tuple: tuple = None,
                         context: PhaseContext = None):
        """
        Save the current state dict as latest (always), best (if metric was improved), epoch# (if determined in training
        params)
        """
        # WHEN THE validation_results_tuple IS NONE WE SIMPLY SAVE THE state_dict AS LATEST AND Return
        if validation_results_tuple is None:
            self.sg_logger.add_checkpoint(tag='ckpt_latest_weights_only.pth', state_dict={'net': self.net.state_dict()},
                                          global_step=epoch)
            return

        # COMPUTE THE CURRENT metric
        # IF idx IS A LIST - SUM ALL THE VALUES STORED IN THE LIST'S INDICES
        metric = validation_results_tuple[self.metric_idx_in_results_tuple] if isinstance(
            self.metric_idx_in_results_tuple, int) else \
            sum([validation_results_tuple[idx] for idx in self.metric_idx_in_results_tuple])

        # BUILD THE state_dict
        state = {'net': self.net.state_dict(), 'acc': metric, 'epoch': epoch}
        if optimizer is not None:
            state['optimizer_state_dict'] = optimizer.state_dict()

        if self.scaler is not None:
            state['scaler_state_dict'] = self.scaler.state_dict()

        if self.ema:
            state['ema_net'] = self.ema_model.ema.state_dict()
        # SAVES CURRENT MODEL AS ckpt_latest
        self.sg_logger.add_checkpoint(tag='ckpt_latest.pth', state_dict=state, global_step=epoch)

        # SAVE MODEL AT SPECIFIC EPOCHS DETERMINED BY save_ckpt_epoch_list
        if epoch in self.training_params.save_ckpt_epoch_list:
            self.sg_logger.add_checkpoint(tag=f'ckpt_epoch_{epoch}.pth', state_dict=state, global_step=epoch)

        # OVERRIDE THE BEST CHECKPOINT AND best_metric IF metric GOT BETTER THAN THE PREVIOUS BEST
        if (metric > self.best_metric and self.greater_metric_to_watch_is_better) or (
                metric < self.best_metric and not self.greater_metric_to_watch_is_better):
            # STORE THE CURRENT metric AS BEST
            self.best_metric = metric
            self._save_best_checkpoint(epoch, state)

            # RUN PHASE CALLBACKS
            self.phase_callback_handler(Phase.VALIDATION_END_BEST_EPOCH, context)

            if isinstance(metric, torch.Tensor):
                metric = metric.item()
            logger.info("Best checkpoint overriden: validation " + self.metric_to_watch + ": " + str(metric))

        if self.training_params.average_best_models:
            net_for_averaging = self.ema_model.ema if self.ema else self.net
            averaged_model_sd = self.model_weight_averaging.get_average_model(net_for_averaging,
                                                                              validation_results_tuple=validation_results_tuple)
            self.sg_logger.add_checkpoint(tag=self.average_model_checkpoint_filename,
                                          state_dict={'net': averaged_model_sd}, global_step=epoch)

    def _save_best_checkpoint(self, epoch, state):
        self.sg_logger.add_checkpoint(tag=self.ckpt_best_name, state_dict=state, global_step=epoch)

    # FIXME - we need to resolve flake8's 'function is too complex' for this function
    def train(self, training_params: dict = dict()):  # noqa: C901
        """

        train - Trains the Model

        IMPORTANT NOTE: Additional batch parameters can be added as a third item (optional) if a tuple is returned by
          the data loaders, as dictionary. The phase context will hold the additional items, under an attribute with
          the same name as the key in this dictionary. Then such items can be accessed through phase callbacks.


            :param training_params:
                - `max_epochs` : int

                    Number of epochs to run training.

                - `lr_updates` : list(int)

                    List of fixed epoch numbers to perform learning rate updates when `lr_mode='step'`.

                - `lr_decay_factor` : float

                    Decay factor to apply to the learning rate at each update when `lr_mode='step'`.


                -  `lr_mode` : str

                    Learning rate scheduling policy, one of ['step','poly','cosine','function']. 'step' refers to
                    constant updates at epoch numbers passed through `lr_updates`. 'cosine' refers to Cosine Anealing
                    policy as mentioned in https://arxiv.org/abs/1608.03983. 'poly' refers to polynomial decrease i.e
                    in each epoch iteration `self.lr = self.initial_lr * pow((1.0 - (current_iter / max_iter)),
                    0.9)` 'function' refers to user defined learning rate scheduling function, that is passed through
                    `lr_schedule_function`.

                - `lr_schedule_function` : Union[callable,None]

                    Learning rate scheduling function to be used when `lr_mode` is 'function'.

                - `lr_warmup_epochs` : int (default=0)

                    Number of epochs for learning rate warm up - see https://arxiv.org/pdf/1706.02677.pdf (Section 2.2).

                - `cosine_final_lr_ratio` : float (default=0.01)
                    Final learning rate ratio (only relevant when `lr_mode`='cosine'). The cosine starts from initial_lr and reaches
                     initial_lr * cosine_final_lr_ratio in last epoch

                - `inital_lr` : float

                    Initial learning rate.

                - `loss` : Union[nn.module, str]

                    Loss function for training.
                    One of SuperGradient's built in options:

                              "cross_entropy": LabelSmoothingCrossEntropyLoss,
                              "mse": MSELoss,
                              "r_squared_loss": RSquaredLoss,
                              "detection_loss": YoLoV3DetectionLoss,
                              "shelfnet_ohem_loss": ShelfNetOHEMLoss,
                              "shelfnet_se_loss": ShelfNetSemanticEncodingLoss,
                              "ssd_loss": SSDLoss,


                    or user defined nn.module loss function.

                    IMPORTANT: forward(...) should return a (loss, loss_items) tuple where loss is the tensor used
                    for backprop (i.e what your original loss function returns), and loss_items should be a tensor of
                    shape (n_items), of values computed during the forward pass which we desire to log over the
                    entire epoch. For example- the loss itself should always be logged. Another example is a scenario
                    where the computed loss is the sum of a few components we would like to log- these entries in
                    loss_items).

                    When training, set the loss_logging_items_names parameter in train_params to be a list of
                    strings, of length n_items who's ith element is the name of the ith entry in loss_items. Then
                    each item will be logged, rendered on tensorboard and "watched" (i.e saving model checkpoints
                    according to it).

                    Since running logs will save the loss_items in some internal state, it is recommended that
                    loss_items are detached from their computational graph for memory efficiency.

                - `optimizer` : Union[str, torch.optim.Optimizer]

                    Optimization algorithm. One of ['Adam','SGD','RMSProp'] corresponding to the torch.optim
                    optimzers implementations, or any object that implements torch.optim.Optimizer.

                - `criterion_params` : dict

                    Loss function parameters.

                - `optimizer_params` : dict
                    When `optimizer` is one of ['Adam','SGD','RMSProp'], it will be initialized with optimizer_params.

                    (see https://pytorch.org/docs/stable/optim.html for the full list of
                    parameters for each optimizer).

                - `train_metrics_list` : list(torchmetrics.Metric)

                    Metrics to log during training. For more information on torchmetrics see
                    https://torchmetrics.rtfd.io/en/latest/.


                - `valid_metrics_list` : list(torchmetrics.Metric)

                    Metrics to log during validation/testing. For more information on torchmetrics see
                    https://torchmetrics.rtfd.io/en/latest/.


                - `loss_logging_items_names` : list(str)

                    The list of names/titles for the outputs returned from the loss functions forward pass (reminder-
                    the loss function should return the tuple (loss, loss_items)). These names will be used for
                    logging their values.

                - `metric_to_watch` : str (default="Accuracy")

                    will be the metric which the model checkpoint will be saved according to, and can be set to any
                    of the following:

                        a metric name (str) of one of the metric objects from the valid_metrics_list

                        a "metric_name" if some metric in valid_metrics_list has an attribute component_names which
                        is a list referring to the names of each entry in the output metric (torch tensor of size n)

                        one of "loss_logging_items_names" i.e which will correspond to an item returned during the
                        loss function's forward pass.

                    At the end of each epoch, if a new best metric_to_watch value is achieved, the models checkpoint
                    is saved in YOUR_PYTHON_PATH/checkpoints/ckpt_best.pth

                - `greater_metric_to_watch_is_better` : bool

                    When choosing a model's checkpoint to be saved, the best achieved model is the one that maximizes the
                     metric_to_watch when this parameter is set to True, and a one that minimizes it otherwise.

                - `ema` : bool (default=False)

                    Whether to use Model Exponential Moving Average (see
                    https://github.com/rwightman/pytorch-image-models ema implementation)

                - `batch_accumulate` : int (default=1)

                    Number of batches to accumulate before every backward pass.

                - `ema_params` : dict

                    Parameters for the ema model.

                - `zero_weight_decay_on_bias_and_bn` : bool (default=False)

                    Whether to apply weight decay on batch normalization parameters or not (ignored when the passed
                    optimizer has already been initialized).


                - `load_opt_params` : bool (default=True)

                    Whether to load the optimizers parameters as well when loading a model's checkpoint.

                - `run_validation_freq` : int (default=1)

                    The frequency in which validation is performed during training (i.e the validation is ran every
                     `run_validation_freq` epochs.

                - `save_model` : bool (default=True)

                    Whether to save the model checkpoints.

                - `silent_mode` : bool

                    Silents the print outs.

                - `mixed_precision` : bool

                    Whether to use mixed precision or not.

                - `save_ckpt_epoch_list` : list(int) (default=[])

                    List of fixed epoch indices the user wishes to save checkpoints in.

                - `average_best_models` : bool (default=False)

                    If set, a snapshot dictionary file and the average model will be saved / updated at every epoch
                    and evaluated only when training is completed. The snapshot file will only be deleted upon
                    completing the training. The snapshot dict will be managed on cpu.

                - `precise_bn` : bool (default=False)

                    Whether to use precise_bn calculation during the training.

                - `precise_bn_batch_size` : int (default=None)

                    The effective batch size we want to calculate the batchnorm on. For example, if we are training a model
                    on 8 gpus, with a batch of 128 on each gpu, a good rule of thumb would be to give it 8192
                    (ie: effective_batch_size * num_gpus = batch_per_gpu * num_gpus * num_gpus).
                    If precise_bn_batch_size is not provided in the training_params, the latter heuristic will be taken.

                - `seed` : int (default=42)

                    Random seed to be set for torch, numpy, and random. When using DDP each process will have it's seed
                    set to seed + rank.


                - `log_installed_packages` : bool (default=False)

                    When set, the list of all installed packages (and their versions) will be written to the tensorboard
                     and logfile (useful when trying to reproduce results).

                - `dataset_statistics` : bool (default=False)

                    Enable a statistic analysis of the dataset. If set to True the dataset will be analyzed and a report
                    will be added to the tensorboard along with some sample images from the dataset. Currently only
                    detection datasets are supported for analysis.

                -  `save_full_train_log` : bool (default=False)

                    When set, a full log (of all super_gradients modules, including uncaught exceptions from any other
                     module) of the training will be saved in the checkpoint directory under full_train_log.log

                -  `sg_logger` : Union[AbstractSGLogger, str] (defauls=base_sg_logger)

                    Define the SGLogger object for this training process. The SGLogger handles all disk writes, logs, TensorBoard, remote logging
                    and remote storage. By overriding the default base_sg_logger, you can change the storage location, support external monitoring and logging
                    or support remote storage.

                -   `sg_logger_params` : dict

                    SGLogger parameters

                -   `clip_grad_norm` : float

                    Defines a maximal L2 norm of the gradients. Values which exceed the given value will be clipped

                -   `lr_cooldown_epochs` : int (default=0)

                    Number of epochs to cooldown LR (i.e the last epoch from scheduling view point=max_epochs-cooldown).

                -   `pre_prediction_callback` : Callable (default=None)

                     When not None, this callback will be applied to images and targets, and returning them to be used
                      for the forward pass, and further computations. Args for this callable should be in the order
                      (inputs, targets, batch_idx) returning modified_inputs, modified_targets

                -   `ckpt_best_name` : str (default='ckpt_best.pth')

                    The best checkpoint (according to metric_to_watch) will be saved under this filename in the checkpoints directory.

                -   `enable_qat`: bool (default=False)

                    Adds a QATCallback to the phase callbacks, that triggers quantization aware training starting from
                     qat_params["start_epoch"]

                -   `qat_params`: dict-like object with the following key/values:

                        start_epoch: int, first epoch to start QAT.

                        quant_modules_calib_method: str, One of [percentile, mse, entropy, max]. Statistics method for amax
                         computation of the quantized modules (default=percentile).

                        per_channel_quant_modules: bool, whether quant modules should be per channel (default=False).

                        calibrate: bool, whether to perfrom calibration (default=False).

                        calibrated_model_path: str, path to a calibrated checkpoint (default=None).

                        calib_data_loader: torch.utils.data.DataLoader, data loader of the calibration dataset. When None,
                         context.train_loader will be used (default=None).

                        num_calib_batches: int, number of batches to collect the statistics from.

                        percentile: float, percentile value to use when SgModel,quant_modules_calib_method='percentile'.
                         Discarded when other methods are used (Default=99.99).


        :return:
        """
        global logger

        if self.net is None:
            raise Exception('Model', 'No model found')
        if self.dataset_interface is None and self.train_loader is None:
            raise Exception('Data', 'No dataset found')

        self.training_params = TrainingParams()
        self.training_params.override(**training_params)

        # SET RANDOM SEED
        random_seed(is_ddp=self.multi_gpu == MultiGPUMode.DISTRIBUTED_DATA_PARALLEL,
                    device=self.device, seed=self.training_params.seed)

        silent_mode = self.training_params.silent_mode or self.ddp_silent_mode
        # METRICS
        self._set_train_metrics(train_metrics_list=self.training_params.train_metrics_list)
        self._set_valid_metrics(valid_metrics_list=self.training_params.valid_metrics_list)
        self.loss_logging_items_names = self.training_params.loss_logging_items_names

        self.results_titles = ["Train_" + t for t in
                               self.loss_logging_items_names + get_metrics_titles(self.train_metrics)] + \
                              ["Valid_" + t for t in
                               self.loss_logging_items_names + get_metrics_titles(self.valid_metrics)]

        # Store the metric to follow (loss\accuracy) and initialize as the worst value
        self.metric_to_watch = self.training_params.metric_to_watch
        self.greater_metric_to_watch_is_better = self.training_params.greater_metric_to_watch_is_better
        self.metric_idx_in_results_tuple = (
            self.loss_logging_items_names + get_metrics_titles(self.valid_metrics)).index(self.metric_to_watch)

        # Instantiate the values to monitor (loss/metric)
        for loss in self.loss_logging_items_names:
            self.train_monitored_values[loss] = MonitoredValue(name=loss, greater_is_better=False)
            self.valid_monitored_values[loss] = MonitoredValue(name=loss, greater_is_better=False)
        self.valid_monitored_values[self.metric_to_watch] = MonitoredValue(name=self.metric_to_watch,
                                                                           greater_is_better=True)

        # Allowing loading instantiated loss or string
        if isinstance(self.training_params.loss, str):
            criterion_cls = LOSSES[self.training_params.loss]
            self.criterion = criterion_cls(**self.training_params.criterion_params)

        elif isinstance(self.training_params.loss, Mapping):
            self.criterion = LossesFactory().get(self.training_params.loss)

        elif isinstance(self.training_params.loss, nn.Module):
            self.criterion = self.training_params.loss

        self.criterion.to(self.device)

        self.max_epochs = self.training_params.max_epochs

        self.ema = self.training_params.ema

        self.precise_bn = self.training_params.precise_bn
        self.precise_bn_batch_size = self.training_params.precise_bn_batch_size

        self.batch_accumulate = self.training_params.batch_accumulate
        num_batches = len(self.train_loader)

        if self.ema:
            ema_params = self.training_params.ema_params
            logger.info(f'Using EMA with params {ema_params}')
            self.ema_model = self._instantiate_ema_model(**ema_params)
            self.ema_model.updates = self.start_epoch * num_batches // self.batch_accumulate
            if self.load_checkpoint:
                if 'ema_net' in self.checkpoint.keys():
                    self.ema_model.ema.load_state_dict(self.checkpoint['ema_net'])
                else:
                    self.ema = False
                    logger.warning(
                        "[Warning] Checkpoint does not include EMA weights, continuing training without EMA.")

        self.run_validation_freq = self.training_params.run_validation_freq
        validation_results_tuple = (0, 0)
        inf_time = 0
        timer = core_utils.Timer(self.device)

        # IF THE LR MODE IS NOT DEFAULT TAKE IT FROM THE TRAINING PARAMS
        self.lr_mode = self.training_params.lr_mode
        load_opt_params = self.training_params.load_opt_params

        self.phase_callbacks = self.training_params.phase_callbacks or []
        self.phase_callbacks = ListFactory(CallbacksFactory()).get(self.phase_callbacks)

        if self.lr_mode is not None:
            sg_lr_callback_cls = LR_SCHEDULERS_CLS_DICT[self.lr_mode]
            self.phase_callbacks.append(sg_lr_callback_cls(train_loader_len=len(self.train_loader),
                                                           net=self.net,
                                                           training_params=self.training_params,
                                                           update_param_groups=self.update_param_groups,
                                                           **self.training_params.to_dict()))
        if self.training_params.lr_warmup_epochs > 0:
            warmup_mode = self.training_params.warmup_mode
            if isinstance(warmup_mode, str):
                warmup_callback_cls = LR_WARMUP_CLS_DICT[warmup_mode]
            elif isinstance(warmup_mode, type) and issubclass(warmup_mode, LRCallbackBase):
                warmup_callback_cls = warmup_mode
            else:
                raise RuntimeError('warmup_mode has to be either a name of a mode (str) or a subclass of PhaseCallback')
            self.phase_callbacks.append(warmup_callback_cls(train_loader_len=len(self.train_loader),
                                                            net=self.net,
                                                            training_params=self.training_params,
                                                            update_param_groups=self.update_param_groups,
                                                            **self.training_params.to_dict()))

        self._add_metrics_update_callback(Phase.TRAIN_BATCH_END)
        self._add_metrics_update_callback(Phase.VALIDATION_BATCH_END)

        # ADD CALLBACK FOR QAT
        self.enable_qat = core_utils.get_param(self.training_params, "enable_qat", False)
        if self.enable_qat:
            self.qat_params = core_utils.get_param(self.training_params, "qat_params")
            if self.qat_params is None:
                raise ValueError("Must pass QAT params when enable_qat=True")
            self.phase_callbacks.append(QATCallback(**self.qat_params))

        self.phase_callback_handler = CallbackHandler(callbacks=self.phase_callbacks)

        if not self.ddp_silent_mode:
            self._initialize_sg_logger_objects()

            if self.training_params.dataset_statistics:
                dataset_statistics_logger = DatasetStatisticsTensorboardLogger(self.sg_logger)
                dataset_statistics_logger.analyze(self.train_loader, all_classes=self.classes,
                                                  title="Train-set", anchors=self.net.module.arch_params.anchors)
                dataset_statistics_logger.analyze(self.valid_loader, all_classes=self.classes,
                                                  title="val-set")
            # AVERAGE BEST 10 MODELS PARAMS
            if self.training_params.average_best_models:
                self.model_weight_averaging = ModelWeightAveraging(self.checkpoints_dir_path,
                                                                   greater_is_better=self.greater_metric_to_watch_is_better,
                                                                   source_ckpt_folder_name=self.source_ckpt_folder_name,
                                                                   metric_to_watch=self.metric_to_watch,
                                                                   metric_idx=self.metric_idx_in_results_tuple,
                                                                   load_checkpoint=self.load_checkpoint,
                                                                   model_checkpoints_location=self.model_checkpoints_location)
        if self.training_params.save_full_train_log and not self.ddp_silent_mode:
            logger = get_logger(__name__,
                                training_log_path=self.sg_logger.log_file_path.replace('.txt', 'full_train_log.log'))
            sg_model_utils.log_uncaught_exceptions(logger)

        if not self.load_checkpoint or self.load_weights_only:
            # WHEN STARTING TRAINING FROM SCRATCH, DO NOT LOAD OPTIMIZER PARAMS (EVEN IF LOADING BACKBONE)
            self.start_epoch = 0
            self._reset_best_metric()
            load_opt_params = False

        if isinstance(self.training_params.optimizer, str) or \
                (inspect.isclass(self.training_params.optimizer) and issubclass(self.training_params.optimizer, torch.optim.Optimizer)):
            self.optimizer = build_optimizer(net=self.net, lr=self.training_params.initial_lr,
                                             training_params=self.training_params)
        elif isinstance(self.training_params.optimizer, torch.optim.Optimizer):
            self.optimizer = self.training_params.optimizer
        else:
            raise UnsupportedOptimizerFormat()

        # VERIFY GRADIENT CLIPPING VALUE
        if self.training_params.clip_grad_norm is not None and self.training_params.clip_grad_norm <= 0:
            raise TypeError('Params', 'Invalid clip_grad_norm')

        if self.load_checkpoint and load_opt_params:
            self.optimizer.load_state_dict(self.checkpoint['optimizer_state_dict'])

        self.pre_prediction_callback = CallbacksFactory().get(self.training_params.pre_prediction_callback)

        self._initialize_mixed_precision(self.training_params.mixed_precision)

        self._infinite_train_loader = (hasattr(self.train_loader, "sampler") and isinstance(self.train_loader.sampler, InfiniteSampler)) or\
                                      (hasattr(self.train_loader, "batch_sampler") and isinstance(self.train_loader.batch_sampler.sampler, InfiniteSampler))

        self.ckpt_best_name = self.training_params.ckpt_best_name

        context = PhaseContext(optimizer=self.optimizer,
                               net=self.net,
                               experiment_name=self.experiment_name,
                               ckpt_dir=self.checkpoints_dir_path,
                               criterion=self.criterion,
                               lr_warmup_epochs=self.training_params.lr_warmup_epochs,
                               sg_logger=self.sg_logger,
                               train_loader=self.train_loader,
                               valid_loader=self.valid_loader,
                               training_params=self.training_params,
                               ddp_silent_mode=self.ddp_silent_mode,
                               checkpoint_params=self.checkpoint_params,
                               architecture=self.architecture,
                               arch_params=self.arch_params,
                               metric_idx_in_results_tuple=self.metric_idx_in_results_tuple,
                               metric_to_watch=self.metric_to_watch,
                               device=self.device,
                               context_methods=self._get_context_methods(Phase.PRE_TRAINING)
                               )

        self.phase_callback_handler(Phase.PRE_TRAINING, context)

        try:
            # HEADERS OF THE TRAINING PROGRESS
            if not silent_mode:
                logger.info(
                    f'Started training for {self.max_epochs - self.start_epoch} epochs ({self.start_epoch}/'f'{self.max_epochs - 1})\n')
            for epoch in range(self.start_epoch, self.max_epochs):
                if context.stop_training:
                    logger.info("Request to stop training has been received, stopping training")
                    break

                # Phase.TRAIN_EPOCH_START
                # RUN PHASE CALLBACKS
                context.update_context(epoch=epoch)
                self.phase_callback_handler(Phase.TRAIN_EPOCH_START, context)

                # IN DDP- SET_EPOCH WILL CAUSE EVERY PROCESS TO BE EXPOSED TO THE ENTIRE DATASET BY SHUFFLING WITH A
                # DIFFERENT SEED EACH EPOCH START
                if self.multi_gpu == MultiGPUMode.DISTRIBUTED_DATA_PARALLEL and hasattr(self.train_loader, "sampler")\
                        and hasattr(self.train_loader.sampler, "set_epoch"):
                    self.train_loader.sampler.set_epoch(epoch)

                train_metrics_tuple = self._train_epoch(epoch=epoch, silent_mode=silent_mode)

                # Phase.TRAIN_EPOCH_END
                # RUN PHASE CALLBACKS
                train_metrics_dict = get_metrics_dict(train_metrics_tuple, self.train_metrics,
                                                      self.loss_logging_items_names)

                context.update_context(metrics_dict=train_metrics_dict)
                self.phase_callback_handler(Phase.TRAIN_EPOCH_END, context)

                # CALCULATE PRECISE BATCHNORM STATS
                if self.precise_bn:
                    compute_precise_bn_stats(model=self.net, loader=self.train_loader,
                                             precise_bn_batch_size=self.precise_bn_batch_size,
                                             num_gpus=self.num_devices)
                    if self.ema:
                        compute_precise_bn_stats(model=self.ema_model.ema, loader=self.train_loader,
                                                 precise_bn_batch_size=self.precise_bn_batch_size,
                                                 num_gpus=self.num_devices)

                # model switch - we replace self.net.module with the ema model for the testing and saving part
                # and then switch it back before the next training epoch
                if self.ema:
                    self.ema_model.update_attr(self.net)
                    keep_model = self.net
                    self.net = self.ema_model.ema

                # RUN TEST ON VALIDATION SET EVERY self.run_validation_freq EPOCHS
                if (epoch + 1) % self.run_validation_freq == 0:
                    timer.start()
                    validation_results_tuple = self._validate_epoch(epoch=epoch, silent_mode=silent_mode)
                    inf_time = timer.stop()

                    # Phase.VALIDATION_EPOCH_END
                    # RUN PHASE CALLBACKS
                    valid_metrics_dict = get_metrics_dict(validation_results_tuple, self.valid_metrics,
                                                          self.loss_logging_items_names)

                    context.update_context(metrics_dict=valid_metrics_dict)
                    self.phase_callback_handler(Phase.VALIDATION_EPOCH_END, context)

                if self.ema:
                    self.net = keep_model

                if not self.ddp_silent_mode:
                    # SAVING AND LOGGING OCCURS ONLY IN THE MAIN PROCESS (IN CASES THERE ARE SEVERAL PROCESSES - DDP)
                    self._write_to_disk_operations(train_metrics_tuple, validation_results_tuple, inf_time, epoch,
                                                   context)

            # Evaluating the average model and removing snapshot averaging file if training is completed
            if self.training_params.average_best_models:
                self._validate_final_average_model(cleanup_snapshots_pkl_file=True)

        except KeyboardInterrupt:
            logger.info(
                '\n[MODEL TRAINING EXECUTION HAS BEEN INTERRUPTED]... Please wait until SOFT-TERMINATION process '
                'finishes and saves all of the Model Checkpoints and log files before terminating...')
            logger.info('For HARD Termination - Stop the process again')

        finally:
            if self.multi_gpu == MultiGPUMode.DISTRIBUTED_DATA_PARALLEL:
                # CLEAN UP THE MULTI-GPU PROCESS GROUP WHEN DONE
                if torch.distributed.is_initialized():
                    torch.distributed.destroy_process_group()

            # PHASE.TRAIN_END
            self.phase_callback_handler(Phase.POST_TRAINING, context)

            if not self.ddp_silent_mode:
                if self.model_checkpoints_location != 'local':
                    logger.info('[CLEANUP] - Saving Checkpoint files')
                    self.sg_logger.upload()

                self.sg_logger.close()

    def _reset_best_metric(self):
        self.best_metric = -1 * np.inf if self.greater_metric_to_watch_is_better else np.inf

    def _reset_metrics(self):
        for metric in ("train_metrics", "valid_metrics", "test_metrics"):
            if hasattr(self, metric) and getattr(self, metric) is not None:
                getattr(self, metric).reset()

    @resolve_param('train_metrics_list', ListFactory(MetricsFactory()))
    def _set_train_metrics(self, train_metrics_list):
        self.train_metrics = MetricCollection(train_metrics_list)

    @resolve_param('valid_metrics_list', ListFactory(MetricsFactory()))
    def _set_valid_metrics(self, valid_metrics_list):
        self.valid_metrics = MetricCollection(valid_metrics_list)

    def _initialize_mixed_precision(self, mixed_precision_enabled: bool):
        # SCALER IS ALWAYS INITIALIZED BUT IS DISABLED IF MIXED PRECISION WAS NOT SET
        self.scaler = GradScaler(enabled=mixed_precision_enabled)

        if mixed_precision_enabled:
            assert self.device.startswith('cuda'), "mixed precision is not available for CPU"
            if self.multi_gpu == MultiGPUMode.DATA_PARALLEL:
                # IN DATAPARALLEL MODE WE NEED TO WRAP THE FORWARD FUNCTION OF OUR MODEL SO IT WILL RUN WITH AUTOCAST.
                # BUT SINCE THE MODULE IS CLONED TO THE DEVICES ON EACH FORWARD CALL OF A DATAPARALLEL MODEL,
                # WE HAVE TO REGISTER THE WRAPPER BEFORE EVERY FORWARD CALL
                def hook(module, _):
                    module.forward = MultiGPUModeAutocastWrapper(module.forward)

                self.net.module.register_forward_pre_hook(hook=hook)

            if self.load_checkpoint:
                scaler_state_dict = core_utils.get_param(self.checkpoint, 'scaler_state_dict')
                if scaler_state_dict is None:
                    logger.warning(
                        'Mixed Precision - scaler state_dict not found in loaded model. This may case issues '
                        'with loss scaling')
                else:
                    self.scaler.load_state_dict(scaler_state_dict)

    def _validate_final_average_model(self, cleanup_snapshots_pkl_file=False):
        """
        Testing the averaged model by loading the last saved average checkpoint and running test.
        Will be loaded to each of DDP processes
        :param cleanup_pkl_file: a flag for deleting the 10 best snapshots dictionary
        """
        logger.info('RUNNING ADDITIONAL TEST ON THE AVERAGED MODEL...')

        keep_state_dict = deepcopy(self.net.state_dict())
        # SETTING STATE DICT TO THE AVERAGE MODEL FOR EVALUATION
        average_model_ckpt_path = os.path.join(self.checkpoints_dir_path, self.average_model_checkpoint_filename)
        average_model_sd = read_ckpt_state_dict(average_model_ckpt_path)['net']

        self.net.load_state_dict(average_model_sd)
        # testing the averaged model and save instead of best model if needed
        averaged_model_results_tuple = self._validate_epoch(epoch=self.max_epochs)

        # Reverting the current model
        self.net.load_state_dict(keep_state_dict)

        if not self.ddp_silent_mode:
            # Adding values to sg_logger
            # looping over last titles which corresponds to validation (and average model) metrics.
            all_titles = self.results_titles[-1 * len(averaged_model_results_tuple):]
            result_dict = {all_titles[i]: averaged_model_results_tuple[i] for i in
                           range(len(averaged_model_results_tuple))}

            self.sg_logger.add_scalars(tag_scalar_dict=result_dict, global_step=self.max_epochs)

            average_model_tb_titles = ['Averaged Model ' + x for x in
                                       self.results_titles[-1 * len(averaged_model_results_tuple):]]
            write_struct = ''
            for ind, title in enumerate(average_model_tb_titles):
                write_struct += '%s: %.3f  \n  ' % (title, averaged_model_results_tuple[ind])
                self.sg_logger.add_scalar(title, averaged_model_results_tuple[ind], global_step=self.max_epochs)

            self.sg_logger.add_text("Averaged_Model_Performance", write_struct, self.max_epochs)
            if cleanup_snapshots_pkl_file:
                self.model_weight_averaging.cleanup()

    # FIXME - we need to resolve flake8's 'function is too complex' for this function
    @deprecated(version='0.1', reason="directly predict using the nn_module")  # noqa: C901
    def predict(self, inputs, targets=None, half=False, normalize=False, verbose=False,
                move_outputs_to_cpu=True):
        """
        A fast predictor for a batch of inputs
        :param inputs: torch.tensor or numpy.array
            a batch of inputs
        :param targets: torch.tensor()
            corresponding labels - if non are given - accuracy will not be computed
        :param verbose: bool
            print the results to screen
        :param normalize: bool
            If true, normalizes the tensor according to the dataloader's normalization values
        :param half:
            Performs half precision evaluation
        :param move_outputs_to_cpu:
            Moves the results from the GPU to the CPU
        :return: outputs, acc, net_time, gross_time
            networks predictions, accuracy calculation, forward pass net time, function gross time
        """

        transform_list = []

        # Create a 'to_tensor' transformation and a place holder of input_t
        if type(inputs) == torch.Tensor:
            inputs_t = torch.zeros_like(inputs)
        else:
            transform_list.append(transforms.ToTensor())
            inputs_t = torch.zeros(size=(inputs.shape[0], inputs.shape[3], inputs.shape[1], inputs.shape[2]))

        # Create a normalization transformation
        if normalize:
            try:
                mean, std = self.dataset_interface.lib_dataset_params['mean'], self.dataset_interface.lib_dataset_params['std']
            except AttributeError:
                raise AttributeError('In \'predict()\', Normalization is set to True while the dataset has no default '
                                     'mean & std => deactivate normalization or inject it to the datasets library.')
            transform_list.append(transforms.Normalize(mean, std))

        # Compose all transformations into one
        transformation = transforms.Compose(transform_list)

        # Transform the input
        for idx in range(len(inputs_t)):
            inputs_t[idx] = transformation(inputs[idx])

        # Timer instances
        gross_timer = core_utils.Timer('cpu')
        gross_timer.start()
        net_timer = core_utils.Timer(self.device)

        # Set network in eval mode
        self.net.eval()

        # Half is not supported on CPU
        if self.device != 'cuda' and half:
            half = False
            logger.warning('NOTICE: half is set to True but is not supported on CPU ==> using full precision')

        # Apply half precision to network and input
        if half:
            self.net.half()
            inputs_t = inputs_t.half()

        with torch.no_grad():
            # Move input to compute device
            inputs_t = inputs_t.to(self.device)

            # Forward pass (timed...)
            net_timer.start()
            outputs = self.net(inputs_t)
            net_time = net_timer.stop()

        if move_outputs_to_cpu:
            outputs = outputs.cpu()

        gross_time = gross_timer.stop()

        # Convert targets to tensor
        targets = torch.tensor(targets) if (type(targets) != torch.Tensor and targets is not None) else targets

        # Compute accuracy
        acc = metrics.accuracy(outputs.float(), targets.cpu())[0] if targets is not None else None
        acc_str = '%.2f' % acc if targets is not None else 'N/A'

        if verbose:
            logger.info('%s\nPredicted %d examples: \n\t%.2f ms (gross) --> %.2f ms (net)\n\tWith accuracy %s\n%s' %
                        ('-' * 50, inputs_t.shape[0], gross_time, net_time, acc_str, '-' * 50))

        # Undo the half precision
        if half and not self.half_precision:
            self.net = self.net.float()

        return outputs, acc, net_time, gross_time

    @property
    def get_arch_params(self):
        return self.arch_params.to_dict()

    @property
    def get_structure(self):
        return self.net.module.structure

    @property
    def get_architecture(self):
        return self.architecture

    def set_experiment_name(self, experiment_name):
        self.experiment_name = experiment_name

    def _re_build_model(self, arch_params={}):
        """
        arch_params : dict
            Architecture H.P. e.g.: block, num_blocks, num_classes, etc.
        :return:
        """
        if 'num_classes' not in arch_params.keys():
            if self.dataset_interface is None:
                raise Exception('Error', 'Number of classes not defined in arch params and dataset is not defined')
            else:
                arch_params['num_classes'] = len(self.classes)

        self.arch_params = core_utils.HpmStruct(**arch_params)
        self.classes = self.arch_params.num_classes
        self.net = self._instantiate_net(self.architecture, self.arch_params, self.checkpoint_params)
        # save the architecture for neural architecture search
        if hasattr(self.net, 'structure'):
            self.architecture = self.net.structure

        self.net.to(self.device)

        if self.multi_gpu == MultiGPUMode.DISTRIBUTED_DATA_PARALLEL:
            logger.warning("Warning: distributed training is not supported in re_build_model()")
        self.net = torch.nn.DataParallel(self.net,
                                         device_ids=self.device_ids) if self.multi_gpu else core_utils.WrappedModel(
            self.net)

    @property
    def get_module(self):
        return self.net

    def set_module(self, module):
        self.net = module

    def _initialize_device(self, requested_device: str, requested_multi_gpu: Union[MultiGPUMode, str]):
        """
        _initialize_device - Initializes the device for the model - Default is CUDA
            :param requested_device:        Device to initialize ('cuda' / 'cpu')
            :param requested_multi_gpu:     Get Multiple GPU
        """

        if isinstance(requested_multi_gpu, str):
            requested_multi_gpu = MultiGPUMode(requested_multi_gpu)

        # SELECT CUDA DEVICE
        if requested_device == 'cuda':
            if torch.cuda.is_available():
                self.device = 'cuda'  # TODO - we may want to set the device number as well i.e. 'cuda:1'
            else:
                raise RuntimeError('CUDA DEVICE NOT FOUND... EXITING')

        # SELECT CPU DEVICE
        elif requested_device == 'cpu':
            self.device = 'cpu'
            self.multi_gpu = False
        else:
            # SELECT CUDA DEVICE BY DEFAULT IF AVAILABLE
            self.device = 'cuda' if torch.cuda.is_available() else 'cpu'

        # DEFUALT IS SET TO 1 - IT IS CHANGED IF MULTI-GPU IS USED
        self.num_devices = 1

        # IN CASE OF MULTIPLE GPUS UPDATE THE LEARNING AND DATA PARAMETERS
        # FIXME - CREATE A DISCUSSION ON THESE PARAMETERS - WE MIGHT WANT TO CHANGE THE WAY WE USE THE LR AND
        if requested_multi_gpu != MultiGPUMode.OFF:
            if 'cuda' in self.device:
                # COLLECT THE AVAILABLE GPU AND COUNT THE AVAILABLE GPUS AMOUNT
                self.device_ids = list(range(torch.cuda.device_count()))
                self.num_devices = len(self.device_ids)
                if self.num_devices == 1:
                    self.multi_gpu = MultiGPUMode.OFF
                    if requested_multi_gpu != MultiGPUMode.AUTO:
                        # if AUTO mode was set - do not log a warning
                        logger.warning(
                            '\n[WARNING] - Tried running on multiple GPU but only a single GPU is available\n')
                else:
                    if requested_multi_gpu == MultiGPUMode.AUTO:
                        if env_helpers.is_distributed():
                            requested_multi_gpu = MultiGPUMode.DISTRIBUTED_DATA_PARALLEL
                        else:
                            requested_multi_gpu = MultiGPUMode.DATA_PARALLEL

                    self.multi_gpu = requested_multi_gpu
                    if self.multi_gpu == MultiGPUMode.DISTRIBUTED_DATA_PARALLEL:
                        self._initialize_ddp()
            else:
                # MULTIPLE GPUS CAN BE ACTIVE ONLY IF A GPU IS AVAILABLE
                self.multi_gpu = MultiGPUMode.OFF
                logger.warning('\n[WARNING] - Tried running on multiple GPU but none are available => running on CPU\n')

    def _initialize_ddp(self):
        """
        Initializes Distributed Data Parallel

        Usage:

            python -m torch.distributed.launch --nproc_per_node=n YOUR_TRAINING_SCRIPT.py
            where n is the number of GPUs required, e.g., n=8

            Important note: (1) in distributed training it is customary to specify learning rates and batch sizes per GPU.
            Whatever learning rate and schedule you specify will be applied to the each GPU individually.
            Since gradients are passed and summed (reduced) from all to all GPUs, the effective batch size is the
            batch you specify times the number of GPUs. In the literature there are several "best practices" to set
            learning rates and schedules for large batch sizes.

        """
        logger.info("Distributed training starting...")
        local_rank = environment_config.DDP_LOCAL_RANK
        if not torch.distributed.is_initialized():
            torch.distributed.init_process_group(backend='nccl', init_method='env://')

        if local_rank > 0:
            f = open(os.devnull, 'w')
            sys.stdout = f  # silent all printing for non master process

        torch.cuda.set_device(local_rank)
        self.device = 'cuda:%d' % local_rank

        # MAKE ALL HIGHER-RANK GPUS SILENT (DISTRIBUTED MODE)
        self.ddp_silent_mode = local_rank > 0

        if torch.distributed.get_rank() == 0:
            logger.info(f"Training in distributed mode... with {str(torch.distributed.get_world_size())} GPUs")

    def _switch_device(self, new_device):
        self.device = new_device
        self.net.to(self.device)

    # FIXME - we need to resolve flake8's 'function is too complex' for this function
    def _load_checkpoint_to_model(self):  # noqa: C901 - too complex
        """
        Copies the source checkpoint to a local folder and loads the checkpoint's data to the model using the
         attributes:

         strict:           See StrictLoad class documentation for details.
         load_backbone:    loads the provided checkpoint to self.net.backbone instead of self.net
         source_ckpt_folder_name: The folder where the checkpoint is saved. By default uses the self.experiment_name

        NOTE: 'acc', 'epoch', 'optimizer_state_dict' and the logs are NOT loaded if self.zeroize_prev_train_params
         is True
        """

        self._set_ckpt_loading_attributes()

        if self.load_checkpoint or self.external_checkpoint_path:
            # GET LOCAL PATH TO THE CHECKPOINT FILE FIRST
            ckpt_local_path = get_ckpt_local_path(source_ckpt_folder_name=self.source_ckpt_folder_name,
                                                  experiment_name=self.experiment_name,
                                                  ckpt_name=self.ckpt_name,
                                                  model_checkpoints_location=self.model_checkpoints_location,
                                                  external_checkpoint_path=self.external_checkpoint_path,
                                                  overwrite_local_checkpoint=self.overwrite_local_checkpoint,
                                                  load_weights_only=self.load_weights_only)

            # LOAD CHECKPOINT TO MODEL
            self.checkpoint = load_checkpoint_to_model(ckpt_local_path=ckpt_local_path,
                                                       load_backbone=self.load_backbone,
                                                       net=self.net,
                                                       strict=self.strict_load.value if isinstance(self.strict_load,
                                                                                                   StrictLoad) else self.strict_load,
                                                       load_weights_only=self.load_weights_only,
                                                       load_ema_as_net=self.load_ema_as_net)

            if 'ema_net' in self.checkpoint.keys():
                logger.warning("[WARNING] Main network has been loaded from checkpoint but EMA network exists as "
                               "well. It "
                               " will only be loaded during validation when training with ema=True. ")

        # UPDATE TRAINING PARAMS IF THEY EXIST & WE ARE NOT LOADING AN EXTERNAL MODEL's WEIGHTS
        self.best_metric = self.checkpoint['acc'] if 'acc' in self.checkpoint.keys() else -1
        self.start_epoch = self.checkpoint['epoch'] if 'epoch' in self.checkpoint.keys() else 0

    def _prep_for_test(self, test_loader: torch.utils.data.DataLoader = None, loss=None, post_prediction_callback=None,
                       test_metrics_list=None,
                       loss_logging_items_names=None, test_phase_callbacks=None):
        """Run commands that are common to all SgModels"""
        # SET THE MODEL IN evaluation STATE
        self.net.eval()

        # IF SPECIFIED IN THE FUNCTION CALL - OVERRIDE THE self ARGUMENTS
        self.test_loader = test_loader or self.test_loader
        self.criterion = loss or self.criterion
        self.post_prediction_callback = post_prediction_callback or self.post_prediction_callback
        self.loss_logging_items_names = loss_logging_items_names or self.loss_logging_items_names
        self.phase_callbacks = test_phase_callbacks or self.phase_callbacks

        if self.phase_callbacks is None:
            self.phase_callbacks = []

        if test_metrics_list:
            self.test_metrics = MetricCollection(test_metrics_list)
            self._add_metrics_update_callback(Phase.TEST_BATCH_END)
            self.phase_callback_handler = CallbackHandler(self.phase_callbacks)

        # WHEN TESTING WITHOUT A LOSS FUNCTION- CREATE EPOCH HEADERS FOR PRINTS
        if self.criterion is None:
            self.loss_logging_items_names = []

        if self.test_metrics is None:
            raise ValueError("Metrics are required to perform test. Pass them through test_metrics_list arg when "
                             "calling test or through training_params when calling train(...)")
        if self.test_loader is None:
            raise ValueError("Test dataloader is required to perform test. Make sure to either pass it through "
                             "test_loader arg or calling connect_dataset_interface upon a DatasetInterface instance "
                             "with a non empty testset attribute.")

        # RESET METRIC RUNNERS
        self._reset_metrics()
        self.test_metrics.to(self.device)

    def _add_metrics_update_callback(self, phase: Phase):
        """
        Adds MetricsUpdateCallback to be fired at phase

        :param phase: Phase for the metrics callback to be fired at
        """
        self.phase_callbacks.append(MetricsUpdateCallback(phase))

    def _initialize_sg_logger_objects(self):
        """Initialize object that collect, write to disk, monitor and store remotely all training outputs"""
        sg_logger = core_utils.get_param(self.training_params, 'sg_logger')

        # OVERRIDE SOME PARAMETERS TO MAKE SURE THEY MATCH THE TRAINING PARAMETERS
        general_sg_logger_params = {'experiment_name': self.experiment_name,
                                    'storage_location': self.model_checkpoints_location,
                                    'resumed': self.load_checkpoint,
                                    'training_params': self.training_params,
                                    'checkpoints_dir_path': self.checkpoints_dir_path}

        if sg_logger is None:
            raise RuntimeError('sg_logger must be defined in training params (see default_training_params)')

        if isinstance(sg_logger, AbstractSGLogger):
            self.sg_logger = sg_logger
        elif isinstance(sg_logger, str):
            sg_logger_params = core_utils.get_param(self.training_params, 'sg_logger_params', {})
            if issubclass(SG_LOGGERS[sg_logger], BaseSGLogger):
                sg_logger_params = {**sg_logger_params, **general_sg_logger_params}
            if sg_logger not in SG_LOGGERS:
                raise RuntimeError('sg_logger not defined in SG_LOGGERS')

            self.sg_logger = SG_LOGGERS[sg_logger](**sg_logger_params)
        else:
            raise RuntimeError('sg_logger can be either an sg_logger name (str) or an instance of AbstractSGLogger')

        if not isinstance(self.sg_logger, BaseSGLogger):
            logger.warning("WARNING! Using a user-defined sg_logger: files will not be automatically written to disk!\n"
                           "Please make sure the provided sg_logger writes to disk or compose your sg_logger to BaseSGLogger")

        # IN CASE SG_LOGGER UPDATED THE DIR PATH
        self.checkpoints_dir_path = self.sg_logger.local_dir()
        hyper_param_config = self._get_hyper_param_config()

        self.sg_logger.add_config("hyper_params", hyper_param_config)

        self.sg_logger.flush()

    def _get_hyper_param_config(self):
        """
        Creates a training hyper param config for logging.
        """
        additional_log_items = {'initial_LR': self.training_params.initial_lr,
                                'num_devices': self.num_devices,
                                'multi_gpu': str(self.multi_gpu),
                                'device_type': torch.cuda.get_device_name(0) if torch.cuda.is_available() else 'cpu'}
        # ADD INSTALLED PACKAGE LIST + THEIR VERSIONS
        if self.training_params.log_installed_packages:
            pkg_list = list(map(lambda pkg: str(pkg), _get_installed_distributions()))
            additional_log_items['installed_packages'] = pkg_list
        hyper_param_config = {"arch_params": self.arch_params.__dict__,
                              "checkpoint_params": self.checkpoint_params.__dict__,
                              "training_hyperparams": self.training_params.__dict__,
                              "dataset_params": self.dataset_params.__dict__,
                              "additional_log_items": additional_log_items}
        return hyper_param_config

    def _write_to_disk_operations(self, train_metrics: tuple, validation_results: tuple, inf_time: float, epoch: int,
                                  context: PhaseContext):
        """Run the various logging operations, e.g.: log file, Tensorboard, save checkpoint etc."""
        # STORE VALUES IN A TENSORBOARD FILE
        train_results = list(train_metrics) + list(validation_results) + [inf_time]
        all_titles = self.results_titles + ['Inference Time']

        result_dict = {all_titles[i]: train_results[i] for i in range(len(train_results))}
        self.sg_logger.add_scalars(tag_scalar_dict=result_dict, global_step=epoch)

        # SAVE THE CHECKPOINT
        if self.training_params.save_model:
            self._save_checkpoint(self.optimizer, epoch + 1, validation_results, context)

    def _write_lrs(self, epoch):
        lrs = [self.optimizer.param_groups[i]['lr'] for i in range(len(self.optimizer.param_groups))]
        lr_titles = ['LR/Param_group_' + str(i) for i in range(len(self.optimizer.param_groups))] if len(
            self.optimizer.param_groups) > 1 else ['LR']
        lr_dict = {lr_titles[i]: lrs[i] for i in range(len(lrs))}
        self.sg_logger.add_scalars(tag_scalar_dict=lr_dict, global_step=epoch)

    def test(self,  # noqa: C901
             test_loader: torch.utils.data.DataLoader = None,
             loss: torch.nn.modules.loss._Loss = None,
             silent_mode: bool = False,
             test_metrics_list=None,
             loss_logging_items_names=None, metrics_progress_verbose=False, test_phase_callbacks=None,
             use_ema_net=True) -> tuple:
        """
        Evaluates the model on given dataloader and metrics.

        :param test_loader: dataloader to perform test on.
        :param test_metrics_list: (list(torchmetrics.Metric)) metrics list for evaluation.
        :param silent_mode: (bool) controls verbosity
        :param metrics_progress_verbose: (bool) controls the verbosity of metrics progress (default=False). Slows down the program.
        :param use_ema_net (bool) whether to perform test on self.ema_model.ema (when self.ema_model.ema exists,
            otherwise self.net will be tested) (default=True)
        :return: results tuple (tuple) containing the loss items and metric values.

        All of the above args will override SgModel's corresponding attribute when not equal to None. Then evaluation
         is ran on self.test_loader with self.test_metrics.
        """

        # IN CASE TRAINING WAS PERFROMED BEFORE TEST- MAKE SURE TO TEST THE EMA MODEL (UNLESS SPECIFIED OTHERWISE BY
        # use_ema_net)

        if use_ema_net and self.ema_model is not None:
            keep_model = self.net
            self.net = self.ema_model.ema

        self._prep_for_test(test_loader=test_loader,
                            loss=loss,
                            test_metrics_list=test_metrics_list,
                            loss_logging_items_names=loss_logging_items_names,
                            test_phase_callbacks=test_phase_callbacks,
                            )

        test_results = self.evaluate(data_loader=self.test_loader,
                                     metrics=self.test_metrics,
                                     evaluation_type=EvaluationType.TEST,
                                     silent_mode=silent_mode,
                                     metrics_progress_verbose=metrics_progress_verbose)

        # SWITCH BACK BETWEEN NETS SO AN ADDITIONAL TRAINING CAN BE DONE AFTER TEST
        if use_ema_net and self.ema_model is not None:
            self.net = keep_model

        return test_results

    def _validate_epoch(self, epoch: int, silent_mode: bool = False) -> tuple:
        """
        Runs evaluation on self.valid_loader, with self.valid_metrics.

        :param epoch: (int) epoch idx
        :param silent_mode: (bool) controls verbosity

        :return: results tuple (tuple) containing the loss items and metric values.
        """

        self.net.eval()
        self._reset_metrics()
        self.valid_metrics.to(self.device)

        return self.evaluate(data_loader=self.valid_loader, metrics=self.valid_metrics,
                             evaluation_type=EvaluationType.VALIDATION, epoch=epoch, silent_mode=silent_mode)

    def evaluate(self, data_loader: torch.utils.data.DataLoader, metrics: MetricCollection,
                 evaluation_type: EvaluationType, epoch: int = None, silent_mode: bool = False,
                 metrics_progress_verbose: bool = False):
        """
        Evaluates the model on given dataloader and metrics.

        :param data_loader: dataloader to perform evaluataion on
        :param metrics: (MetricCollection) metrics for evaluation
        :param evaluation_type: (EvaluationType) controls which phase callbacks will be used (for example, on batch end,
            when evaluation_type=EvaluationType.VALIDATION the Phase.VALIDATION_BATCH_END callbacks will be triggered)
        :param epoch: (int) epoch idx
        :param silent_mode: (bool) controls verbosity
        :param metrics_progress_verbose: (bool) controls the verbosity of metrics progress (default=False).
            Slows down the program significantly.

        :return: results tuple (tuple) containing the loss items and metric values.
        """

        # THE DISABLE FLAG CONTROLS WHETHER THE PROGRESS BAR IS SILENT OR PRINTS THE LOGS
        progress_bar_data_loader = tqdm(data_loader, bar_format="{l_bar}{bar:10}{r_bar}", dynamic_ncols=True,
                                        disable=silent_mode)
        loss_avg_meter = core_utils.utils.AverageMeter()
        logging_values = None
        loss_tuple = None
        lr_warmup_epochs = self.training_params.lr_warmup_epochs if self.training_params else None
        context = PhaseContext(epoch=epoch,
                               metrics_compute_fn=metrics,
                               loss_avg_meter=loss_avg_meter,
                               criterion=self.criterion,
                               device=self.device,
                               lr_warmup_epochs=lr_warmup_epochs,
                               sg_logger=self.sg_logger,
                               context_methods=self._get_context_methods(Phase.VALIDATION_BATCH_END))

        if not silent_mode:
            # PRINT TITLES
            pbar_start_msg = f"Validation epoch {epoch}" if evaluation_type == EvaluationType.VALIDATION else "Test"
            progress_bar_data_loader.set_description(pbar_start_msg)

        with torch.no_grad():
            for batch_idx, batch_items in enumerate(progress_bar_data_loader):
                batch_items = core_utils.tensor_container_to_device(batch_items, self.device, non_blocking=True)
                inputs, targets, additional_batch_items = sg_model_utils.unpack_batch_items(batch_items)

                output = self.net(inputs)

                if self.criterion is not None:
                    # STORE THE loss_items ONLY, THE 1ST RETURNED VALUE IS THE loss FOR BACKPROP DURING TRAINING
                    loss_tuple = self._get_losses(output, targets)[1].cpu()

                context.update_context(batch_idx=batch_idx,
                                       inputs=inputs,
                                       preds=output,
                                       target=targets,
                                       loss_log_items=loss_tuple,
                                       **additional_batch_items)

                # TRIGGER PHASE CALLBACKS CORRESPONDING TO THE EVALUATION TYPE
                if evaluation_type == EvaluationType.VALIDATION:
                    self.phase_callback_handler(Phase.VALIDATION_BATCH_END, context)
                else:
                    self.phase_callback_handler(Phase.TEST_BATCH_END, context)

                # COMPUTE METRICS IF PROGRESS VERBOSITY IS SET
                if metrics_progress_verbose and not silent_mode:
                    # COMPUTE THE RUNNING USER METRICS AND LOSS RUNNING ITEMS. RESULT TUPLE IS THEIR CONCATENATION.
                    logging_values = get_logging_values(loss_avg_meter, metrics, self.criterion)
                    pbar_message_dict = get_train_loop_description_dict(logging_values,
                                                                        metrics,
                                                                        self.loss_logging_items_names)

                    progress_bar_data_loader.set_postfix(**pbar_message_dict)

        # NEED TO COMPUTE METRICS FOR THE FIRST TIME IF PROGRESS VERBOSITY IS NOT SET
        if not metrics_progress_verbose:
            # COMPUTE THE RUNNING USER METRICS AND LOSS RUNNING ITEMS. RESULT TUPLE IS THEIR CONCATENATION.
            logging_values = get_logging_values(loss_avg_meter, metrics, self.criterion)
            pbar_message_dict = get_train_loop_description_dict(logging_values,
                                                                metrics,
                                                                self.loss_logging_items_names)

            progress_bar_data_loader.set_postfix(**pbar_message_dict)

        # TODO: SUPPORT PRINTING AP PER CLASS- SINCE THE METRICS ARE NOT HARD CODED ANYMORE (as done in
        #  calc_batch_prediction_accuracy_per_class in metric_utils.py), THIS IS ONLY RELEVANT WHEN CHOOSING
        #  DETECTIONMETRICS, WHICH ALREADY RETURN THE METRICS VALUEST HEMSELVES AND NOT THE ITEMS REQUIRED FOR SUCH
        #  COMPUTATION. ALSO REMOVE THE BELOW LINES BY IMPLEMENTING CRITERION AS A TORCHMETRIC.

        if self.multi_gpu == MultiGPUMode.DISTRIBUTED_DATA_PARALLEL:
            logging_values = reduce_results_tuple_for_ddp(logging_values, next(self.net.parameters()).device)

        pbar_message_dict = get_train_loop_description_dict(logging_values,
                                                            metrics,
                                                            self.loss_logging_items_names)

        self.valid_monitored_values = sg_model_utils.update_monitored_values_dict(
            monitored_values_dict=self.valid_monitored_values, new_values_dict=pbar_message_dict)

        if not silent_mode and evaluation_type == EvaluationType.VALIDATION:
            progress_bar_data_loader.write("===========================================================")
            sg_model_utils.display_epoch_summary(epoch=context.epoch, n_digits=4,
                                                 train_monitored_values=self.train_monitored_values,
                                                 valid_monitored_values=self.valid_monitored_values)
            progress_bar_data_loader.write("===========================================================")

        return logging_values

    def _instantiate_net(self, architecture: Union[torch.nn.Module, SgModule.__class__, str], arch_params: dict,
                         checkpoint_params: dict, *args, **kwargs) -> tuple:
        """
        Instantiates nn.Module according to architecture and arch_params, and handles pretrained weights and the required
            module manipulation (i.e head replacement).

        :param architecture: String, torch.nn.Module or uninstantiated SgModule class describing the netowrks architecture.
        :param arch_params: Architecture's parameters passed to networks c'tor.
        :param checkpoint_params: checkpoint loading related parameters dictionary with 'pretrained_weights' key,
            s.t it's value is a string describing the dataset of the pretrained weights (for example "imagenent").

        :return: instantiated netowrk i.e torch.nn.Module, architecture_class (will be none when architecture is not str)

        """
        pretrained_weights = core_utils.get_param(checkpoint_params, 'pretrained_weights', default_val=None)

        if pretrained_weights is not None:
            num_classes_new_head = arch_params.num_classes
            arch_params.num_classes = PRETRAINED_NUM_CLASSES[pretrained_weights]

        if isinstance(architecture, str):
            architecture_cls = ARCHITECTURES[architecture]
            net = architecture_cls(arch_params=arch_params)
        elif isinstance(architecture, SgModule.__class__):
            net = architecture(arch_params)
        else:
            net = architecture

        if pretrained_weights:
            load_pretrained_weights(net, architecture, pretrained_weights)
            if num_classes_new_head != arch_params.num_classes:
                net.replace_head(new_num_classes=num_classes_new_head)
                arch_params.num_classes = num_classes_new_head

        return net

    def _instantiate_ema_model(self, decay: float = 0.9999, beta: float = 15, exp_activation: bool = True) -> ModelEMA:
        """Instantiate ema model for standard SgModule.
        :param decay: the maximum decay value. as the training process advances, the decay will climb towards this value
                      until the EMA_t+1 = EMA_t * decay + TRAINING_MODEL * (1- decay)
        :param beta: the exponent coefficient. The higher the beta, the sooner in the training the decay will saturate to
                     its final value. beta=15 is ~40% of the training process.
        """
        return ModelEMA(self.net, decay, beta, exp_activation)

    @property
    def get_net(self):
        """
        Getter for network.
        :return: torch.nn.Module, self.net
        """
        return self.net

    def set_net(self, net: torch.nn.Module):
        """
        Setter for network.

        :param net: torch.nn.Module, value to set net
        :return:
        """
        self.net = net

    def set_ckpt_best_name(self, ckpt_best_name):
        """
        Setter for best checkpoint filename.

        :param ckpt_best_name: str, value to set ckpt_best_name
        """
        self.ckpt_best_name = ckpt_best_name

    def set_ema(self, val: bool):
        """
        Setter for self.ema

        :param val: bool, value to set ema
        """
        self.ema = val

    def _get_context_methods(self, phase: Phase) -> ContextSgMethods:
        """
        Returns ContextSgMethods holding the methods that should be accessible through phase callbacks to the user at
         the specific phase

        :param phase: Phase, controls what methods should be returned.
        :return: ContextSgMethods holding methods from self.
        """
        if phase in [Phase.PRE_TRAINING, Phase.TRAIN_EPOCH_START, Phase.TRAIN_EPOCH_END, Phase.VALIDATION_EPOCH_END,
                     Phase.VALIDATION_EPOCH_END, Phase.POST_TRAINING, Phase.VALIDATION_END_BEST_EPOCH]:
            context_methods = ContextSgMethods(get_net=self.get_net,
                                               set_net=self.set_net,
                                               set_ckpt_best_name=self.set_ckpt_best_name,
                                               reset_best_metric=self._reset_best_metric,
                                               build_model=self.build_model,
                                               validate_epoch=self._validate_epoch,
                                               set_ema=self.set_ema)
        else:
            context_methods = ContextSgMethods()

        return context_methods
>>>>>>> 25ec581c
<|MERGE_RESOLUTION|>--- conflicted
+++ resolved
@@ -1,21 +1,21 @@
-<<<<<<< HEAD
-from deprecate import deprecated
-=======
 import inspect
 import os
 import sys
 from copy import deepcopy
 from typing import Union, Tuple, Mapping, List, Any
->>>>>>> 25ec581c
-
-from super_gradients import Trainer
-
-<<<<<<< HEAD
-@deprecated(target=Trainer, deprecated_in='2.2.0', remove_in='2.6.0')
-class SG_Model(Trainer):
-    def __init__(self, experiment_name: str, *args, **kwargs):
-        super().__init__(experiment_name,  *args, **kwargs)
-=======
+
+import numpy as np
+import pkg_resources
+import torch
+import torchvision.transforms as transforms
+from deprecated import deprecated
+from torch import nn
+from torch.utils.data import DataLoader, DistributedSampler
+from torch.cuda.amp import GradScaler, autocast
+from torchmetrics import MetricCollection
+from tqdm import tqdm
+from piptools.scripts.sync import _get_installed_distributions
+
 from super_gradients.common.factories.callbacks_factory import CallbacksFactory
 from super_gradients.training.models.all_architectures import ARCHITECTURES
 from super_gradients.common.decorators.factory_decorator import resolve_param
@@ -1823,5 +1823,4 @@
         else:
             context_methods = ContextSgMethods()
 
-        return context_methods
->>>>>>> 25ec581c
+        return context_methods
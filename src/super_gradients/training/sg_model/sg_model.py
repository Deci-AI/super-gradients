import os
import sys
from copy import deepcopy
from enum import Enum
from typing import Union, Tuple, Mapping, List, Any

import numpy as np
import pkg_resources
import torch
import torchvision.transforms as transforms
from deprecated import deprecated
from torch import nn
from torch.utils.data import DataLoader, DistributedSampler
from torch.cuda.amp import GradScaler, autocast
from torchmetrics import MetricCollection
from tqdm import tqdm
from piptools.scripts.sync import _get_installed_distributions


from super_gradients.training.models.all_architectures import ARCHITECTURES
from super_gradients.common.decorators.factory_decorator import resolve_param
from super_gradients.common.environment import env_helpers
from super_gradients.common.abstractions.abstract_logger import get_logger
from super_gradients.common.factories.datasets_factory import DatasetsFactory
from super_gradients.common.factories.list_factory import ListFactory
from super_gradients.common.factories.losses_factory import LossesFactory
from super_gradients.common.factories.metrics_factory import MetricsFactory
from super_gradients.common.sg_loggers import SG_LOGGERS
from super_gradients.common.sg_loggers.abstract_sg_logger import AbstractSGLogger
from super_gradients.common.sg_loggers.base_sg_logger import BaseSGLogger
from super_gradients.training import utils as core_utils
from super_gradients.training.models import SgModule
from super_gradients.training.pretrained_models import PRETRAINED_NUM_CLASSES
from super_gradients.training.utils import sg_model_utils
from super_gradients.training.utils.sg_model_utils import MonitoredValue
from super_gradients.training import metrics
from super_gradients.training.exceptions.sg_model_exceptions import UnsupportedOptimizerFormat, IllegalDataloaderInitialization
from super_gradients.training.datasets import DatasetInterface
from super_gradients.training.losses import LOSSES
from super_gradients.training.metrics.metric_utils import get_metrics_titles, get_metrics_results_tuple, \
    get_logging_values, \
    get_metrics_dict, get_train_loop_description_dict
from super_gradients.training.params import TrainingParams
from super_gradients.training.utils.detection_utils import DetectionPostPredictionCallback
from super_gradients.training.utils.distributed_training_utils import MultiGPUModeAutocastWrapper, \
    reduce_results_tuple_for_ddp, compute_precise_bn_stats
from super_gradients.training.utils.ema import ModelEMA
from super_gradients.training.utils.optimizer_utils import build_optimizer
from super_gradients.training.utils.weight_averaging_utils import ModelWeightAveraging
from super_gradients.training.metrics import Accuracy, Top5
from super_gradients.training.utils import random_seed
from super_gradients.training.utils.checkpoint_utils import get_ckpt_local_path, read_ckpt_state_dict, \
    load_checkpoint_to_model, load_pretrained_weights
from super_gradients.training.datasets.datasets_utils import DatasetStatisticsTensorboardLogger
from super_gradients.training.utils.callbacks import CallbackHandler, Phase, LR_SCHEDULERS_CLS_DICT, PhaseContext, \
    MetricsUpdateCallback, LR_WARMUP_CLS_DICT
from super_gradients.common.environment import environment_config
from super_gradients.training.utils import HpmStruct
from super_gradients.training.datasets.samplers.infinite_sampler import InfiniteSampler

logger = get_logger(__name__)

try:
    from pytorch_quantization import nn as quant_nn
    from pytorch_quantization.tensor_quant import QuantDescriptor
    from pytorch_quantization import quant_modules
    _imported_pytorch_quantization_failure = None
except (ImportError, NameError, ModuleNotFoundError) as import_err:
    logger.warning("Failed to import pytorch_quantization")
    _imported_pytorch_quantization_failure = import_err


class StrictLoad(Enum):
    """
    Wrapper for adding more functionality to torch's strict_load parameter in load_state_dict().
        Attributes:
            OFF              - Native torch "strict_load = off" behaviour. See nn.Module.load_state_dict() documentation for more details.
            ON               - Native torch "strict_load = on" behaviour. See nn.Module.load_state_dict() documentation for more details.
            NO_KEY_MATCHING  - Allows the usage of SuperGradient's adapt_checkpoint function, which loads a checkpoint by matching each
                               layer's shapes (and bypasses the strict matching of the names of each layer (ie: disregards the state_dict key matching)).
    """
    OFF = False
    ON = True
    NO_KEY_MATCHING = 'no_key_matching'


class MultiGPUMode(str, Enum):
    """
    MultiGPUMode

        Attributes:
            OFF                       - Single GPU Mode / CPU Mode
            DATA_PARALLEL             - Multiple GPUs, Synchronous
            DISTRIBUTED_DATA_PARALLEL - Multiple GPUs, Asynchronous
    """
    OFF = 'Off'
    DATA_PARALLEL = 'DP'
    DISTRIBUTED_DATA_PARALLEL = 'DDP'
    AUTO = "AUTO"


class EvaluationType(str, Enum):
    """
    EvaluationType

    Passed to SgModel.evaluate(..), and controls which phase callbacks should be triggered (if at all).

        Attributes:
            TEST
            VALIDATION

    """
    TEST = 'TEST'
    VALIDATION = 'VALIDATION'


class SgModel:
    """
    SuperGradient Model - Base Class for Sg Models

    Methods
    -------
    train(max_epochs : int, initial_epoch : int, save_model : bool)
        the main function used for the training, h.p. updating, logging etc.

    predict(idx : int)
        returns the predictions and label of the current inputs

    test(epoch : int, idx : int, save : bool):
        returns the test loss, accuracy and runtime
    """

    def __init__(self, experiment_name: str, device: str = None, multi_gpu: Union[MultiGPUMode, str] = MultiGPUMode.OFF,
                 model_checkpoints_location: str = 'local',
                 overwrite_local_checkpoint: bool = True, ckpt_name: str = 'ckpt_latest.pth',
                 post_prediction_callback: DetectionPostPredictionCallback = None, ckpt_root_dir: str = None,
                 train_loader: DataLoader = None, valid_loader: DataLoader = None, test_loader: DataLoader = None,
                 classes: List[Any] = None):
        """

        :param experiment_name:                      Used for logging and loading purposes
        :param device:                          If equal to 'cpu' runs on the CPU otherwise on GPU
        :param multi_gpu:                       If True, runs on all available devices
        :param model_checkpoints_location:      If set to 's3' saves the Checkpoints in AWS S3
                                                otherwise saves the Checkpoints Locally
        :param overwrite_local_checkpoint:      If set to False keeps the current local checkpoint when importing
                                                checkpoint from cloud service, otherwise overwrites the local checkpoints file
        :param ckpt_name:                       The Checkpoint to Load
        :param ckpt_root_dir:                   Local root directory path where all experiment logging directories will
                                                reside. When none is give, it is assumed that
                                                pkg_resources.resource_filename('checkpoints', "") exists and will be used.
        :param train_loader:                    Training set Dataloader instead of using DatasetInterface, must pass "valid_loader"
                                                and "classes" along with it
        :param valid_loader:                    Validation set Dataloader
        :param test_loader:                     Test set Dataloader
        :param classes:                         List of class labels

        """
        # SET THE EMPTY PROPERTIES
        self.net, self.architecture, self.arch_params, self.dataset_interface = None, None, None, None
        self.device, self.multi_gpu = None, None
        self.ema = None
        self.ema_model = None
        self.sg_logger = None
        self.update_param_groups = None
        self.post_prediction_callback = None
        self.criterion = None
        self.training_params = None
        self.scaler = None
        self.phase_callbacks = None
        self.checkpoint_params = None
        self.pre_prediction_callback = None

        # SET THE DEFAULT PROPERTIES
        self.half_precision = False
        self.load_checkpoint = False
        self.load_backbone = False
        self.load_weights_only = False
        self.ddp_silent_mode = False
        self.source_ckpt_folder_name = None
        self.model_weight_averaging = None
        self.average_model_checkpoint_filename = 'average_model.pth'
        self.start_epoch = 0
        self.best_metric = np.inf
        self.external_checkpoint_path = None
        self.strict_load = StrictLoad.ON
        self.load_ema_as_net = False

        # DETERMINE THE LOCATION OF THE LOSS AND ACCURACY IN THE RESULTS TUPLE OUTPUTED BY THE TEST
        self.loss_idx_in_results_tuple, self.acc_idx_in_results_tuple = None, None

        # METRICS
        self.loss_logging_items_names = None
        self.train_metrics = None
        self.valid_metrics = None
        self.greater_metric_to_watch_is_better = None

        # SETTING THE PROPERTIES FROM THE CONSTRUCTOR
        self.experiment_name = experiment_name
        self.ckpt_name = ckpt_name
        self.overwrite_local_checkpoint = overwrite_local_checkpoint
        self.model_checkpoints_location = model_checkpoints_location
        self._set_dataset_properties(classes, test_loader, train_loader, valid_loader)

        # CREATING THE LOGGING DIR BASED ON THE INPUT PARAMS TO PREVENT OVERWRITE OF LOCAL VERSION
        if ckpt_root_dir:
            self.checkpoints_dir_path = os.path.join(ckpt_root_dir, self.experiment_name)
        elif pkg_resources.resource_exists("checkpoints", ""):
            self.checkpoints_dir_path = pkg_resources.resource_filename('checkpoints', self.experiment_name)
        else:
            raise ValueError("Illegal checkpoints directory: pass ckpt_root_dir that exists, or add 'checkpoints' to"
                             "resources.")

        # INITIALIZE THE DEVICE FOR THE MODEL
        self._initialize_device(requested_device=device, requested_multi_gpu=multi_gpu)

        self.post_prediction_callback = post_prediction_callback
        # SET THE DEFAULTS
        # TODO: SET DEFAULT TRAINING PARAMS FOR EACH TASK

        default_results_titles = ['Train Loss', 'Train Acc', 'Train Top5', 'Valid Loss', 'Valid Acc', 'Valid Top5']

        self.results_titles = default_results_titles

        self.loss_idx_in_results_tuple, self.acc_idx_in_results_tuple = 0, 1
        default_train_metrics, default_valid_metrics = MetricCollection([Accuracy(), Top5()]), MetricCollection(
            [Accuracy(), Top5()])

        default_loss_logging_items_names = ["Loss"]

        self.train_metrics, self.valid_metrics = default_train_metrics, default_valid_metrics
        self.loss_logging_items_names = default_loss_logging_items_names

        self.train_monitored_values = {}
        self.valid_monitored_values = {}

    def _set_dataset_properties(self, classes, test_loader, train_loader, valid_loader):
        if any([train_loader, valid_loader, classes]) and not all([train_loader, valid_loader, classes]):
            raise IllegalDataloaderInitialization()

        dataset_params = {"batch_size": train_loader.batch_size if train_loader else None,
                          "val_batch_size": valid_loader.batch_size if valid_loader else None,
                          "test_batch_size": test_loader.batch_size if test_loader else None,
                          "dataset_dir": None,
                          "s3_link": None}

        if train_loader and self.multi_gpu == MultiGPUMode.DISTRIBUTED_DATA_PARALLEL:
            if not all([isinstance(train_loader.sampler, DistributedSampler),
                        isinstance(valid_loader.sampler, DistributedSampler),
                        test_loader is None or isinstance(test_loader.sampler, DistributedSampler)]):
                logger.warning("DDP training was selected but the dataloader samplers are not of type DistributedSamplers")

        self.dataset_params, self.train_loader, self.valid_loader, self.test_loader, self.classes = \
            HpmStruct(**dataset_params), train_loader, valid_loader, test_loader, classes

    @resolve_param('dataset_interface', DatasetsFactory())
    def connect_dataset_interface(self, dataset_interface: DatasetInterface, data_loader_num_workers: int = 8):
        """
        :param dataset_interface: DatasetInterface object
        :param data_loader_num_workers: The number of threads to initialize the Data Loaders with
            The dataset to be connected
        """
        if self.train_loader:
            logger.warning("Overriding the dataloaders that SgModel was initialized with")
        self.dataset_interface = dataset_interface
        self.train_loader, self.valid_loader, self.test_loader, self.classes = \
            self.dataset_interface.get_data_loaders(batch_size_factor=self.num_devices,
                                                    num_workers=data_loader_num_workers,
                                                    distributed_sampler=self.multi_gpu == MultiGPUMode.DISTRIBUTED_DATA_PARALLEL)

        self.dataset_params = self.dataset_interface.get_dataset_params()

    # FIXME - we need to resolve flake8's 'function is too complex' for this function
    def build_model(self,  # noqa: C901 - too complex
                    architecture: Union[str, nn.Module],
                    arch_params={}, checkpoint_params={}, *args, **kwargs):
        """
        :param architecture:               Defines the network's architecture from models/ALL_ARCHITECTURES
        :param arch_params:                Architecture H.P. e.g.: block, num_blocks, num_classes, etc.
        :param checkpoint_params:          Dictionary like object with the following key:values:

            load_checkpoint:            Load a pre-trained checkpoint
            strict_load:                See StrictLoad class documentation for details.
            source_ckpt_folder_name:    folder name to load the checkpoint from (self.experiment_name if none is given)
            load_weights_only:          loads only the weight from the checkpoint and zeroize the training params
            load_backbone:              loads the provided checkpoint to self.net.backbone instead of self.net
            external_checkpoint_path:   The path to the external checkpoint to be loaded. Can be absolute or relative
                                               (ie: path/to/checkpoint.pth). If provided, will automatically attempt to
                                               load the checkpoint even if the load_checkpoint flag is not provided.

        Additional key:values that can be passed through arch_params:

         use_quant_modules: bool, When set, conv and linear layers will be wrapped with Q/DQ pytorch_quantization
                 modules (use for QAT, default=False)

         quant_modules_calib_method: str, One of [percentile, mse, entropy, max]. Statistics method for amax
                 computation of the quantized modules (default=percentile).

        """
        if 'num_classes' not in arch_params.keys():
            if self.classes is None and self.dataset_interface is None:
                raise Exception('Error', 'Number of classes not defined in arch params and dataset is not defined')
            else:
                arch_params['num_classes'] = len(self.classes)

        self.arch_params = core_utils.HpmStruct(**arch_params)
        self.checkpoint_params = core_utils.HpmStruct(**checkpoint_params)

        self._initialize_quant_modules()
        self.net = self.instantiate_net(architecture, self.arch_params, checkpoint_params, *args, **kwargs)

        # SAVE THE ARCHITECTURE FOR NEURAL ARCHITECTURE SEARCH

        self.architecture = self.net.structure if hasattr(self.net, 'structure') else architecture

        self._net_to_device()

        self._load_checkpoint_to_model()

    def _initialize_quant_modules(self):
        self.use_quant_modules = core_utils.get_param(self.arch_params, "use_quant_modules", False)
        self.quant_modules_calib_method = core_utils.get_param(self.arch_params, "quant_modules_calib_method", "percentile")

        if self.use_quant_modules:
            if _imported_pytorch_quantization_failure is not None:
                raise _imported_pytorch_quantization_failure
            else:
                if self.quant_modules_calib_method in ["percentile", "mse", "entropy"]:
                    quant_desc_input = QuantDescriptor(calib_method='histogram', axis=None)
                    quant_desc_weight = QuantDescriptor(calib_method='histogram', axis=None)
                elif self.quant_modules_calib_method == "max":
                    quant_desc_input = QuantDescriptor(calib_method='max', axis=None)
                    quant_desc_weight = QuantDescriptor(calib_method='max', axis=None)

                else:
                    raise ValueError("Unsupported quantization calibration method, expected one of: percentile, mse, entropy, max, got " + str(self.quant_modules_calib_method) + ".")

                # TODO: ADD PER CHANNEL QAT SUPPORT
                quant_nn.QuantConv2d.set_default_quant_desc_input(quant_desc_input)
                quant_nn.QuantConvTranspose2d.set_default_quant_desc_input(quant_desc_input)
                quant_nn.QuantLinear.set_default_quant_desc_input(quant_desc_input)

                quant_nn.QuantConv2d.set_default_quant_desc_weight(quant_desc_weight)
                quant_nn.QuantConvTranspose2d.set_default_quant_desc_weight(quant_desc_weight)
                quant_nn.QuantLinear.set_default_quant_desc_weight(quant_desc_weight)

                quant_modules.initialize()

    def _set_ckpt_loading_attributes(self):
        """
        Sets checkpoint loading related attributes according to self.checkpoint_params
        """
        self.checkpoint = {}
        self.strict_load = core_utils.get_param(self.checkpoint_params, 'strict_load', default_val=StrictLoad.ON)
        self.load_ema_as_net = core_utils.get_param(self.checkpoint_params, 'load_ema_as_net', default_val=False)
        self.source_ckpt_folder_name = core_utils.get_param(self.checkpoint_params, 'source_ckpt_folder_name')
        self.load_checkpoint = core_utils.get_param(self.checkpoint_params, 'load_checkpoint', default_val=False)
        self.load_backbone = core_utils.get_param(self.checkpoint_params, 'load_backbone', default_val=False)
        self.external_checkpoint_path = core_utils.get_param(self.checkpoint_params, 'external_checkpoint_path')
        if self.load_checkpoint or self.external_checkpoint_path:
            self.load_weights_only = core_utils.get_param(self.checkpoint_params, 'load_weights_only',
                                                          default_val=False)

    def _net_to_device(self):
        """
        Manipulates self.net according to self.multi_gpu
        """
        self.net.to(self.device)

        # FOR MULTI-GPU TRAINING (not distributed)
        self.arch_params.sync_bn = core_utils.get_param(self.arch_params, 'sync_bn', default_val=False)
        if self.multi_gpu == MultiGPUMode.DATA_PARALLEL:
            self.net = torch.nn.DataParallel(self.net, device_ids=self.device_ids)
        elif self.multi_gpu == MultiGPUMode.DISTRIBUTED_DATA_PARALLEL:
            if self.arch_params.sync_bn:
                if not self.ddp_silent_mode:
                    logger.info('DDP - Using Sync Batch Norm... Training time will be affected accordingly')
                self.net = torch.nn.SyncBatchNorm.convert_sync_batchnorm(self.net).to(self.device)

            local_rank = int(self.device.split(':')[1])
            self.net = torch.nn.parallel.DistributedDataParallel(self.net,
                                                                 device_ids=[local_rank],
                                                                 output_device=local_rank,
                                                                 find_unused_parameters=True)

        else:
            self.net = core_utils.WrappedModel(self.net)

    def _train_epoch(self, epoch: int, silent_mode: bool = False) -> tuple:
        """
        train_epoch - A single epoch training procedure
            :param optimizer:   The optimizer for the network
            :param epoch:       The current epoch
            :param silent_mode: No verbosity
        """
        # SET THE MODEL IN training STATE
        self.net.train()
        # THE DISABLE FLAG CONTROLS WHETHER THE PROGRESS BAR IS SILENT OR PRINTS THE LOGS
        progress_bar_train_loader = tqdm(self.train_loader, bar_format="{l_bar}{bar:10}{r_bar}", dynamic_ncols=True,
                                         disable=silent_mode)
        progress_bar_train_loader.set_description(f"Train epoch {epoch}")

        # RESET/INIT THE METRIC LOGGERS
        self.train_metrics.reset()
        self.train_metrics.to(self.device)
        loss_avg_meter = core_utils.utils.AverageMeter()

        context = PhaseContext(epoch=epoch,
                               optimizer=self.optimizer,
                               metrics_compute_fn=self.train_metrics,
                               loss_avg_meter=loss_avg_meter,
                               criterion=self.criterion,
                               device=self.device,
                               lr_warmup_epochs=self.training_params.lr_warmup_epochs,
                               sg_logger=self.sg_logger,
                               train_loader=self.train_loader)

        for batch_idx, batch_items in enumerate(progress_bar_train_loader):
            batch_items = core_utils.tensor_container_to_device(batch_items, self.device, non_blocking=True)
            inputs, targets, additional_batch_items = sg_model_utils.unpack_batch_items(batch_items)

            if self.pre_prediction_callback is not None:
                inputs, targets = self.pre_prediction_callback(inputs, targets, batch_idx)
            # AUTOCAST IS ENABLED ONLY IF self.training_params.mixed_precision - IF enabled=False AUTOCAST HAS NO EFFECT
            with autocast(enabled=self.training_params.mixed_precision):
                # FORWARD PASS TO GET NETWORK'S PREDICTIONS
                outputs = self.net(inputs)

                # COMPUTE THE LOSS FOR BACK PROP + EXTRA METRICS COMPUTED DURING THE LOSS FORWARD PASS
                loss, loss_log_items = self._get_losses(outputs, targets)

            context.update_context(batch_idx=batch_idx,
                                   inputs=inputs,
                                   preds=outputs,
                                   target=targets,
                                   loss_log_items=loss_log_items,
                                   **additional_batch_items)

            self.phase_callback_handler(Phase.TRAIN_BATCH_END, context)

            # LOG LR THAT WILL BE USED IN CURRENT EPOCH AND AFTER FIRST WARMUP/LR_SCHEDULER UPDATE BEFORE WEIGHT UPDATE
            if not self.ddp_silent_mode and batch_idx == 0:
                self._write_lrs(epoch)

            self.backward_step(loss, epoch, batch_idx, context)

            # COMPUTE THE RUNNING USER METRICS AND LOSS RUNNING ITEMS. RESULT TUPLE IS THEIR CONCATENATION.
            logging_values = loss_avg_meter.average + get_metrics_results_tuple(self.train_metrics)
            gpu_memory_utilization = torch.cuda.memory_cached() / 1E9 if torch.cuda.is_available() else 0

            # RENDER METRICS PROGRESS
            pbar_message_dict = get_train_loop_description_dict(logging_values,
                                                                self.train_metrics,
                                                                self.loss_logging_items_names,
                                                                gpu_mem=gpu_memory_utilization)

            progress_bar_train_loader.set_postfix(**pbar_message_dict)

            # TODO: ITERATE BY MAX ITERS
            # FOR INFINITE SAMPLERS WE MUST BREAK WHEN REACHING LEN ITERATIONS.
            if hasattr(self.train_loader, "sampler") and isinstance(self.train_loader.sampler, InfiniteSampler) and batch_idx == len(self.train_loader)-1:
                break

            if batch_idx == 5:
                break

        if not self.ddp_silent_mode:
            self.sg_logger.upload()

        self.train_monitored_values = sg_model_utils.update_monitored_values_dict(
            monitored_values_dict=self.train_monitored_values, new_values_dict=pbar_message_dict)

        return logging_values

    def _get_losses(self, outputs: torch.Tensor, targets: torch.Tensor) -> Tuple[torch.Tensor, tuple]:
        # GET THE OUTPUT OF THE LOSS FUNCTION
        loss = self.criterion(outputs, targets)
        if isinstance(loss, tuple):
            loss, loss_logging_items = loss
            # IF ITS NOT A TUPLE THE LOGGING ITEMS CONTAIN ONLY THE LOSS FOR BACKPROP (USER DEFINED LOSS RETURNS SCALAR)
        else:
            loss_logging_items = loss.unsqueeze(0).detach()

        if len(loss_logging_items) != len(self.loss_logging_items_names):
            raise ValueError("Loss output length must match loss_logging_items_names. Got " + str(
                len(loss_logging_items)) + ', and ' + str(len(self.loss_logging_items_names)))
        # RETURN AND THE LOSS LOGGING ITEMS COMPUTED DURING LOSS FORWARD PASS
        return loss, loss_logging_items

    def backward_step(self, loss: torch.Tensor, epoch: int, batch_idx: int, context: PhaseContext, *args, **kwargs):
        """
        Run backprop on the loss and perform a step
        :param loss: The value computed by the loss function
        :param optimizer: An object that can perform a gradient step and zeroize model gradient
        :param epoch: number of epoch the training is on
        :param batch_idx: number of iteration inside the current epoch
        :param context: current phase context
        :return:
        """
        # SCALER IS ENABLED ONLY IF self.training_params.mixed_precision=True
        self.scaler.scale(loss).backward()

        # APPLY GRADIENT CLIPPING IF REQUIRED
        if self.training_params.clip_grad_norm:
            torch.nn.utils.clip_grad_norm_(self.net.parameters(), self.training_params.clip_grad_norm)

        # ACCUMULATE GRADIENT FOR X BATCHES BEFORE OPTIMIZING
        integrated_batches_num = batch_idx + len(self.train_loader) * epoch + 1

        if integrated_batches_num % self.batch_accumulate == 0:
            # SCALER IS ENABLED ONLY IF self.training_params.mixed_precision=True
            self.scaler.step(self.optimizer)
            self.scaler.update()

            self.optimizer.zero_grad()
            if self.ema:
                self.ema_model.update(self.net, integrated_batches_num / (len(self.train_loader) * self.max_epochs))

            # RUN PHASE CALLBACKS
            self.phase_callback_handler(Phase.TRAIN_BATCH_STEP, context)

    def save_checkpoint(self, optimizer=None, epoch: int = None, validation_results_tuple: tuple = None,
                        context: PhaseContext = None):
        """
        Save the current state dict as latest (always), best (if metric was improved), epoch# (if determined in training
        params)
        """
        # WHEN THE validation_results_tuple IS NONE WE SIMPLY SAVE THE state_dict AS LATEST AND Return
        if validation_results_tuple is None:
            self.sg_logger.add_checkpoint(tag='ckpt_latest_weights_only.pth', state_dict={'net': self.net.state_dict()},
                                          global_step=epoch)
            return

        # COMPUTE THE CURRENT metric
        # IF idx IS A LIST - SUM ALL THE VALUES STORED IN THE LIST'S INDICES
        metric = validation_results_tuple[self.metric_idx_in_results_tuple] if isinstance(
            self.metric_idx_in_results_tuple, int) else \
            sum([validation_results_tuple[idx] for idx in self.metric_idx_in_results_tuple])

        # BUILD THE state_dict
        state = {'net': self.net.state_dict(), 'acc': metric, 'epoch': epoch}
        if optimizer is not None:
            state['optimizer_state_dict'] = optimizer.state_dict()

        if self.scaler is not None:
            state['scaler_state_dict'] = self.scaler.state_dict()

        if self.ema:
            state['ema_net'] = self.ema_model.ema.state_dict()
        # SAVES CURRENT MODEL AS ckpt_latest
        self.sg_logger.add_checkpoint(tag='ckpt_latest.pth', state_dict=state, global_step=epoch)

        # SAVE MODEL AT SPECIFIC EPOCHS DETERMINED BY save_ckpt_epoch_list
        if epoch in self.training_params.save_ckpt_epoch_list:
            self.sg_logger.add_checkpoint(tag=f'ckpt_epoch_{epoch}.pth', state_dict=state, global_step=epoch)

        # OVERRIDE THE BEST CHECKPOINT AND best_metric IF metric GOT BETTER THAN THE PREVIOUS BEST
        if (metric > self.best_metric and self.greater_metric_to_watch_is_better) or (
                metric < self.best_metric and not self.greater_metric_to_watch_is_better):
            # STORE THE CURRENT metric AS BEST
            self.best_metric = metric
            self.sg_logger.add_checkpoint(tag='ckpt_best.pth', state_dict=state, global_step=epoch)

            # RUN PHASE CALLBACKS
            self.phase_callback_handler(Phase.VALIDATION_END_BEST_EPOCH, context)

            if isinstance(metric, torch.Tensor):
                metric = metric.item()
            logger.info("Best checkpoint overriden: validation " + self.metric_to_watch + ": " + str(metric))

        if self.training_params.average_best_models:
            net_for_averaging = self.ema_model.ema if self.ema else self.net
            averaged_model_sd = self.model_weight_averaging.get_average_model(net_for_averaging,
                                                                              validation_results_tuple=validation_results_tuple)
            self.sg_logger.add_checkpoint(tag=self.average_model_checkpoint_filename,
                                          state_dict={'net': averaged_model_sd}, global_step=epoch)

    # FIXME - we need to resolve flake8's 'function is too complex' for this function
    def train(self, training_params: dict = dict()):  # noqa: C901
        """

        train - Trains the Model

        IMPORTANT NOTE: Additional batch parameters can be added as a third item (optional) if a tuple is returned by
          the data loaders, as dictionary. The phase context will hold the additional items, under an attribute with
          the same name as the key in this dictionary. Then such items can be accessed through phase callbacks.


            :param training_params:
                - `max_epochs` : int

                    Number of epochs to run training.

                - `lr_updates` : list(int)

                    List of fixed epoch numbers to perform learning rate updates when `lr_mode='step'`.

                - `lr_decay_factor` : float

                    Decay factor to apply to the learning rate at each update when `lr_mode='step'`.


                -  `lr_mode` : str

                    Learning rate scheduling policy, one of ['step','poly','cosine','function']. 'step' refers to
                    constant updates at epoch numbers passed through `lr_updates`. 'cosine' refers to Cosine Anealing
                    policy as mentioned in https://arxiv.org/abs/1608.03983. 'poly' refers to polynomial decrease i.e
                    in each epoch iteration `self.lr = self.initial_lr * pow((1.0 - (current_iter / max_iter)),
                    0.9)` 'function' refers to user defined learning rate scheduling function, that is passed through
                    `lr_schedule_function`.

                - `lr_schedule_function` : Union[callable,None]

                    Learning rate scheduling function to be used when `lr_mode` is 'function'.

                - `lr_warmup_epochs` : int (default=0)

                    Number of epochs for learning rate warm up - see https://arxiv.org/pdf/1706.02677.pdf (Section 2.2).

                - `cosine_final_lr_ratio` : float (default=0.01)
                    Final learning rate ratio (only relevant when `lr_mode`='cosine'). The cosine starts from initial_lr and reaches
                     initial_lr * cosine_final_lr_ratio in last epoch

                - `inital_lr` : float

                    Initial learning rate.

                - `loss` : Union[nn.module, str]

                    Loss function for training.
                    One of SuperGradient's built in options:

                              "cross_entropy": LabelSmoothingCrossEntropyLoss,
                              "mse": MSELoss,
                              "r_squared_loss": RSquaredLoss,
                              "detection_loss": YoLoV3DetectionLoss,
                              "shelfnet_ohem_loss": ShelfNetOHEMLoss,
                              "shelfnet_se_loss": ShelfNetSemanticEncodingLoss,
                              "yolo_v5_loss": YoLoV5DetectionLoss,
                              "ssd_loss": SSDLoss,


                    or user defined nn.module loss function.

                    IMPORTANT: forward(...) should return a (loss, loss_items) tuple where loss is the tensor used
                    for backprop (i.e what your original loss function returns), and loss_items should be a tensor of
                    shape (n_items), of values computed during the forward pass which we desire to log over the
                    entire epoch. For example- the loss itself should always be logged. Another example is a scenario
                    where the computed loss is the sum of a few components we would like to log- these entries in
                    loss_items).

                    When training, set the loss_logging_items_names parameter in train_params to be a list of
                    strings, of length n_items who's ith element is the name of the ith entry in loss_items. Then
                    each item will be logged, rendered on tensorboard and "watched" (i.e saving model checkpoints
                    according to it).

                    Since running logs will save the loss_items in some internal state, it is recommended that
                    loss_items are detached from their computational graph for memory efficiency.

                - `optimizer` : Union[str, torch.optim.Optimizer]

                    Optimization algorithm. One of ['Adam','SGD','RMSProp'] corresponding to the torch.optim
                    optimzers implementations, or any object that implements torch.optim.Optimizer.

                - `criterion_params` : dict

                    Loss function parameters.

                - `optimizer_params` : dict
                    When `optimizer` is one of ['Adam','SGD','RMSProp'], it will be initialized with optimizer_params.

                    (see https://pytorch.org/docs/stable/optim.html for the full list of
                    parameters for each optimizer).

                - `train_metrics_list` : list(torchmetrics.Metric)

                    Metrics to log during training. For more information on torchmetrics see
                    https://torchmetrics.rtfd.io/en/latest/.


                - `valid_metrics_list` : list(torchmetrics.Metric)

                    Metrics to log during validation/testing. For more information on torchmetrics see
                    https://torchmetrics.rtfd.io/en/latest/.


                - `loss_logging_items_names` : list(str)

                    The list of names/titles for the outputs returned from the loss functions forward pass (reminder-
                    the loss function should return the tuple (loss, loss_items)). These names will be used for
                    logging their values.

                - `metric_to_watch` : str (default="Accuracy")

                    will be the metric which the model checkpoint will be saved according to, and can be set to any
                    of the following:

                        a metric name (str) of one of the metric objects from the valid_metrics_list

                        a "metric_name" if some metric in valid_metrics_list has an attribute component_names which
                        is a list referring to the names of each entry in the output metric (torch tensor of size n)

                        one of "loss_logging_items_names" i.e which will correspond to an item returned during the
                        loss function's forward pass.

                    At the end of each epoch, if a new best metric_to_watch value is achieved, the models checkpoint
                    is saved in YOUR_PYTHON_PATH/checkpoints/ckpt_best.pth

                - `greater_metric_to_watch_is_better` : bool

                    When choosing a model's checkpoint to be saved, the best achieved model is the one that maximizes the
                     metric_to_watch when this parameter is set to True, and a one that minimizes it otherwise.

                - `ema` : bool (default=False)

                    Whether to use Model Exponential Moving Average (see
                    https://github.com/rwightman/pytorch-image-models ema implementation)

                - `batch_accumulate` : int (default=1)

                    Number of batches to accumulate before every backward pass.

                - `ema_params` : dict

                    Parameters for the ema model.

                - `zero_weight_decay_on_bias_and_bn` : bool (default=False)

                    Whether to apply weight decay on batch normalization parameters or not (ignored when the passed
                    optimizer has already been initialized).


                - `load_opt_params` : bool (default=True)

                    Whether to load the optimizers parameters as well when loading a model's checkpoint.

                - `run_validation_freq` : int (default=1)

                    The frequency in which validation is performed during training (i.e the validation is ran every
                     `run_validation_freq` epochs.

                - `save_model` : bool (default=True)

                    Whether to save the model checkpoints.

                - `silent_mode` : bool

                    Silents the print outs.

                - `mixed_precision` : bool

                    Whether to use mixed precision or not.

                - `save_ckpt_epoch_list` : list(int) (default=[])

                    List of fixed epoch indices the user wishes to save checkpoints in.

                - `average_best_models` : bool (default=False)

                    If set, a snapshot dictionary file and the average model will be saved / updated at every epoch
                    and evaluated only when training is completed. The snapshot file will only be deleted upon
                    completing the training. The snapshot dict will be managed on cpu.

                - `precise_bn` : bool (default=False)

                    Whether to use precise_bn calculation during the training.

                - `precise_bn_batch_size` : int (default=None)

                    The effective batch size we want to calculate the batchnorm on. For example, if we are training a model
                    on 8 gpus, with a batch of 128 on each gpu, a good rule of thumb would be to give it 8192
                    (ie: effective_batch_size * num_gpus = batch_per_gpu * num_gpus * num_gpus).
                    If precise_bn_batch_size is not provided in the training_params, the latter heuristic will be taken.

                - `seed` : int (default=42)

                    Random seed to be set for torch, numpy, and random. When using DDP each process will have it's seed
                    set to seed + rank.


                - `log_installed_packages` : bool (default=False)

                    When set, the list of all installed packages (and their versions) will be written to the tensorboard
                     and logfile (useful when trying to reproduce results).

                - `dataset_statistics` : bool (default=False)

                    Enable a statistic analysis of the dataset. If set to True the dataset will be analyzed and a report
                    will be added to the tensorboard along with some sample images from the dataset. Currently only
                    detection datasets are supported for analysis.

                -  `save_full_train_log` : bool (default=False)

                    When set, a full log (of all super_gradients modules, including uncaught exceptions from any other
                     module) of the training will be saved in the checkpoint directory under full_train_log.log

                -  `sg_logger` : Union[AbstractSGLogger, str] (defauls=base_sg_logger)

                    Define the SGLogger object for this training process. The SGLogger handles all disk writes, logs, TensorBoard, remote logging
                    and remote storage. By overriding the default base_sg_logger, you can change the storage location, support external monitoring and logging
                    or support remote storage.

                -   `sg_logger_params` : dict

                    SGLogger parameters

                -   `clip_grad_norm` : float

                    Defines a maximal L2 norm of the gradients. Values which exceed the given value will be clipped

                -   `lr_cooldown_epochs` : int (default=0)

                    Number of epochs to cooldown LR (i.e the last epoch from scheduling view point=max_epochs-cooldown).

                -   `pre_prediction_callback` : Callable (default=None)

                     When not None, this callback will be applied to images and targets, and returning them to be used
                      for the forward pass, and further computations. Args for this callable should be in the order
                      (inputs, targets, batch_idx) returning modified_inputs, modified_targets



        :return:
        """
        global logger

        if self.net is None:
            raise Exception('Model', 'No model found')
        if self.dataset_interface is None and self.train_loader is None:
            raise Exception('Data', 'No dataset found')

        self.training_params = TrainingParams()
        self.training_params.override(**training_params)

        # SET RANDOM SEED
        random_seed(is_ddp=self.multi_gpu == MultiGPUMode.DISTRIBUTED_DATA_PARALLEL,
                    device=self.device, seed=self.training_params.seed)

        silent_mode = self.training_params.silent_mode or self.ddp_silent_mode
        # METRICS
        self._set_train_metrics(train_metrics_list=self.training_params.train_metrics_list)
        self._set_valid_metrics(valid_metrics_list=self.training_params.valid_metrics_list)
        self.loss_logging_items_names = self.training_params.loss_logging_items_names

        self.results_titles = ["Train_" + t for t in
                               self.loss_logging_items_names + get_metrics_titles(self.train_metrics)] + \
                              ["Valid_" + t for t in
                               self.loss_logging_items_names + get_metrics_titles(self.valid_metrics)]

        # Store the metric to follow (loss\accuracy) and initialize as the worst value
        self.metric_to_watch = self.training_params.metric_to_watch
        self.greater_metric_to_watch_is_better = self.training_params.greater_metric_to_watch_is_better
        self.metric_idx_in_results_tuple = (
            self.loss_logging_items_names + get_metrics_titles(self.valid_metrics)).index(self.metric_to_watch)

        # Instantiate the values to monitor (loss/metric)
        for loss in self.loss_logging_items_names:
            self.train_monitored_values[loss] = MonitoredValue()
            self.valid_monitored_values[loss] = MonitoredValue()
        self.valid_monitored_values[self.metric_to_watch] = MonitoredValue()

        # Allowing loading instantiated loss or string
        if isinstance(self.training_params.loss, str):
            criterion_cls = LOSSES[self.training_params.loss]
            self.criterion = criterion_cls(**self.training_params.criterion_params)

        elif isinstance(self.training_params.loss, Mapping):
            self.criterion = LossesFactory().get(self.training_params.loss)

        elif isinstance(self.training_params.loss, nn.Module):
            self.criterion = self.training_params.loss

        self.criterion.to(self.device)

        self.max_epochs = self.training_params.max_epochs

        self.ema = self.training_params.ema

        self.precise_bn = self.training_params.precise_bn
        self.precise_bn_batch_size = self.training_params.precise_bn_batch_size

        self.batch_accumulate = self.training_params.batch_accumulate
        num_batches = len(self.train_loader)

        if self.ema:
            ema_params = self.training_params.ema_params
            logger.info(f'Using EMA with params {ema_params}')
            self.ema_model = self.instantiate_ema_model(**ema_params)
            self.ema_model.updates = self.start_epoch * num_batches // self.batch_accumulate
            if self.load_checkpoint:
                if 'ema_net' in self.checkpoint.keys():
                    self.ema_model.ema.load_state_dict(self.checkpoint['ema_net'])
                else:
                    self.ema = False
                    logger.warning(
                        "[Warning] Checkpoint does not include EMA weights, continuing training without EMA.")

        self.run_validation_freq = self.training_params.run_validation_freq
        validation_results_tuple = (0, 0)
        inf_time = 0
        timer = core_utils.Timer(self.device)

        # IF THE LR MODE IS NOT DEFAULT TAKE IT FROM THE TRAINING PARAMS
        self.lr_mode = self.training_params.lr_mode
        load_opt_params = self.training_params.load_opt_params

        self.phase_callbacks = self.training_params.phase_callbacks or []

        if self.lr_mode is not None:
            sg_lr_callback_cls = LR_SCHEDULERS_CLS_DICT[self.lr_mode]
            self.phase_callbacks.append(sg_lr_callback_cls(train_loader_len=len(self.train_loader),
                                                           net=self.net,
                                                           training_params=self.training_params,
                                                           update_param_groups=self.update_param_groups,
                                                           **self.training_params.to_dict()))
        if self.training_params.lr_warmup_epochs > 0:
            warmup_callback_cls = LR_WARMUP_CLS_DICT[self.training_params.warmup_mode]
            self.phase_callbacks.append(warmup_callback_cls(train_loader_len=len(self.train_loader),
                                                            net=self.net,
                                                            training_params=self.training_params,
                                                            update_param_groups=self.update_param_groups,
                                                            **self.training_params.to_dict()))

        self._add_metrics_update_callback(Phase.TRAIN_BATCH_END)
        self._add_metrics_update_callback(Phase.VALIDATION_BATCH_END)

        self.phase_callback_handler = CallbackHandler(callbacks=self.phase_callbacks)

        if not self.ddp_silent_mode:
            self._initialize_sg_logger_objects()

            if self.training_params.dataset_statistics:
                dataset_statistics_logger = DatasetStatisticsTensorboardLogger(self.sg_logger)
                dataset_statistics_logger.analyze(self.train_loader, dataset_params=self.dataset_params,
                                                  title="Train-set", anchors=self.net.module.arch_params.anchors)
                dataset_statistics_logger.analyze(self.valid_loader, dataset_params=self.dataset_params,
                                                  title="val-set")
            # AVERAGE BEST 10 MODELS PARAMS
            if self.training_params.average_best_models:
                self.model_weight_averaging = ModelWeightAveraging(self.checkpoints_dir_path,
                                                                   greater_is_better=self.greater_metric_to_watch_is_better,
                                                                   source_ckpt_folder_name=self.source_ckpt_folder_name,
                                                                   metric_to_watch=self.metric_to_watch,
                                                                   metric_idx=self.metric_idx_in_results_tuple,
                                                                   load_checkpoint=self.load_checkpoint,
                                                                   model_checkpoints_location=self.model_checkpoints_location)
        if self.training_params.save_full_train_log and not self.ddp_silent_mode:
            logger = get_logger(__name__,
                                training_log_path=self.sg_logger.log_file_path.replace('.txt', 'full_train_log.log'))
            sg_model_utils.log_uncaught_exceptions(logger)

        if not self.load_checkpoint or self.load_weights_only:
            # WHEN STARTING TRAINING FROM SCRATCH, DO NOT LOAD OPTIMIZER PARAMS (EVEN IF LOADING BACKBONE)
            self.start_epoch = 0
            self.best_metric = -1 * np.inf if self.greater_metric_to_watch_is_better else np.inf
            load_opt_params = False

        if isinstance(self.training_params.optimizer, str):
            self.optimizer = build_optimizer(net=self.net, lr=self.training_params.initial_lr,
                                             training_params=self.training_params)
        elif isinstance(self.training_params.optimizer, torch.optim.Optimizer):
            self.optimizer = self.training_params.optimizer
        else:
            raise UnsupportedOptimizerFormat()

        # VERIFY GRADIENT CLIPPING VALUE
        if self.training_params.clip_grad_norm is not None and self.training_params.clip_grad_norm <= 0:
            raise TypeError('Params', 'Invalid clip_grad_norm')

        if self.load_checkpoint and load_opt_params:
            self.optimizer.load_state_dict(self.checkpoint['optimizer_state_dict'])

        self.pre_prediction_callback = self.training_params.pre_prediction_callback

        self._initialize_mixed_precision(self.training_params.mixed_precision)

<<<<<<< HEAD
        context = PhaseContext(optimizer=self.optimizer, net=self.net, experiment_name=self.experiment_name,
                               ckpt_dir=self.checkpoints_dir_path, criterion=self.criterion,
                               lr_warmup_epochs=self.training_params.lr_warmup_epochs, sg_logger=self.sg_logger,
                               valid_loader=self.valid_loader, train_loader=self.train_loader,
                               quant_modules_calib_method=self.quant_modules_calib_method,
                               checkpoints_dir_path=self.checkpoints_dir_path,
                               training_params=self.training_params,
                               ddp_silent_mode=self.ddp_silent_mode)
=======
        context = PhaseContext(optimizer=self.optimizer,
                               net=self.net,
                               experiment_name=self.experiment_name,
                               ckpt_dir=self.checkpoints_dir_path,
                               criterion=self.criterion,
                               lr_warmup_epochs=self.training_params.lr_warmup_epochs,
                               sg_logger=self.sg_logger,
                               train_loader=self.train_loader,
                               valid_loader=self.valid_loader)

>>>>>>> 9b81f593
        self.phase_callback_handler(Phase.PRE_TRAINING, context)

        try:
            # HEADERS OF THE TRAINING PROGRESS
            if not silent_mode:
                logger.info(
                    f'Started training for {self.max_epochs - self.start_epoch} epochs ({self.start_epoch}/'f'{self.max_epochs - 1})\n')
            for epoch in range(self.start_epoch, self.max_epochs):
                if context.stop_training:
                    logger.info("Request to stop training has been received, stopping training")
                    break

                # Phase.TRAIN_EPOCH_START
                # RUN PHASE CALLBACKS
                context.update_context(epoch=epoch)
                self.phase_callback_handler(Phase.TRAIN_EPOCH_START, context)

                # IN DDP- SET_EPOCH WILL CAUSE EVERY PROCESS TO BE EXPOSED TO THE ENTIRE DATASET BY SHUFFLING WITH A
                # DIFFERENT SEED EACH EPOCH START
                if self.multi_gpu == MultiGPUMode.DISTRIBUTED_DATA_PARALLEL and hasattr(self.train_loader, "sampler") and hasattr(self.train_loader.sampler, "set_epoch"):
                    self.train_loader.sampler.set_epoch(epoch)

                train_metrics_tuple = self._train_epoch(epoch=epoch, silent_mode=silent_mode)

                # Phase.TRAIN_EPOCH_END
                # RUN PHASE CALLBACKS
                train_metrics_dict = get_metrics_dict(train_metrics_tuple, self.train_metrics,
                                                      self.loss_logging_items_names)

                context.update_context(metrics_dict=train_metrics_dict)
                self.phase_callback_handler(Phase.TRAIN_EPOCH_END, context)

                # CALCULATE PRECISE BATCHNORM STATS
                if self.precise_bn:
                    compute_precise_bn_stats(model=self.net, loader=self.train_loader,
                                             precise_bn_batch_size=self.precise_bn_batch_size,
                                             num_gpus=self.num_devices)
                    if self.ema:
                        compute_precise_bn_stats(model=self.ema_model.ema, loader=self.train_loader,
                                                 precise_bn_batch_size=self.precise_bn_batch_size,
                                                 num_gpus=self.num_devices)

                # model switch - we replace self.net.module with the ema model for the testing and saving part
                # and then switch it back before the next training epoch
                if self.ema:
                    self.ema_model.update_attr(self.net)
                    keep_model = self.net
                    self.net = self.ema_model.ema

                # RUN TEST ON VALIDATION SET EVERY self.run_validation_freq EPOCHS
                if (epoch + 1) % self.run_validation_freq == 0:
                    timer.start()
                    validation_results_tuple = self._validate_epoch(epoch=epoch, silent_mode=silent_mode)
                    inf_time = timer.stop()

                    # Phase.VALIDATION_EPOCH_END
                    # RUN PHASE CALLBACKS
                    valid_metrics_dict = get_metrics_dict(validation_results_tuple, self.valid_metrics,
                                                          self.loss_logging_items_names)

                    context.update_context(metrics_dict=valid_metrics_dict)
                    self.phase_callback_handler(Phase.VALIDATION_EPOCH_END, context)

                if self.ema:
                    self.net = keep_model

                if not self.ddp_silent_mode:
                    # SAVING AND LOGGING OCCURS ONLY IN THE MAIN PROCESS (IN CASES THERE ARE SEVERAL PROCESSES - DDP)
                    self._write_to_disk_operations(train_metrics_tuple, validation_results_tuple, inf_time, epoch,
                                                   context)

            # Evaluating the average model and removing snapshot averaging file if training is completed
            if self.training_params.average_best_models:
                self._validate_final_average_model(cleanup_snapshots_pkl_file=True)

        except KeyboardInterrupt:
            logger.info(
                '\n[MODEL TRAINING EXECUTION HAS BEEN INTERRUPTED]... Please wait until SOFT-TERMINATION process '
                'finishes and saves all of the Model Checkpoints and log files before terminating...')
            logger.info('For HARD Termination - Stop the process again')

        finally:
            if self.multi_gpu == MultiGPUMode.DISTRIBUTED_DATA_PARALLEL:
                # CLEAN UP THE MULTI-GPU PROCESS GROUP WHEN DONE
                if torch.distributed.is_initialized():
                    torch.distributed.destroy_process_group()

            # PHASE.TRAIN_END
            self.phase_callback_handler(Phase.POST_TRAINING, context)

            if not self.ddp_silent_mode:
                if self.model_checkpoints_location != 'local':
                    logger.info('[CLEANUP] - Saving Checkpoint files')
                    self.sg_logger.upload()

                self.sg_logger.close()

    @resolve_param('train_metrics_list', ListFactory(MetricsFactory()))
    def _set_train_metrics(self, train_metrics_list):
        self.train_metrics = MetricCollection(train_metrics_list)

    @resolve_param('valid_metrics_list', ListFactory(MetricsFactory()))
    def _set_valid_metrics(self, valid_metrics_list):
        self.valid_metrics = MetricCollection(valid_metrics_list)

    def _initialize_mixed_precision(self, mixed_precision_enabled: bool):
        # SCALER IS ALWAYS INITIALIZED BUT IS DISABLED IF MIXED PRECISION WAS NOT SET
        self.scaler = GradScaler(enabled=mixed_precision_enabled)

        if mixed_precision_enabled:
            assert self.device.startswith('cuda'), "mixed precision is not available for CPU"
            if self.multi_gpu == MultiGPUMode.DATA_PARALLEL:
                # IN DATAPARALLEL MODE WE NEED TO WRAP THE FORWARD FUNCTION OF OUR MODEL SO IT WILL RUN WITH AUTOCAST.
                # BUT SINCE THE MODULE IS CLONED TO THE DEVICES ON EACH FORWARD CALL OF A DATAPARALLEL MODEL,
                # WE HAVE TO REGISTER THE WRAPPER BEFORE EVERY FORWARD CALL
                def hook(module, _):
                    module.forward = MultiGPUModeAutocastWrapper(module.forward)

                self.net.module.register_forward_pre_hook(hook=hook)

            if self.load_checkpoint:
                scaler_state_dict = core_utils.get_param(self.checkpoint, 'scaler_state_dict')
                if scaler_state_dict is None:
                    logger.warning(
                        'Mixed Precision - scaler state_dict not found in loaded model. This may case issues '
                        'with loss scaling')
                else:
                    self.scaler.load_state_dict(scaler_state_dict)

    def _validate_final_average_model(self, cleanup_snapshots_pkl_file=False):
        """
        Testing the averaged model by loading the last saved average checkpoint and running test.
        Will be loaded to each of DDP processes
        :param cleanup_pkl_file: a flag for deleting the 10 best snapshots dictionary
        """
        logger.info('RUNNING ADDITIONAL TEST ON THE AVERAGED MODEL...')

        keep_state_dict = deepcopy(self.net.state_dict())
        # SETTING STATE DICT TO THE AVERAGE MODEL FOR EVALUATION
        average_model_ckpt_path = os.path.join(self.checkpoints_dir_path, self.average_model_checkpoint_filename)
        average_model_sd = read_ckpt_state_dict(average_model_ckpt_path)['net']

        self.net.load_state_dict(average_model_sd)
        # testing the averaged model and save instead of best model if needed
        averaged_model_results_tuple = self._validate_epoch(epoch=self.max_epochs)

        # Reverting the current model
        self.net.load_state_dict(keep_state_dict)

        if not self.ddp_silent_mode:
            # Adding values to sg_logger
            # looping over last titles which corresponds to validation (and average model) metrics.
            all_titles = self.results_titles[-1 * len(averaged_model_results_tuple):]
            result_dict = {all_titles[i]: averaged_model_results_tuple[i] for i in
                           range(len(averaged_model_results_tuple))}

            self.sg_logger.add_scalars(tag_scalar_dict=result_dict, global_step=self.max_epochs)

            average_model_tb_titles = ['Averaged Model ' + x for x in
                                       self.results_titles[-1 * len(averaged_model_results_tuple):]]
            write_struct = ''
            for ind, title in enumerate(average_model_tb_titles):
                write_struct += '%s: %.3f  \n  ' % (title, averaged_model_results_tuple[ind])
                self.sg_logger.add_scalar(title, averaged_model_results_tuple[ind], global_step=self.max_epochs)

            self.sg_logger.add_text("Averaged_Model_Performance", write_struct, self.max_epochs)
            if cleanup_snapshots_pkl_file:
                self.model_weight_averaging.cleanup()

    # FIXME - we need to resolve flake8's 'function is too complex' for this function
    @deprecated(version='0.1', reason="directly predict using the nn_module")  # noqa: C901
    def predict(self, inputs, targets=None, half=False, normalize=False, verbose=False,
                move_outputs_to_cpu=True):
        """
        A fast predictor for a batch of inputs
        :param inputs: torch.tensor or numpy.array
            a batch of inputs
        :param targets: torch.tensor()
            corresponding labels - if non are given - accuracy will not be computed
        :param verbose: bool
            print the results to screen
        :param normalize: bool
            If true, normalizes the tensor according to the dataloader's normalization values
        :param half:
            Performs half precision evaluation
        :param move_outputs_to_cpu:
            Moves the results from the GPU to the CPU
        :return: outputs, acc, net_time, gross_time
            networks predictions, accuracy calculation, forward pass net time, function gross time
        """

        transform_list = []

        # Create a 'to_tensor' transformation and a place holder of input_t
        if type(inputs) == torch.Tensor:
            inputs_t = torch.zeros_like(inputs)
        else:
            transform_list.append(transforms.ToTensor())
            inputs_t = torch.zeros(size=(inputs.shape[0], inputs.shape[3], inputs.shape[1], inputs.shape[2]))

        # Create a normalization transformation
        if normalize:
            try:
                mean, std = self.dataset_interface.lib_dataset_params['mean'], self.dataset_interface.lib_dataset_params['std']
            except AttributeError:
                raise AttributeError('In \'predict()\', Normalization is set to True while the dataset has no default '
                                     'mean & std => deactivate normalization or inject it to the datasets library.')
            transform_list.append(transforms.Normalize(mean, std))

        # Compose all transformations into one
        transformation = transforms.Compose(transform_list)

        # Transform the input
        for idx in range(len(inputs_t)):
            inputs_t[idx] = transformation(inputs[idx])

        # Timer instances
        gross_timer = core_utils.Timer('cpu')
        gross_timer.start()
        net_timer = core_utils.Timer(self.device)

        # Set network in eval mode
        self.net.eval()

        # Half is not supported on CPU
        if self.device != 'cuda' and half:
            half = False
            logger.warning('NOTICE: half is set to True but is not supported on CPU ==> using full precision')

        # Apply half precision to network and input
        if half:
            self.net.half()
            inputs_t = inputs_t.half()

        with torch.no_grad():
            # Move input to compute device
            inputs_t = inputs_t.to(self.device)

            # Forward pass (timed...)
            net_timer.start()
            outputs = self.net(inputs_t)
            net_time = net_timer.stop()

        if move_outputs_to_cpu:
            outputs = outputs.cpu()

        gross_time = gross_timer.stop()

        # Convert targets to tensor
        targets = torch.tensor(targets) if (type(targets) != torch.Tensor and targets is not None) else targets

        # Compute accuracy
        acc = metrics.accuracy(outputs.float(), targets.cpu())[0] if targets is not None else None
        acc_str = '%.2f' % acc if targets is not None else 'N/A'

        if verbose:
            logger.info('%s\nPredicted %d examples: \n\t%.2f ms (gross) --> %.2f ms (net)\n\tWith accuracy %s\n%s' %
                        ('-' * 50, inputs_t.shape[0], gross_time, net_time, acc_str, '-' * 50))

        # Undo the half precision
        if half and not self.half_precision:
            self.net = self.net.float()

        return outputs, acc, net_time, gross_time

    def compute_model_runtime(self, input_dims: tuple = None,
                              batch_sizes: Union[tuple, list, int] = (1, 8, 16, 32, 64),
                              verbose: bool = True):
        """
        Compute the "atomic" inference time and throughput.
        Atomic refers to calculating the forward pass independently, discarding effects such as data augmentation,
        data upload to device, multi-gpu distribution etc.
        :param input_dims: tuple
            shape of a basic input to the network (without the first index) e.g. (3, 224, 224)
            if None uses an input from the test loader
        :param batch_sizes: int or list
            Batch sizes for latency calculation
        :param verbose: bool
            Prints results to screen
        :return: log: dict
            Latency and throughput for each tested batch size
        """
        assert input_dims or self.test_loader is not None, 'Must get \'input_dims\' or connect a dataset interface'
        assert self.multi_gpu not in (MultiGPUMode.DATA_PARALLEL, MultiGPUMode.DISTRIBUTED_DATA_PARALLEL), \
            'The model is on multiple GPUs, move it to a single GPU is order to compute runtime'

        # TRANSFER THE MODEL TO EVALUATION MODE BUT REMEMBER THE MODE TO RETURN TO
        was_in_training_mode = True if self.net.training else False
        self.net.eval()

        # INITIALIZE LOGS AND PRINTS
        timer = core_utils.Timer(self.device)
        logs = {}
        log_print = f"{'-' * 35}\n" \
                    f"Batch   Time per Batch  Throughput\n" \
                    f"size         (ms)        (im/s)\n" \
                    f"{'-' * 35}\n"

        # GET THE INPUT SHAPE FROM THE DATA LOADER IF NOT PROVIDED EXPLICITLY
        input_dims = input_dims or next(iter(self.test_loader))[0].shape[1:]

        # DEFINE NUMBER ACCORDING TO DEVICE
        repetitions = 200 if self.device == 'cuda' else 20

        # CREATE A LIST OF BATCH SIZES
        batch_sizes = [batch_sizes] if type(batch_sizes) == int else batch_sizes

        for batch_size in sorted(batch_sizes):
            try:
                # CREATE A RANDOM TENSOR AS INPUT
                dummy_batch = torch.randn((batch_size, *input_dims), device=self.device)

                # WARM UP
                for _ in range(10):
                    _ = self.net(dummy_batch)

                # RUN & TIME
                accumulated_time = 0
                with torch.no_grad():
                    for _ in range(repetitions):
                        timer.start()
                        _ = self.net(dummy_batch)
                        accumulated_time += timer.stop()

                # PERFORMANCE CALCULATION
                time_per_batch = accumulated_time / repetitions
                throughput = batch_size * 1000 / time_per_batch

                logs[batch_size] = {'time_per_batch': time_per_batch, 'throughput': throughput}
                log_print += f"{batch_size:4.0f} {time_per_batch:12.1f} {throughput:12.0f}\n"

            except RuntimeError as e:
                # ONLY FOR THE CASE OF CUDA OUT OF MEMORY WE CATCH THE EXCEPTION AND CONTINUE THE FUNCTION
                if 'CUDA out of memory' in str(e):
                    log_print += f"{batch_size:4d}\t{'CUDA out of memory':13s}\n"
                else:
                    raise

        # PRINT RESULTS
        if verbose:
            logger.info(log_print)

        # RETURN THE MODEL TO THE PREVIOUS MODE
        self.net.train(was_in_training_mode)

        return logs

    def get_arch_params(self):
        return self.arch_params.to_dict()

    def get_structure(self):
        return self.net.module.structure

    def get_architecture(self):
        return self.architecture

    def set_experiment_name(self, experiment_name):
        self.experiment_name = experiment_name

    def re_build_model(self, arch_params={}):
        """
        arch_params : dict
            Architecture H.P. e.g.: block, num_blocks, num_classes, etc.
        :return:
        """
        if 'num_classes' not in arch_params.keys():
            if self.dataset_interface is None:
                raise Exception('Error', 'Number of classes not defined in arch params and dataset is not defined')
            else:
                arch_params['num_classes'] = len(self.classes)

        self.arch_params = core_utils.HpmStruct(**arch_params)
        self.classes = self.arch_params.num_classes
        self.net = self.instantiate_net(self.architecture, self.arch_params, self.checkpoint_params)
        # save the architecture for neural architecture search
        if hasattr(self.net, 'structure'):
            self.architecture = self.net.structure

        self.net.to(self.device)

        if self.multi_gpu == MultiGPUMode.DISTRIBUTED_DATA_PARALLEL:
            logger.warning("Warning: distributed training is not supported in re_build_model()")
        self.net = torch.nn.DataParallel(self.net,
                                         device_ids=self.device_ids) if self.multi_gpu else core_utils.WrappedModel(
            self.net)

    def update_architecture(self, structure):
        '''
        architecture : str
            Defines the network's architecture according to the options in models/all_architectures
        load_checkpoint : bool
            Loads a checkpoint according to experiment_name
        arch_params : dict
            Architecture H.P. e.g.: block, num_blocks, num_classes, etc.
        :return:
        '''
        if hasattr(self.net.module, 'update_structure'):

            self.net.module.update_structure(structure)
            self.net.to(self.device)

        else:
            raise Exception("architecture is not valid for NAS")

    def get_module(self):
        return self.net

    def set_module(self, module):
        self.net = module

    def _initialize_device(self, requested_device: str, requested_multi_gpu: Union[MultiGPUMode, str]):
        """
        _initialize_device - Initializes the device for the model - Default is CUDA
            :param requested_device:        Device to initialize ('cuda' / 'cpu')
            :param requested_multi_gpu:     Get Multiple GPU
        """

        if isinstance(requested_multi_gpu, str):
            requested_multi_gpu = MultiGPUMode(requested_multi_gpu)

        # SELECT CUDA DEVICE
        if requested_device == 'cuda':
            if torch.cuda.is_available():
                self.device = 'cuda'  # TODO - we may want to set the device number as well i.e. 'cuda:1'
            else:
                raise RuntimeError('CUDA DEVICE NOT FOUND... EXITING')

        # SELECT CPU DEVICE
        elif requested_device == 'cpu':
            self.device = 'cpu'
            self.multi_gpu = False
        else:
            # SELECT CUDA DEVICE BY DEFAULT IF AVAILABLE
            self.device = 'cuda' if torch.cuda.is_available() else 'cpu'

        # DEFUALT IS SET TO 1 - IT IS CHANGED IF MULTI-GPU IS USED
        self.num_devices = 1

        # IN CASE OF MULTIPLE GPUS UPDATE THE LEARNING AND DATA PARAMETERS
        # FIXME - CREATE A DISCUSSION ON THESE PARAMETERS - WE MIGHT WANT TO CHANGE THE WAY WE USE THE LR AND
        if requested_multi_gpu != MultiGPUMode.OFF:
            if 'cuda' in self.device:
                # COLLECT THE AVAILABLE GPU AND COUNT THE AVAILABLE GPUS AMOUNT
                self.device_ids = list(range(torch.cuda.device_count()))
                self.num_devices = len(self.device_ids)
                if self.num_devices == 1:
                    self.multi_gpu = MultiGPUMode.OFF
                    if requested_multi_gpu != MultiGPUMode.AUTO:
                        # if AUTO mode was set - do not log a warning
                        logger.warning(
                            '\n[WARNING] - Tried running on multiple GPU but only a single GPU is available\n')
                else:
                    if requested_multi_gpu == MultiGPUMode.AUTO:
                        if env_helpers.is_distributed():
                            requested_multi_gpu = MultiGPUMode.DISTRIBUTED_DATA_PARALLEL
                        else:
                            requested_multi_gpu = MultiGPUMode.DATA_PARALLEL

                    self.multi_gpu = requested_multi_gpu
                    if self.multi_gpu == MultiGPUMode.DISTRIBUTED_DATA_PARALLEL:
                        self._initialize_ddp()
            else:
                # MULTIPLE GPUS CAN BE ACTIVE ONLY IF A GPU IS AVAILABLE
                self.multi_gpu = MultiGPUMode.OFF
                logger.warning('\n[WARNING] - Tried running on multiple GPU but none are available => running on CPU\n')

    def _initialize_ddp(self):
        """
        Initializes Distributed Data Parallel

        Usage:

            python -m torch.distributed.launch --nproc_per_node=n YOUR_TRAINING_SCRIPT.py
            where n is the number of GPUs required, e.g., n=8

            Important note: (1) in distributed training it is customary to specify learning rates and batch sizes per GPU.
            Whatever learning rate and schedule you specify will be applied to the each GPU individually.
            Since gradients are passed and summed (reduced) from all to all GPUs, the effective batch size is the
            batch you specify times the number of GPUs. In the literature there are several "best practices" to set
            learning rates and schedules for large batch sizes.

        """
        logger.info("Distributed training starting...")
        local_rank = environment_config.DDP_LOCAL_RANK
        if not torch.distributed.is_initialized():
            torch.distributed.init_process_group(backend='nccl', init_method='env://')

        if local_rank > 0:
            f = open(os.devnull, 'w')
            sys.stdout = f  # silent all printing for non master process

        torch.cuda.set_device(local_rank)
        self.device = 'cuda:%d' % local_rank

        # MAKE ALL HIGHER-RANK GPUS SILENT (DISTRIBUTED MODE)
        self.ddp_silent_mode = local_rank > 0

        if torch.distributed.get_rank() == 0:
            logger.info(f"Training in distributed mode... with {str(torch.distributed.get_world_size())} GPUs")

    def _switch_device(self, new_device):
        self.device = new_device
        self.net.to(self.device)

    # FIXME - we need to resolve flake8's 'function is too complex' for this function
    def _load_checkpoint_to_model(self):  # noqa: C901 - too complex
        """
        Copies the source checkpoint to a local folder and loads the checkpoint's data to the model using the
         attributes:

         strict:           See StrictLoad class documentation for details.
         load_backbone:    loads the provided checkpoint to self.net.backbone instead of self.net
         source_ckpt_folder_name: The folder where the checkpoint is saved. By default uses the self.experiment_name

        NOTE: 'acc', 'epoch', 'optimizer_state_dict' and the logs are NOT loaded if self.zeroize_prev_train_params
         is True
        """

        self._set_ckpt_loading_attributes()

        if self.load_checkpoint or self.external_checkpoint_path:
            # GET LOCAL PATH TO THE CHECKPOINT FILE FIRST
            ckpt_local_path = get_ckpt_local_path(source_ckpt_folder_name=self.source_ckpt_folder_name,
                                                  experiment_name=self.experiment_name,
                                                  ckpt_name=self.ckpt_name,
                                                  model_checkpoints_location=self.model_checkpoints_location,
                                                  external_checkpoint_path=self.external_checkpoint_path,
                                                  overwrite_local_checkpoint=self.overwrite_local_checkpoint,
                                                  load_weights_only=self.load_weights_only)

            # LOAD CHECKPOINT TO MODEL
            self.checkpoint = load_checkpoint_to_model(ckpt_local_path=ckpt_local_path,
                                                       load_backbone=self.load_backbone,
                                                       net=self.net,
                                                       strict=self.strict_load.value if isinstance(self.strict_load,
                                                                                                   StrictLoad) else self.strict_load,
                                                       load_weights_only=self.load_weights_only,
                                                       load_ema_as_net=self.load_ema_as_net)

            if 'ema_net' in self.checkpoint.keys():
                logger.warning("[WARNING] Main network has been loaded from checkpoint but EMA network exists as "
                               "well. It "
                               " will only be loaded during validation when training with ema=True. ")

        # UPDATE TRAINING PARAMS IF THEY EXIST & WE ARE NOT LOADING AN EXTERNAL MODEL's WEIGHTS
        self.best_metric = self.checkpoint['acc'] if 'acc' in self.checkpoint.keys() else -1
        self.start_epoch = self.checkpoint['epoch'] if 'epoch' in self.checkpoint.keys() else 0

    def _prep_for_test(self, test_loader: torch.utils.data.DataLoader = None, loss=None, post_prediction_callback=None,
                       test_metrics_list=None,
                       loss_logging_items_names=None, test_phase_callbacks=None):
        """Run commands that are common to all SgModels"""
        # SET THE MODEL IN evaluation STATE
        self.net.eval()

        # IF SPECIFIED IN THE FUNCTION CALL - OVERRIDE THE self ARGUMENTS
        self.test_loader = test_loader or self.test_loader
        self.criterion = loss or self.criterion
        self.post_prediction_callback = post_prediction_callback or self.post_prediction_callback
        self.loss_logging_items_names = loss_logging_items_names or self.loss_logging_items_names
        self.phase_callbacks = test_phase_callbacks or self.phase_callbacks

        if self.phase_callbacks is None:
            self.phase_callbacks = []

        if test_metrics_list:
            self.test_metrics = MetricCollection(test_metrics_list)
            self._add_metrics_update_callback(Phase.TEST_BATCH_END)
            self.phase_callback_handler = CallbackHandler(self.phase_callbacks)

        # WHEN TESTING WITHOUT A LOSS FUNCTION- CREATE EPOCH HEADERS FOR PRINTS
        if self.criterion is None:
            self.loss_logging_items_names = []

        if self.test_metrics is None:
            raise ValueError("Metrics are required to perform test. Pass them through test_metrics_list arg when "
                             "calling test or through training_params when calling train(...)")
        if self.test_loader is None:
            raise ValueError("Test dataloader is required to perform test. Make sure to either pass it through "
                             "test_loader arg or calling connect_dataset_interface upon a DatasetInterface instance "
                             "with a non empty testset attribute.")

        # RESET METRIC RUNNERS
        self.test_metrics.reset()
        self.test_metrics.to(self.device)

    def _add_metrics_update_callback(self, phase: Phase):
        """
        Adds MetricsUpdateCallback to be fired at phase

        :param phase: Phase for the metrics callback to be fired at
        """
        self.phase_callbacks.append(MetricsUpdateCallback(phase))

    def _initialize_sg_logger_objects(self):
        """Initialize object that collect, write to disk, monitor and store remotely all training outputs"""
        sg_logger = core_utils.get_param(self.training_params, 'sg_logger')

        # OVERRIDE SOME PARAMETERS TO MAKE SURE THEY MATCH THE TRAINING PARAMETERS
        general_sg_logger_params = {'experiment_name': self.experiment_name,
                                    'storage_location': self.model_checkpoints_location,
                                    'resumed': self.load_checkpoint,
                                    'training_params': self.training_params,
                                    'checkpoints_dir_path': self.checkpoints_dir_path}

        if sg_logger is None:
            raise RuntimeError('sg_logger must be defined in training params (see default_training_params)')

        if isinstance(sg_logger, AbstractSGLogger):
            self.sg_logger = sg_logger
        elif isinstance(sg_logger, str):
            sg_logger_params = core_utils.get_param(self.training_params, 'sg_logger_params', {})
            if issubclass(SG_LOGGERS[sg_logger], BaseSGLogger):
                sg_logger_params = {**sg_logger_params, **general_sg_logger_params}
            if sg_logger not in SG_LOGGERS:
                raise RuntimeError('sg_logger not defined in SG_LOGGERS')

            self.sg_logger = SG_LOGGERS[sg_logger](**sg_logger_params)
        else:
            raise RuntimeError('sg_logger can be either an sg_logger name (str) or a subcalss of AbstractSGLogger')

        if not isinstance(self.sg_logger, BaseSGLogger):
            logger.warning("WARNING! Using a user-defined sg_logger: files will not be automatically written to disk!\n"
                           "Please make sure the provided sg_logger writes to disk or compose your sg_logger to BaseSGLogger")

        # IN CASE SG_LOGGER UPDATED THE DIR PATH
        self.checkpoints_dir_path = self.sg_logger.local_dir()
        hyper_param_config = self.get_hyper_param_config()

        self.sg_logger.add_config("hyper_params", hyper_param_config)

        self.sg_logger.flush()

    def get_hyper_param_config(self):
        """
        Creates a training hyper param config for logging.
        """
        additional_log_items = {'initial_LR': self.training_params.initial_lr,
                                'num_devices': self.num_devices,
                                'multi_gpu': str(self.multi_gpu),
                                'device_type': torch.cuda.get_device_name(0) if torch.cuda.is_available() else 'cpu'}
        # ADD INSTALLED PACKAGE LIST + THEIR VERSIONS
        if self.training_params.log_installed_packages:
            pkg_list = list(map(lambda pkg: str(pkg), _get_installed_distributions()))
            additional_log_items['installed_packages'] = pkg_list
        hyper_param_config = {"arch_params": self.arch_params.__dict__,
                              "checkpoint_params": self.checkpoint_params.__dict__,
                              "training_hyperparams": self.training_params.__dict__,
                              "dataset_params": self.dataset_params.__dict__,
                              "additional_log_items": additional_log_items}
        return hyper_param_config

    def _write_to_disk_operations(self, train_metrics: tuple, validation_results: tuple, inf_time: float, epoch: int,
                                  context: PhaseContext):
        """Run the various logging operations, e.g.: log file, Tensorboard, save checkpoint etc."""
        # STORE VALUES IN A TENSORBOARD FILE
        train_results = list(train_metrics) + list(validation_results) + [inf_time]
        all_titles = self.results_titles + ['Inference Time']

        result_dict = {all_titles[i]: train_results[i] for i in range(len(train_results))}
        self.sg_logger.add_scalars(tag_scalar_dict=result_dict, global_step=epoch)

        # SAVE THE CHECKPOINT
        if self.training_params.save_model:
            self.save_checkpoint(self.optimizer, epoch + 1, validation_results, context)

    def _write_lrs(self, epoch):
        lrs = [self.optimizer.param_groups[i]['lr'] for i in range(len(self.optimizer.param_groups))]
        lr_titles = ['LR/Param_group_' + str(i) for i in range(len(self.optimizer.param_groups))] if len(
            self.optimizer.param_groups) > 1 else ['LR']
        lr_dict = {lr_titles[i]: lrs[i] for i in range(len(lrs))}
        self.sg_logger.add_scalars(tag_scalar_dict=lr_dict, global_step=epoch)

    def test(self,  # noqa: C901
             test_loader: torch.utils.data.DataLoader = None,
             loss: torch.nn.modules.loss._Loss = None,
             silent_mode: bool = False,
             test_metrics_list=None,
             loss_logging_items_names=None, metrics_progress_verbose=False, test_phase_callbacks=None,
             use_ema_net=True) -> tuple:
        """
        Evaluates the model on given dataloader and metrics.

        :param test_loader: dataloader to perform test on.
        :param test_metrics_list: (list(torchmetrics.Metric)) metrics list for evaluation.
        :param silent_mode: (bool) controls verbosity
        :param metrics_progress_verbose: (bool) controls the verbosity of metrics progress (default=False). Slows down the program.
        :param use_ema_net (bool) whether to perform test on self.ema_model.ema (when self.ema_model.ema exists,
            otherwise self.net will be tested) (default=True)
        :return: results tuple (tuple) containing the loss items and metric values.

        All of the above args will override SgModel's corresponding attribute when not equal to None. Then evaluation
         is ran on self.test_loader with self.test_metrics.
        """

        # IN CASE TRAINING WAS PERFROMED BEFORE TEST- MAKE SURE TO TEST THE EMA MODEL (UNLESS SPECIFIED OTHERWISE BY
        # use_ema_net)

        if use_ema_net and self.ema_model is not None:
            keep_model = self.net
            self.net = self.ema_model.ema

        self._prep_for_test(test_loader=test_loader,
                            loss=loss,
                            test_metrics_list=test_metrics_list,
                            loss_logging_items_names=loss_logging_items_names,
                            test_phase_callbacks=test_phase_callbacks,
                            )

        test_results = self.evaluate(data_loader=self.test_loader,
                                     metrics=self.test_metrics,
                                     evaluation_type=EvaluationType.TEST,
                                     silent_mode=silent_mode,
                                     metrics_progress_verbose=metrics_progress_verbose)

        # SWITCH BACK BETWEEN NETS SO AN ADDITIONAL TRAINING CAN BE DONE AFTER TEST
        if use_ema_net and self.ema_model is not None:
            self.net = keep_model

        return test_results

    def _validate_epoch(self, epoch: int, silent_mode: bool = False) -> tuple:
        """
        Runs evaluation on self.valid_loader, with self.valid_metrics.

        :param epoch: (int) epoch idx
        :param silent_mode: (bool) controls verbosity

        :return: results tuple (tuple) containing the loss items and metric values.
        """

        self.net.eval()
        self.valid_metrics.reset()
        self.valid_metrics.to(self.device)

        return self.evaluate(data_loader=self.valid_loader, metrics=self.valid_metrics,
                             evaluation_type=EvaluationType.VALIDATION, epoch=epoch, silent_mode=silent_mode)

    def evaluate(self, data_loader: torch.utils.data.DataLoader, metrics: MetricCollection,
                 evaluation_type: EvaluationType, epoch: int = None, silent_mode: bool = False,
                 metrics_progress_verbose: bool = False):
        """
        Evaluates the model on given dataloader and metrics.

        :param data_loader: dataloader to perform evaluataion on
        :param metrics: (MetricCollection) metrics for evaluation
        :param evaluation_type: (EvaluationType) controls which phase callbacks will be used (for example, on batch end,
            when evaluation_type=EvaluationType.VALIDATION the Phase.VALIDATION_BATCH_END callbacks will be triggered)
        :param epoch: (int) epoch idx
        :param silent_mode: (bool) controls verbosity
        :param metrics_progress_verbose: (bool) controls the verbosity of metrics progress (default=False).
            Slows down the program significantly.

        :return: results tuple (tuple) containing the loss items and metric values.
        """

        # THE DISABLE FLAG CONTROLS WHETHER THE PROGRESS BAR IS SILENT OR PRINTS THE LOGS
        progress_bar_data_loader = tqdm(data_loader, bar_format="{l_bar}{bar:10}{r_bar}", dynamic_ncols=True,
                                        disable=silent_mode)
        loss_avg_meter = core_utils.utils.AverageMeter()
        logging_values = None
        loss_tuple = None
        lr_warmup_epochs = self.training_params.lr_warmup_epochs if self.training_params else None
        context = PhaseContext(epoch=epoch,
                               metrics_compute_fn=metrics,
                               loss_avg_meter=loss_avg_meter,
                               criterion=self.criterion,
                               device=self.device,
                               lr_warmup_epochs=lr_warmup_epochs,
                               sg_logger=self.sg_logger)

        if not silent_mode:
            # PRINT TITLES
            pbar_start_msg = f"Validation epoch {epoch}" if evaluation_type == EvaluationType.VALIDATION else "Test"
            progress_bar_data_loader.set_description(pbar_start_msg)

        with torch.no_grad():
            for batch_idx, batch_items in enumerate(progress_bar_data_loader):
                batch_items = core_utils.tensor_container_to_device(batch_items, self.device, non_blocking=True)
                inputs, targets, additional_batch_items = sg_model_utils.unpack_batch_items(batch_items)

                output = self.net(inputs)

                if self.criterion is not None:
                    # STORE THE loss_items ONLY, THE 1ST RETURNED VALUE IS THE loss FOR BACKPROP DURING TRAINING
                    loss_tuple = self._get_losses(output, targets)[1].cpu()

                context.update_context(batch_idx=batch_idx,
                                       inputs=inputs,
                                       preds=output,
                                       target=targets,
                                       loss_log_items=loss_tuple,
                                       **additional_batch_items)

                # TRIGGER PHASE CALLBACKS CORRESPONDING TO THE EVALUATION TYPE
                if evaluation_type == EvaluationType.VALIDATION:
                    self.phase_callback_handler(Phase.VALIDATION_BATCH_END, context)
                else:
                    self.phase_callback_handler(Phase.TEST_BATCH_END, context)

                # COMPUTE METRICS IF PROGRESS VERBOSITY IS SET
                if metrics_progress_verbose and not silent_mode:
                    # COMPUTE THE RUNNING USER METRICS AND LOSS RUNNING ITEMS. RESULT TUPLE IS THEIR CONCATENATION.
                    logging_values = get_logging_values(loss_avg_meter, metrics, self.criterion)
                    pbar_message_dict = get_train_loop_description_dict(logging_values,
                                                                        metrics,
                                                                        self.loss_logging_items_names)

                    progress_bar_data_loader.set_postfix(**pbar_message_dict)

        # NEED TO COMPUTE METRICS FOR THE FIRST TIME IF PROGRESS VERBOSITY IS NOT SET
        if not metrics_progress_verbose:
            # COMPUTE THE RUNNING USER METRICS AND LOSS RUNNING ITEMS. RESULT TUPLE IS THEIR CONCATENATION.
            logging_values = get_logging_values(loss_avg_meter, metrics, self.criterion)
            pbar_message_dict = get_train_loop_description_dict(logging_values,
                                                                metrics,
                                                                self.loss_logging_items_names)

            progress_bar_data_loader.set_postfix(**pbar_message_dict)

        # TODO: SUPPORT PRINTING AP PER CLASS- SINCE THE METRICS ARE NOT HARD CODED ANYMORE (as done in
        #  calc_batch_prediction_accuracy_per_class in metric_utils.py), THIS IS ONLY RELEVANT WHEN CHOOSING
        #  DETECTIONMETRICS, WHICH ALREADY RETURN THE METRICS VALUEST HEMSELVES AND NOT THE ITEMS REQUIRED FOR SUCH
        #  COMPUTATION. ALSO REMOVE THE BELOW LINES BY IMPLEMENTING CRITERION AS A TORCHMETRIC.

        if self.multi_gpu == MultiGPUMode.DISTRIBUTED_DATA_PARALLEL:
            logging_values = reduce_results_tuple_for_ddp(logging_values, next(self.net.parameters()).device)

        pbar_message_dict = get_train_loop_description_dict(logging_values,
                                                            metrics,
                                                            self.loss_logging_items_names)

        self.valid_monitored_values = sg_model_utils.update_monitored_values_dict(
            monitored_values_dict=self.valid_monitored_values, new_values_dict=pbar_message_dict)

        if not silent_mode and evaluation_type==EvaluationType.VALIDATION:
            progress_bar_data_loader.write("===========================================================")
            sg_model_utils.display_epoch_summary(epoch=context.epoch, n_digits=4,
                                                 train_monitored_values=self.train_monitored_values,
                                                 valid_monitored_values=self.valid_monitored_values)
            progress_bar_data_loader.write("===========================================================")

        return logging_values

    def instantiate_net(self, architecture: Union[torch.nn.Module, SgModule.__class__, str], arch_params: dict,
                        checkpoint_params: dict, *args, **kwargs) -> tuple:
        """
        Instantiates nn.Module according to architecture and arch_params, and handles pretrained weights and the required
            module manipulation (i.e head replacement).

        :param architecture: String, torch.nn.Module or uninstantiated SgModule class describing the netowrks architecture.
        :param arch_params: Architecture's parameters passed to networks c'tor.
        :param checkpoint_params: checkpoint loading related parameters dictionary with 'pretrained_weights' key,
            s.t it's value is a string describing the dataset of the pretrained weights (for example "imagenent").

        :return: instantiated netowrk i.e torch.nn.Module, architecture_class (will be none when architecture is not str)

        """
        pretrained_weights = core_utils.get_param(checkpoint_params, 'pretrained_weights', default_val=None)

        if pretrained_weights is not None:
            num_classes_new_head = arch_params.num_classes
            arch_params.num_classes = PRETRAINED_NUM_CLASSES[pretrained_weights]

        if isinstance(architecture, str):
            architecture_cls = ARCHITECTURES[architecture]
            net = architecture_cls(arch_params=arch_params)
        elif isinstance(architecture, SgModule.__class__):
            net = architecture(arch_params)
        else:
            net = architecture

        if pretrained_weights:
            load_pretrained_weights(net, architecture, pretrained_weights)
            if num_classes_new_head != arch_params.num_classes:
                net.replace_head(new_num_classes=num_classes_new_head)
                arch_params.num_classes = num_classes_new_head

        return net

    def instantiate_ema_model(self, decay: float = 0.9999, beta: float = 15, exp_activation: bool = True) -> ModelEMA:
        """Instantiate ema model for standard SgModule.
        :param decay: the maximum decay value. as the training process advances, the decay will climb towards this value
                      until the EMA_t+1 = EMA_t * decay + TRAINING_MODEL * (1- decay)
        :param beta: the exponent coefficient. The higher the beta, the sooner in the training the decay will saturate to
                     its final value. beta=15 is ~40% of the training process.
        """
        return ModelEMA(self.net, decay, beta, exp_activation)<|MERGE_RESOLUTION|>--- conflicted
+++ resolved
@@ -461,9 +461,6 @@
             if hasattr(self.train_loader, "sampler") and isinstance(self.train_loader.sampler, InfiniteSampler) and batch_idx == len(self.train_loader)-1:
                 break
 
-            if batch_idx == 5:
-                break
-
         if not self.ddp_silent_mode:
             self.sg_logger.upload()
 
@@ -974,16 +971,6 @@
 
         self._initialize_mixed_precision(self.training_params.mixed_precision)
 
-<<<<<<< HEAD
-        context = PhaseContext(optimizer=self.optimizer, net=self.net, experiment_name=self.experiment_name,
-                               ckpt_dir=self.checkpoints_dir_path, criterion=self.criterion,
-                               lr_warmup_epochs=self.training_params.lr_warmup_epochs, sg_logger=self.sg_logger,
-                               valid_loader=self.valid_loader, train_loader=self.train_loader,
-                               quant_modules_calib_method=self.quant_modules_calib_method,
-                               checkpoints_dir_path=self.checkpoints_dir_path,
-                               training_params=self.training_params,
-                               ddp_silent_mode=self.ddp_silent_mode)
-=======
         context = PhaseContext(optimizer=self.optimizer,
                                net=self.net,
                                experiment_name=self.experiment_name,
@@ -992,9 +979,12 @@
                                lr_warmup_epochs=self.training_params.lr_warmup_epochs,
                                sg_logger=self.sg_logger,
                                train_loader=self.train_loader,
-                               valid_loader=self.valid_loader)
-
->>>>>>> 9b81f593
+                               valid_loader=self.valid_loader,
+                               quant_modules_calib_method=self.quant_modules_calib_method,
+                               checkpoints_dir_path=self.checkpoints_dir_path,
+                               training_params=self.training_params,
+                               ddp_silent_mode=self.ddp_silent_mode)
+
         self.phase_callback_handler(Phase.PRE_TRAINING, context)
 
         try:

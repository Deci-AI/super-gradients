import abc
import copy
import dataclasses
import gc
from typing import Any
from typing import Union, Optional, List, Tuple

import numpy as np
import onnx
import onnxsim
import torch
from super_gradients.common.abstractions.abstract_logger import get_logger
from super_gradients.conversion import ExportTargetBackend, ExportQuantizationMode, DetectionOutputFormatMode
from super_gradients.conversion.conversion_utils import find_compatible_model_device_for_dtype
from super_gradients.conversion.gs_utils import import_onnx_graphsurgeon_or_install
<<<<<<< HEAD
from super_gradients.import_utils import import_pytorch_quantization_or_install
=======
from super_gradients.module_interfaces.exceptions import ModelHasNoPreprocessingParamsException
>>>>>>> 6a10cd0c
from super_gradients.module_interfaces.supports_input_shape_check import SupportsInputShapeCheck
from super_gradients.training.utils.export_utils import infer_format_from_file_name, infer_image_shape_from_model, infer_image_input_channels
from super_gradients.training.utils.utils import infer_model_device, check_model_contains_quantized_modules, infer_model_dtype
from torch import nn, Tensor
from torch.utils.data import DataLoader

logger = get_logger(__name__)

__all__ = [
    "ExportableObjectDetectionModel",
    "AbstractObjectDetectionDecodingModule",
    "ModelExportResult",
    "ModelHasNoPreprocessingParamsException",
    "ObjectDetectionModelExportResult",
]


class AbstractObjectDetectionDecodingModule(nn.Module):
    """
    Abstract class for decoding outputs from object detection models to a tuple of two tensors (boxes, scores)
    """

    @abc.abstractmethod
    def forward(self, predictions: Any) -> Tuple[Tensor, Tensor]:
        """
        The implementation of this method must take raw predictions from the model and convert / postprocess them
        to output candidates for NMS. This method may filter out predictions based on confidence threshold and
        it must obey the contract that the number of predictions per image is fixed and equal to
        value returned by self.get_num_pre_nms_predictions().

        :param predictions: Input predictions from the model itself.
        The value of this argument is model-specific

        :return: Implementation of this method must return a tuple of two tensors (boxes, scores) with
        the following semantics:
        - boxes - [B, N, 4]
        - scores - [B, N, C]
        Where N is the maximum number of predictions per image (see self.get_num_pre_nms_predictions()),
        and C is the number of classes.

        """
        raise NotImplementedError(f"forward() method is not implemented for class {self.__class__.__name__}. ")

    @torch.jit.ignore
    def infer_total_number_of_predictions(self, predictions: Any) -> int:
        """
        This method is used to infer the total number of predictions for a given input resolution.
        The function takes raw predictions from the model and returns the total number of predictions.
        It is needed to check whether max_predictions_per_image and num_pre_nms_predictions are not greater than
        the total number of predictions for a given resolution.

        :param predictions: Predictions from the model itself.
        :return: A total number of predictions for a given resolution
        """
        raise NotImplementedError(f"forward() method is not implemented for class {self.__class__.__name__}. ")

    def get_output_names(self) -> List[str]:
        """
        Returns the names of the outputs of the module.
        Usually you don't need to override this method.
        Export API uses this method internally to give meaningful names to the outputs of the exported model.

        :return: A list of output names.
        """
        return ["pre_nms_bboxes_xyxy", "pre_nms_scores"]

    @abc.abstractmethod
    def get_num_pre_nms_predictions(self) -> int:
        """
        Returns the number of predictions per image that this module produces.
        :return: Number of predictions per image.
        """
        raise NotImplementedError(f"get_num_pre_nms_predictions() method is not implemented for class {self.__class__.__name__}. ")


@dataclasses.dataclass
class ObjectDetectionModelExportResult:
    """
    A dataclass that holds the result of model export.
    """

    input_image_channels: int
    input_image_dtype: torch.dtype
    input_image_shape: Tuple[int, int]

    engine: ExportTargetBackend
    quantization_mode: Optional[ExportQuantizationMode]

    output: str
    output_predictions_format: DetectionOutputFormatMode

    usage_instructions: str = ""

    def __repr__(self):
        return self.usage_instructions


ModelExportResult = ObjectDetectionModelExportResult  # Alias for backward compatibility


class ExportableObjectDetectionModel:
    """
    A mixin class that adds export functionality to the object detection models.
    Classes that inherit from this mixin must implement the following methods:
    - get_decoding_module()
    - get_preprocessing_callback()
    Providing these methods are implemented correctly, the model can be exported to ONNX or TensorRT formats
    using model.export(...) method.
    """

    def get_decoding_module(self, num_pre_nms_predictions: int, **kwargs) -> AbstractObjectDetectionDecodingModule:
        """
        Gets the decoding module for the object detection model.
        This method must be implemented by the derived class and should return
        an instance of AbstractObjectDetectionDecodingModule that would take raw models' outputs and
        convert them to a tuple of two tensors (boxes, scores):
         - boxes: [B, N, 4] - All predicted boxes in (x1, y1, x2, y2) format.
         - scores: [B, N, C] - All predicted scores ([0..1] range) for each box and class.
        :return: An instance of AbstractObjectDetectionDecodingModule
        """
        raise NotImplementedError(f"get_decoding_module() is not implemented for class {self.__class__.__name__}.")

    def get_preprocessing_callback(self, **kwargs) -> Optional[nn.Module]:
        raise NotImplementedError(f"get_preprocessing_callback is not implemented for class {self.__class__.__name__}.")

    def export(
        self,
        output: str,
        confidence_threshold: Optional[float] = None,
        nms_threshold: Optional[float] = None,
        engine: Optional[ExportTargetBackend] = None,
        quantization_mode: Optional[ExportQuantizationMode] = None,
        selective_quantizer: Optional["SelectiveQuantizer"] = None,  # noqa
        calibration_loader: Optional[DataLoader] = None,
        calibration_method: str = "percentile",
        calibration_batches: int = 16,
        calibration_percentile: float = 99.99,
        preprocessing: Union[bool, nn.Module] = True,
        postprocessing: Union[bool, nn.Module] = True,
        postprocessing_kwargs: Optional[dict] = None,
        batch_size: int = 1,
        input_image_shape: Optional[Tuple[int, int]] = None,
        input_image_channels: Optional[int] = None,
        input_image_dtype: Optional[torch.dtype] = None,
        max_predictions_per_image: Optional[int] = None,
        onnx_export_kwargs: Optional[dict] = None,
        onnx_simplify: bool = True,
        device: Optional[Union[torch.device, str]] = None,
        output_predictions_format: DetectionOutputFormatMode = DetectionOutputFormatMode.BATCH_FORMAT,
        num_pre_nms_predictions: int = 1000,
    ):
        """
        Export the model to one of supported formats. Format is inferred from the output file extension or can be
        explicitly specified via `format` argument.

        :param output: Output file name of the exported model.
        :param nms_threshold: (float) NMS threshold for the exported model.
        :param confidence_threshold: (float) Confidence threshold for the exported model.
        :param engine: Explicit specification of the inference engine. If not specified, engine is inferred from the output file extension.
                       Supported values:
                       - "onnxruntime" - export to ONNX format with ONNX runtime as inference engine.
                       Note, models that are using NMS exported in this mode ARE compatible with TRT runtime.
                       - "tensorrt" - export to ONNX format with TensorRT  as inference engine.
                       This mode enables use of efficient TensorRT NMS plugin. Note, models that are using NMS exported in this
                       mode ARE NOT COMPATIBLE with ONNX runtime.
        :param quantization_mode: (QuantizationMode) Sets the quantization mode for the exported model.
            If None, the model is exported as-is without any changes to mode weights.
            If QuantizationMode.FP16, the model is exported with weights converted to half precision.
            If QuantizationMode.INT8, the model is exported with weights quantized to INT8. For this mode you can use calibration_loader
            to specify a data loader for calibrating the model.
        :param selective_quantizer: (SelectiveQuantizer) An optional quantizer for selectively quantizing model weights.
        :param calibration_loader: (torch.utils.data.DataLoader) An optional data loader for calibrating a quantized model.
        :param calibration_method: (str) Calibration method for quantized models. See QuantizationCalibrator for details.
        :param calibration_batches: (int) Number of batches to use for calibration. Default is 16.
        :param calibration_percentile: (float) Percentile for percentile calibration method. Default is 99.99.
        :param preprocessing: (bool or nn.Module)
                              If True, export a model with preprocessing that matches preprocessing params during training,
                              If False - do not use any preprocessing at all
                              If instance of nn.Module - uses given preprocessing module.
        :param postprocessing: (bool or nn.Module)
                               If True, export a model with postprocessing module obtained from model.get_post_processing_callback()
                               If False - do not use any postprocessing at all
                               If instance of nn.Module - uses given postprocessing module.
        :param postprocessing_kwargs: (dict) Optional keyword arguments for model.get_post_processing_callback(),
               used only when `postprocessing=True`.
        :param batch_size: (int) Batch size for the exported model.
        :param input_image_shape: (tuple) Input image shape (height, width) for the exported model.
               If None, the function will infer the image shape from the model's preprocessing params.
        :param input_image_channels: (int) Number of input image channels for the exported model.
               If None, the function will infer the number of channels from the model itself
               (No implemented now, will use hard-coded value of 3 for now).
        :param input_image_dtype: (torch.dtype) Type of the input image for the exported model.
                If None, the function will infer the dtype from the model's preprocessing and other parameters.
                If preprocessing is True, dtype will default to torch.uint8.
                If preprocessing is False and requested quantization mode is FP16 a torch.float16 will be used,
                otherwise a default torch.float32 dtype will be used.
        :param max_predictions_per_image: (int) Maximum number of detections per image for the exported model.
        :param device: (torch.device) Device to use for exporting the model. If not specified, the device is inferred from the model itself.
        :param onnx_export_kwargs: (dict) Optional keyword arguments for torch.onnx.export() function.
        :param onnx_simplify: (bool) If True, apply onnx-simplifier to the exported model.
        :param output_predictions_format: (DetectionOutputFormatMode) Format of the output predictions after NMS.
                Possible values:
                DetectionOutputFormatMode.BATCH_FORMAT - A tuple of 4 tensors will be returned
                (num_detections, detection_boxes, detection_scores, detection_classes)
                - A tensor of [batch_size, 1] containing the image indices for each detection.
                - A tensor of [batch_size, max_output_boxes, 4] containing the bounding box coordinates for each detection in [x1, y1, x2, y2] format.
                - A tensor of [batch_size, max_output_boxes] containing the confidence scores for each detection.
                - A tensor of [batch_size, max_output_boxes] containing the class indices for each detection.

                DetectionOutputFormatMode.FLAT_FORMAT - Tensor of shape [N, 7], where N is the total number of
                predictions in the entire batch.
                Each row will contain [image_index, x1, y1, x2, y2, class confidence, class index] values.


        :param num_pre_nms_predictions: (int) Number of predictions to keep before NMS.
        :return:
        """

        # Do imports here to avoid raising error of missing onnx_graphsurgeon package if it is not needed.
        import_onnx_graphsurgeon_or_install()
        if ExportQuantizationMode.INT8 == quantization_mode:
            import_pytorch_quantization_or_install()

        from super_gradients.conversion.conversion_utils import torch_dtype_to_numpy_dtype
        from super_gradients.conversion.onnx.nms import attach_onnx_nms
        from super_gradients.conversion.preprocessing_modules import CastTensorTo
        from super_gradients.conversion.tensorrt.nms import attach_tensorrt_nms

        usage_instructions = []

        if not isinstance(self, nn.Module):
            raise TypeError(f"Export is only supported for torch.nn.Module. Got type {type(self)}")

        device: torch.device = device or infer_model_device(self)
        if device is None:
            raise ValueError(
                "Device is not specified and cannot be inferred from the model. "
                "Please specify the device explicitly: model.export(..., device=torch.device(...))"
            )

        # The following is a trick to infer the exact device index in order to make sure the model using right device.
        # User may pass device="cuda", which is not explicitly specifying device index.
        # Using this trick, we can infer the correct device (cuda:3 for instance) and use it later for checking
        # whether model places all it's parameters on the right device.
        device = torch.zeros(1).to(device).device

        logger.debug(f"Using device: {device} for exporting model {self.__class__.__name__}")

        model: nn.Module = copy.deepcopy(self).eval()

        engine: ExportTargetBackend = engine or infer_format_from_file_name(output)
        if engine is None:
            raise ValueError(
                "Export format is not specified and cannot be inferred from the output file name. "
                "Please specify the format explicitly: model.export(..., format=ExportTargetBackend.ONNXRUNTIME)"
            )

        # Infer the input image shape from the model
        if input_image_shape is None:
            input_image_shape = infer_image_shape_from_model(model)
            logger.debug(f"Inferred input image shape: {input_image_shape} from model {model.__class__.__name__}")

        if input_image_shape is None:
            raise ValueError(
                "Image shape is not specified and cannot be inferred from the model. "
                "Please specify the image shape explicitly: model.export(..., input_image_shape=(height, width))"
            )

        try:
            rows, cols = input_image_shape
        except ValueError:
            raise ValueError(f"Image shape must be a tuple of two integers (height, width), got {input_image_shape} instead")

        # Infer the number of input channels from the model
        if input_image_channels is None:
            input_image_channels = infer_image_input_channels(model)
            logger.debug(f"Inferred input image channels: {input_image_channels} from model {model.__class__.__name__}")

        if input_image_channels is None:
            raise ValueError(
                "Number of input channels is not specified and cannot be inferred from the model. "
                "Please specify the number of input channels explicitly: model.export(..., input_image_channels=NUM_CHANNELS_YOUR_MODEL_TAKES)"
            )

        input_shape = (batch_size, input_image_channels, rows, cols)

        if isinstance(model, SupportsInputShapeCheck):
            model.validate_input_shape(input_shape)

        prep_model_for_conversion_kwargs = {
            "input_size": input_shape,
        }

        model_type = torch.half if quantization_mode == ExportQuantizationMode.FP16 else torch.float32
        device = find_compatible_model_device_for_dtype(device, model_type)

        if isinstance(preprocessing, nn.Module):
            preprocessing_module = preprocessing
        elif preprocessing is True:
            try:
                preprocessing_module = model.get_preprocessing_callback()
            except ModelHasNoPreprocessingParamsException:
                raise ValueError(
                    "It looks like your model does not have dataset preprocessing params properly set.\n"
                    "This may happen if you instantiated model from scratch and not trained it yet. \n"
                    "Here are what you can do to fix this:\n"
                    "1. Manually fill up dataset processing params via model.set_dataset_processing_params(...).\n"
                    "2. Train your model first and then export it. Trainer will set_dataset_processing_params(...) for you.\n"
                    '3. Instantiate a model using pretrained weights: models.get(..., pretrained_weights="coco") \n'
                    "4. Disable preprocessing by passing model.export(..., preprocessing=False). \n"
                )
            if isinstance(preprocessing_module, nn.Sequential):
                preprocessing_module = nn.Sequential(CastTensorTo(model_type), *iter(preprocessing_module))
            else:
                preprocessing_module = nn.Sequential(CastTensorTo(model_type), preprocessing_module)
            input_image_dtype = input_image_dtype or torch.uint8
        else:
            preprocessing_module = None
            input_image_dtype = input_image_dtype or model_type

        # This variable holds the output names of the model.
        # If postprocessing is enabled, it will be set to the output names of the postprocessing module.
        output_names: Optional[List[str]] = None

        if isinstance(postprocessing, nn.Module):
            # If a user-specified postprocessing module is provided, we will attach is to the model and not
            # attempt to attach NMS step, since we do not know what the user-specified postprocessing module does,
            # and what outputs it produces.
            attach_nms_postprocessing = False
            postprocessing_module = postprocessing
        elif postprocessing is True:
            attach_nms_postprocessing = True
            postprocessing_kwargs = postprocessing_kwargs or {}
            postprocessing_kwargs["num_pre_nms_predictions"] = num_pre_nms_predictions
            postprocessing_module: AbstractObjectDetectionDecodingModule = model.get_decoding_module(**postprocessing_kwargs)

            output_names = postprocessing_module.get_output_names()
            num_pre_nms_predictions = postprocessing_module.num_pre_nms_predictions
            max_predictions_per_image = max_predictions_per_image or num_pre_nms_predictions

            dummy_input = torch.randn(input_shape).to(device=infer_model_device(model), dtype=infer_model_dtype(model))
            with torch.no_grad():
                number_of_predictions = postprocessing_module.infer_total_number_of_predictions(model.eval()(dummy_input))

            if num_pre_nms_predictions > number_of_predictions:
                logger.warning(
                    f"num_pre_nms_predictions ({num_pre_nms_predictions}) is greater than the total number of predictions ({number_of_predictions}) for input"
                    f"shape {input_shape}. Setting num_pre_nms_predictions to {number_of_predictions}"
                )
                num_pre_nms_predictions = number_of_predictions
                # We have to re-created the postprocessing_module with the new value of num_pre_nms_predictions
                postprocessing_kwargs["num_pre_nms_predictions"] = num_pre_nms_predictions
                postprocessing_module: AbstractObjectDetectionDecodingModule = model.get_decoding_module(**postprocessing_kwargs)

            if max_predictions_per_image > num_pre_nms_predictions:
                logger.warning(
                    f"max_predictions_per_image ({max_predictions_per_image}) is greater than num_pre_nms_predictions ({num_pre_nms_predictions}). "
                    f"Setting max_predictions_per_image to {num_pre_nms_predictions}"
                )
                max_predictions_per_image = num_pre_nms_predictions

            nms_threshold = nms_threshold or getattr(model, "_default_nms_iou", None)
            if nms_threshold is None:
                raise ValueError(
                    "nms_threshold is not specified and cannot be inferred from the model. "
                    "Please specify the nms_threshold explicitly: model.export(..., nms_threshold=0.5)"
                )

            confidence_threshold = confidence_threshold or getattr(model, "_default_nms_conf", None)
            if confidence_threshold is None:
                raise ValueError(
                    "confidence_threshold is not specified and cannot be inferred from the model. "
                    "Please specify the confidence_threshold explicitly: model.export(..., confidence_threshold=0.5)"
                )

        else:
            attach_nms_postprocessing = False
            postprocessing_module = None

        if hasattr(model, "prep_model_for_conversion"):
            model.prep_model_for_conversion(**prep_model_for_conversion_kwargs)

        contains_quantized_modules = check_model_contains_quantized_modules(model)

        if quantization_mode == ExportQuantizationMode.INT8:
            from super_gradients.training.utils.quantization.calibrator import QuantizationCalibrator
            from super_gradients.training.utils.quantization.selective_quantization_utils import SelectiveQuantizer

            if contains_quantized_modules:
                logger.debug("Model contains quantized modules. Skipping quantization & calibration steps since it is already quantized.")
                pass

            q_util = selective_quantizer or SelectiveQuantizer(
                default_quant_modules_calibrator_weights="max",
                default_quant_modules_calibrator_inputs="histogram",
                default_per_channel_quant_weights=True,
                default_learn_amax=False,
                verbose=True,
            )
            q_util.quantize_module(model)

            if calibration_loader:
                logger.debug("Calibrating model")
                calibrator = QuantizationCalibrator(verbose=True)
                calibrator.calibrate_model(
                    model,
                    method=calibration_method,
                    calib_data_loader=calibration_loader,
                    num_calib_batches=calibration_batches,
                    percentile=calibration_percentile,
                )
                logger.debug("Calibrating model complete")
        elif quantization_mode == ExportQuantizationMode.FP16:
            if contains_quantized_modules:
                raise RuntimeError("Model contains quantized modules for INT8 mode. " "FP16 quantization is not supported for such models.")
        elif quantization_mode is None and contains_quantized_modules:
            # If quantization_mode is None, but we have quantized modules in the model, we need to
            # update the quantization_mode to INT8, so that we can correctly export the model.
            quantization_mode = ExportQuantizationMode.INT8

        from super_gradients.training.models.conversion import ConvertableCompletePipelineModel

        # The model.prep_model_for_conversion will be called inside ConvertableCompletePipelineModel once more,
        # but as long as implementation of prep_model_for_conversion is idempotent, it should be fine.
        complete_model = (
            ConvertableCompletePipelineModel(
                model=model, pre_process=preprocessing_module, post_process=postprocessing_module, **prep_model_for_conversion_kwargs
            )
            .to(device)
            .eval()
        )

        if quantization_mode == ExportQuantizationMode.FP16:
            # For FP16 quantization, we simply can to convert the whole model to half precision
            complete_model = complete_model.half()

            if calibration_loader is not None:
                logger.warning(
                    "It seems you've passed calibration_loader to export function, but quantization_mode is set to FP16. "
                    "FP16 quantization is done by calling model.half() so you don't need to pass calibration_loader, as it will be ignored."
                )

        if engine in {ExportTargetBackend.ONNXRUNTIME, ExportTargetBackend.TENSORRT}:
            onnx_export_kwargs = onnx_export_kwargs or {}

            if quantization_mode == ExportQuantizationMode.INT8:
                from pytorch_quantization import nn as quant_nn

                use_fb_fake_quant_state = quant_nn.TensorQuantizer.use_fb_fake_quant
                quant_nn.TensorQuantizer.use_fb_fake_quant = True

            try:
                with torch.no_grad():
                    onnx_input = torch.randn(input_shape).to(device=device, dtype=input_image_dtype)
                    # Sanity check that model works
                    _ = complete_model(onnx_input)

                    for name, p in complete_model.named_parameters():
                        if p.device != device:
                            logger.warning(f"Model parameter {name} is on device {p.device} but expected to be on device {device}")

                    for name, p in complete_model.named_buffers():
                        if p.device != device:
                            logger.warning(f"Model buffer {name} is on device {p.device} but expected to be on device {device}")

                    logger.debug("Exporting model to ONNX")
                    logger.debug(f"ONNX input shape: {input_shape} with dtype: {input_image_dtype}")
                    logger.debug(f"ONNX output names: {output_names}")
                    logger.debug(f"ONNX export kwargs: {onnx_export_kwargs}")

                    if onnx_export_kwargs is not None and "args" in onnx_export_kwargs:
                        raise ValueError(
                            "`args` key found in onnx_export_kwargs. We explicitly construct dummy input (`args`) inside export() method. "
                            "Overriding args is not supported so please remove it from the `onnx_export_kwargs`."
                        )
                    torch.onnx.export(model=complete_model, args=onnx_input, f=output, input_names=["input"], output_names=output_names, **onnx_export_kwargs)

                # Stitch ONNX graph with NMS postprocessing
                if attach_nms_postprocessing:
                    if engine == ExportTargetBackend.TENSORRT:
                        if onnx_simplify:
                            # If TRT engine is used, we need to run onnxsim.simplify BEFORE attaching NMS,
                            # because EfficientNMS_TRT is not supported by onnxsim and would lead to a runtime error.
                            model_opt, simplify_successful = onnxsim.simplify(output)
                            if not simplify_successful:
                                raise RuntimeError(f"Failed to simplify ONNX model {output} with onnxsim. Please check the logs for details.")
                            onnx.save(model_opt, output)
                            logger.debug(f"Ran onnxsim.simplify on model {output}")
                            # Disable onnx_simplify to avoid running it second time.
                            onnx_simplify = False

                        nms_attach_method = attach_tensorrt_nms

                        if output_predictions_format == DetectionOutputFormatMode.FLAT_FORMAT:
                            logger.warning(
                                "Support of flat predictions format in TensorRT is experimental and may not work on all versions of TensorRT. "
                                "We recommend using TensorRT 8.5.3 or newer. On older versions of TensorRT this format will not work. "
                                "If you encountering issues loading exported model in TensorRT, please try upgrading TensorRT to latest version. "
                                "Alternatively, you can export the model to output predictions in batch format by "
                                "specifying output_predictions_format=DetectionOutputFormatMode.BATCH_FORMAT. "
                            )
                    elif engine == ExportTargetBackend.ONNXRUNTIME:
                        nms_attach_method = attach_onnx_nms
                    else:
                        raise KeyError(f"Unsupported engine: {engine}")

                    nms_attach_method(
                        onnx_model_path=output,
                        output_onnx_model_path=output,
                        num_pre_nms_predictions=num_pre_nms_predictions,
                        max_predictions_per_image=max_predictions_per_image,
                        nms_threshold=nms_threshold,
                        confidence_threshold=confidence_threshold,
                        batch_size=batch_size,
                        output_predictions_format=output_predictions_format,
                        device=device,
                        onnx_export_kwargs=onnx_export_kwargs,
                    )

                if onnx_simplify:
                    model_opt, simplify_successful = onnxsim.simplify(output)
                    if not simplify_successful:
                        raise RuntimeError(f"Failed to simplify ONNX model {output} with onnxsim. Please check the logs for details.")
                    onnx.save(model_opt, output)

                    logger.debug(f"Ran onnxsim.simplify on {output}")
            finally:
                if quantization_mode == ExportQuantizationMode.INT8:
                    # Restore functions of quant_nn back as expected
                    quant_nn.TensorQuantizer.use_fb_fake_quant = use_fb_fake_quant_state

        else:
            raise ValueError(f"Unsupported export format: {engine}. Supported formats: onnxruntime, tensorrt")

        # Cleanup memory, not sure whether it is necessary but just in case
        gc.collect()
        if torch.cuda.is_available():
            torch.cuda.empty_cache()

        # Add usage instructions
        usage_instructions.append(f"Model exported successfully to {output}")
        usage_instructions.append(f"Model expects input image of shape [{batch_size}, {input_image_channels}, {input_image_shape[0]}, {input_image_shape[1]}]")
        usage_instructions.append(f"Input image dtype is {input_image_dtype}")

        if preprocessing:
            usage_instructions.append("Exported model already contains preprocessing (normalization) step, so you don't need to do it manually.")
            usage_instructions.append("Preprocessing steps to be applied to input image are:")
            usage_instructions.append(repr(preprocessing_module))
            usage_instructions.append("")

        if postprocessing:
            usage_instructions.append("Exported model contains postprocessing (NMS) step with the following parameters:")
            usage_instructions.append(f"    num_pre_nms_predictions={num_pre_nms_predictions}")
            usage_instructions.append(f"    max_predictions_per_image={max_predictions_per_image}")
            usage_instructions.append(f"    nms_threshold={nms_threshold}")
            usage_instructions.append(f"    confidence_threshold={confidence_threshold}")
            usage_instructions.append(f"    output_predictions_format={output_predictions_format}")
            usage_instructions.append("")

        if engine == ExportTargetBackend.ONNXRUNTIME:
            usage_instructions.append("Exported model is in ONNX format and can be used with ONNXRuntime")
            usage_instructions.append("To run inference with ONNXRuntime, please use the following code snippet:")
            usage_instructions.append("")
            usage_instructions.append("    import onnxruntime")
            usage_instructions.append("    import numpy as np")
            usage_instructions.append(f'    session = onnxruntime.InferenceSession("{output}", providers=["CUDAExecutionProvider", "CPUExecutionProvider"])')
            usage_instructions.append("    inputs = [o.name for o in session.get_inputs()]")
            usage_instructions.append("    outputs = [o.name for o in session.get_outputs()]")

            dtype_name = np.dtype(torch_dtype_to_numpy_dtype(input_image_dtype)).name
            usage_instructions.append(
                f"    example_input_image = np.zeros(({batch_size}, {input_image_channels}, {input_image_shape[0]}, {input_image_shape[1]})).astype(np.{dtype_name})"  # noqa
            )

            usage_instructions.append("    predictions = session.run(outputs, {inputs[0]: example_input_image})")
            usage_instructions.append("")

        elif engine == ExportTargetBackend.TENSORRT:
            usage_instructions.append("Exported model is in ONNX format and can be used with TensorRT")
            usage_instructions.append("To run inference with TensorRT, please see TensorRT deployment documentation")
            usage_instructions.append("You can benchmark the model using the following code snippet:")
            usage_instructions.append("")
            usage_instructions.append(
                f"    trtexec --onnx={output} {'--int8' if quantization_mode == ExportQuantizationMode.INT8 else '--fp16'} --avgRuns=100 --duration=15"
            )
            usage_instructions.append("")

        if postprocessing is True:
            if output_predictions_format == DetectionOutputFormatMode.FLAT_FORMAT:
                usage_instructions.append(f"Exported model has predictions in {output_predictions_format} format:")
                usage_instructions.append("")
                usage_instructions.append("    # flat_predictions is a 2D array of [N,7] shape")
                usage_instructions.append("    # Each row represents (image_index, x_min, y_min, x_max, y_max, confidence, class_id)")
                usage_instructions.append("    # Please note all values are floats, so you have to convert them to integers if needed")
                usage_instructions.append("    [flat_predictions] = predictions")
                if batch_size == 1:
                    # fmt: off
                    usage_instructions.append("    for (_, x_min, y_min, x_max, y_max, confidence, class_id) in flat_predictions[0]:")
                    usage_instructions.append("        class_id = int(class_id)")
                    usage_instructions.append('        print(f"Detected object with class_id={class_id}, confidence={confidence}, x_min={x_min}, y_min={y_min}, x_max={x_max}, y_max={y_max}")') # noqa
                    # fmt: on
                else:
                    # fmt: off
                    usage_instructions.append(f"    for current_sample in range({batch_size}):")
                    usage_instructions.append("      predictions_for_current_sample = predictions[predictions[0] == current_sample]")
                    usage_instructions.append('      print("Predictions for sample " + str(current_sample))')
                    usage_instructions.append("      for (_, x_min, y_min, x_max, y_max, confidence, class_id) in predictions_for_current_sample:")
                    usage_instructions.append("        class_id = int(class_id)")
                    usage_instructions.append('        print(f"Detected object with class_id={class_id}, confidence={confidence}, x_min={x_min}, y_min={y_min}, x_max={x_max}, y_max={y_max}")') # noqa
                    # fmt: on

            elif output_predictions_format == DetectionOutputFormatMode.BATCH_FORMAT:
                # fmt: off
                usage_instructions.append(f"Exported model has predictions in {output_predictions_format} format:")
                usage_instructions.append("")
                usage_instructions.append("    num_detections, pred_boxes, pred_scores, pred_classes = predictions")
                usage_instructions.append("    for image_index in range(num_detections.shape[0]):")
                usage_instructions.append("      for i in range(num_detections[image_index,0]):")
                usage_instructions.append("        class_id = pred_classes[image_index, i]")
                usage_instructions.append("        confidence = pred_scores[image_index, i]")
                usage_instructions.append("        x_min, y_min, x_max, y_max = pred_boxes[image_index, i]")
                usage_instructions.append('        print(f"Detected object with class_id={class_id}, confidence={confidence}, x_min={x_min}, y_min={y_min}, x_max={x_max}, y_max={y_max}")') # noqa
                # fmt: on
        elif postprocessing is False:
            usage_instructions.append("Model exported with postprocessing=False")
            usage_instructions.append("No decoding or NMS is added to the model, so you will have to decode predictions manually.")
            usage_instructions.append("Please refer to the documentation for the model you exported")
        elif isinstance(postprocessing, nn.Module):
            usage_instructions.append("Exported model contains a custom postprocessing step.")
            usage_instructions.append("We are unable to provide usage instructions to user-provided postprocessing module")
            usage_instructions.append("But here is the human-friendly representation of the postprocessing module:")
            usage_instructions.append(repr(postprocessing))

        return ModelExportResult(
            input_image_channels=input_image_channels,
            input_image_dtype=input_image_dtype,
            input_image_shape=input_image_shape,
            engine=engine,
            quantization_mode=quantization_mode,
            output=output,
            output_predictions_format=output_predictions_format,
            usage_instructions="\n".join(usage_instructions),
        )<|MERGE_RESOLUTION|>--- conflicted
+++ resolved
@@ -13,11 +13,8 @@
 from super_gradients.conversion import ExportTargetBackend, ExportQuantizationMode, DetectionOutputFormatMode
 from super_gradients.conversion.conversion_utils import find_compatible_model_device_for_dtype
 from super_gradients.conversion.gs_utils import import_onnx_graphsurgeon_or_install
-<<<<<<< HEAD
 from super_gradients.import_utils import import_pytorch_quantization_or_install
-=======
 from super_gradients.module_interfaces.exceptions import ModelHasNoPreprocessingParamsException
->>>>>>> 6a10cd0c
 from super_gradients.module_interfaces.supports_input_shape_check import SupportsInputShapeCheck
 from super_gradients.training.utils.export_utils import infer_format_from_file_name, infer_image_shape_from_model, infer_image_input_channels
 from super_gradients.training.utils.utils import infer_model_device, check_model_contains_quantized_modules, infer_model_dtype
@@ -403,8 +400,8 @@
         contains_quantized_modules = check_model_contains_quantized_modules(model)
 
         if quantization_mode == ExportQuantizationMode.INT8:
-            from super_gradients.training.utils.quantization.calibrator import QuantizationCalibrator
-            from super_gradients.training.utils.quantization.selective_quantization_utils import SelectiveQuantizer
+            from super_gradients.training.utils.quantization import QuantizationCalibrator
+            from super_gradients.training.utils.quantization import SelectiveQuantizer
 
             if contains_quantized_modules:
                 logger.debug("Model contains quantized modules. Skipping quantization & calibration steps since it is already quantized.")

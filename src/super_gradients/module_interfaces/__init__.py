--- conflicted
+++ resolved
@@ -4,7 +4,7 @@
 from .exportable_pose_estimation import ExportablePoseEstimationModel, PoseEstimationModelExportResult, AbstractPoseEstimationDecodingModule
 from .pose_estimation_post_prediction_callback import AbstractPoseEstimationPostPredictionCallback, PoseEstimationPredictions
 from .supports_input_shape_check import SupportsInputShapeCheck
-<<<<<<< HEAD
+from .quantization_result import QuantizationResult
 from .exportable_segmentation import (
     SegmentationModelExportResult,
     ExportableSegmentationModel,
@@ -12,10 +12,6 @@
     SemanticSegmentationDecodingModule,
     BinarySegmentationDecodingModule,
 )
-=======
-from .quantization_result import QuantizationResult
-
->>>>>>> eaa0c212
 
 __all__ = [
     "HasPredict",
@@ -32,14 +28,11 @@
     "AbstractPoseEstimationDecodingModule",
     "SupportsFineTune",
     "SupportsInputShapeCheck",
-<<<<<<< HEAD
+    "ObjectDetectionModelExportResult",
+    "QuantizationResult",
     "SegmentationModelExportResult",
     "ExportableSegmentationModel",
     "AbstractSegmentationDecodingModule",
     "SemanticSegmentationDecodingModule",
     "BinarySegmentationDecodingModule",
-=======
-    "ObjectDetectionModelExportResult",
-    "QuantizationResult",
->>>>>>> eaa0c212
 ]
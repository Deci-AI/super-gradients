--- conflicted
+++ resolved
@@ -336,17 +336,6 @@
         Initially added for saving metrics to yaml to store it in something easily parsable (easier than .pth checkpoints),
         but who knows what it will be suited for later.
 
-<<<<<<< HEAD
-        :param tag:         Identifier of the summary.
-        :param summary_dict:  Checkpoint summary_dict.
-        :param global_step: Epoch number.
-        """
-
-        name = tag + (f"_{global_step}" if global_step is not None else "") + ".yml"
-        with open(os.path.join(self._local_dir, name), "w") as outfile:
-            yaml.dump(summary_dict, outfile, default_flow_style=False)
-            outfile.close()
-=======
         :param tag:           Identifier of the summary.
         :param summary_dict:  Checkpoint summary_dict.
         :param global_step:   Epoch number.
@@ -355,7 +344,6 @@
         name = tag + (f"_{global_step}" if global_step is not None else "") + ".yml"
         with open(os.path.join(self._local_dir, name), "w", encoding="utf-8") as outfile:
             yaml.safe_dump(summary_dict, outfile, default_flow_style=False)
->>>>>>> 9446489e
 
     def add(self, tag: str, obj: Any, global_step: int = None):
         pass

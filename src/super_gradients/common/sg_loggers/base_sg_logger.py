--- conflicted
+++ resolved
@@ -2,11 +2,7 @@
 import os
 import signal
 import time
-<<<<<<< HEAD
-from typing import Union, Any, Optional
-=======
 from typing import Union, Any
->>>>>>> 906597c9
 
 import matplotlib.pyplot as plt
 import numpy as np
@@ -15,11 +11,7 @@
 from PIL import Image
 from super_gradients.common import ADNNModelRepositoryDataInterfaces
 from super_gradients.common.abstractions.abstract_logger import get_logger
-<<<<<<< HEAD
-from super_gradients.common.auto_logging import AutoLoggerConfig, ConsoleSink
-=======
 from super_gradients.common.auto_logging import AutoLoggerConfig
->>>>>>> 906597c9
 from super_gradients.common.environment.env_helpers import multi_process_safe
 from super_gradients.common.sg_loggers.abstract_sg_logger import AbstractSGLogger
 from super_gradients.training.params import TrainingParams
@@ -96,8 +88,6 @@
         if launch_tensorboard:
             self._launch_tensorboard(port=tensorboard_port)
 
-        self._sg_logger = self
-
     @multi_process_safe
     def _launch_tensorboard(self, port):
         self.tensor_board_process, _ = sg_trainer_utils.launch_tensorboard_process(self._local_dir, port=port)
@@ -113,21 +103,11 @@
 
     @multi_process_safe
     def _init_log_file(self):
-<<<<<<< HEAD
-        time_string = time.strftime("%m_%d_%H_%M_%S", time.localtime())
-        # There are two log files, since the regular log_file_path used for `manual` logging of configs/other info
-        self.log_file_path = f"{self._local_dir}/log_{time_string}.txt"
-        self.log_full_file_path = f"{self._local_dir}/sg_logs_{time_string}.txt"
-        self.console_sink_path = f"{self._local_dir}/console.{time_string}.txt"
-        AutoLoggerConfig.setup_logging(filename=self.log_full_file_path, copy_already_logged_messages=True)
-        ConsoleSink.set_location(filename=self.console_sink_path)
-=======
         time_string = time.strftime("%b%d_%H_%M_%S", time.localtime())
         # There are two log files, since the regular log_file_path used for `manual` logging of configs/other info
         self.log_file_path = f"{self._local_dir}/log_{time_string}.txt"
         self.log_full_file_path = f"{self._local_dir}/sg_logs_{time_string}.txt"
         AutoLoggerConfig.setup_logging(filename=self.log_full_file_path, copy_already_logged_messages=True)
->>>>>>> 906597c9
 
     @multi_process_safe
     def _write_to_log_file(self, lines: list):
@@ -282,13 +262,4 @@
         pass
 
     def local_dir(self) -> str:
-        return self._local_dir
-
-    @staticmethod
-    def get_experiment_name() -> str:
-        if _sg_logger is None:
-            return None
-        return _sg_logger.experiment_name
-
-
-_sg_logger: Optional[Union[None, BaseSGLogger]] = None+        return self._local_dir
import os

from typing import Union, Optional, Any

import numpy as np
from PIL import Image
import matplotlib.pyplot as plt
import torch
from super_gradients.common.abstractions.abstract_logger import get_logger

from super_gradients.common.sg_loggers.base_sg_logger import BaseSGLogger
from super_gradients.common.environment.env_helpers import multi_process_safe

logger = get_logger(__name__)

try:
    import wandb
except (ModuleNotFoundError, ImportError, NameError):
    pass  # no action or logging - this is normal in most cases


WANDB_ID_PREFIX = "wandb_id."
WANDB_INCLUDE_FILE_NAME = ".wandbinclude"


class WandBSGLogger(BaseSGLogger):
    def __init__(
        self,
        project_name: str,
        experiment_name: str,
        storage_location: str,
        resumed: bool,
        training_params: dict,
        checkpoints_dir_path: str,
        tb_files_user_prompt: bool = False,
        launch_tensorboard: bool = False,
        tensorboard_port: int = None,
        save_checkpoints_remote: bool = True,
        save_tensorboard_remote: bool = True,
        save_logs_remote: bool = True,
        entity: Optional[str] = None,
        api_server: Optional[str] = None,
        save_code: bool = False,
<<<<<<< HEAD
        monitor_system: bool = True,
=======
        monitor_system: bool = None,
>>>>>>> abcdb435
        **kwargs,
    ):
        """

        :param experiment_name:         Used for logging and loading purposes
        :param s3_path:                 If set to 's3' (i.e. s3://my-bucket) saves the Checkpoints in AWS S3 otherwise saves the Checkpoints Locally
        :param checkpoint_loaded:       If true, then old tensorboard files will *not* be deleted when tb_files_user_prompt=True
        :param max_epochs:              Number of epochs planned for this training
        :param tb_files_user_prompt:    Asks user for Tensorboard deletion prompt.
        :param launch_tensorboard:      Whether to launch a TensorBoard process.
        :param tensorboard_port:        Specific port number for the tensorboard to use when launched (when set to None, some free port number will be used)
        :param save_checkpoints_remote: Saves checkpoints in s3.
        :param save_tensorboard_remote: Saves tensorboard in s3.
        :param save_logs_remote:        Saves log files in s3.
        :param save_code:               Save current code to wandb
        """
        if monitor_system is not None:
            logger.warning("monitor_system not available on WandBSGLogger. To remove this warning, please don't set monitor_system in your logger parameters")

        self.s3_location_available = storage_location.startswith("s3")
        super().__init__(
            project_name=project_name,
            experiment_name=experiment_name,
            storage_location=storage_location,
            resumed=resumed,
            training_params=training_params,
            checkpoints_dir_path=checkpoints_dir_path,
            tb_files_user_prompt=tb_files_user_prompt,
            launch_tensorboard=launch_tensorboard,
            tensorboard_port=tensorboard_port,
            save_checkpoints_remote=self.s3_location_available,
            save_tensorboard_remote=self.s3_location_available,
            save_logs_remote=self.s3_location_available,
            monitor_system=monitor_system,
        )

        if api_server is not None:
            if api_server != os.getenv("WANDB_BASE_URL"):
                logger.warning(f"WANDB_BASE_URL environment parameter not set to {api_server}. Setting the parameter")
                os.environ["WANDB_BASE_URL"] = api_server

        wandb_id = None
        self.resumed = resumed
        if self.resumed:
            wandb_id = self._get_wandb_id()

        run = wandb.init(project=project_name, name=experiment_name, entity=entity, resume=resumed, id=wandb_id, allow_val_change=True, **kwargs)
        if save_code:
            self._save_code()

        self._set_wandb_id(run.id)
        self.save_checkpoints_wandb = save_checkpoints_remote
        self.save_tensorboard_wandb = save_tensorboard_remote
        self.save_logs_wandb = save_logs_remote

    @multi_process_safe
    def _save_code(self):
        """
        Save the current code to wandb.
        If a file named .wandbinclude is avilable in the root dir of the project the settings will be taken from the file.
        Otherwise, all python file in the current working dir (recursively) will be saved.
        File structure: a single relative path or a single type in each line.
        i.e:

        src
        tests
        examples
        *.py
        *.yaml

        The paths and types in the file are the paths and types to be included in code upload to wandb
        """
        base_path, paths, types = self._get_include_paths()

        if len(types) > 0:

            def func(path):
                for p in paths:
                    if path.startswith(p):
                        for t in types:
                            if path.endswith(t):
                                return True
                return False

            include_fn = func
        else:
            include_fn = lambda path: path.endswith(".py")

        if base_path != ".":
            wandb.run.log_code(base_path, include_fn=include_fn)
        else:
            wandb.run.log_code(".", include_fn=include_fn)

    @multi_process_safe
    def add_config(self, tag: str, config: dict):
        super(WandBSGLogger, self).add_config(tag=tag, config=config)
        wandb.config.update(config, allow_val_change=True)

    @multi_process_safe
    def add_scalar(self, tag: str, scalar_value: float, global_step: int = 0):
        super(WandBSGLogger, self).add_scalar(tag=tag, scalar_value=scalar_value, global_step=global_step)
        wandb.log(data={tag: scalar_value}, step=global_step)

    @multi_process_safe
    def add_scalars(self, tag_scalar_dict: dict, global_step: int = 0):
        super(WandBSGLogger, self).add_scalars(tag_scalar_dict=tag_scalar_dict, global_step=global_step)
        wandb.log(data=tag_scalar_dict, step=global_step)

    @multi_process_safe
    def add_image(self, tag: str, image: Union[torch.Tensor, np.array, Image.Image], data_format="CHW", global_step: int = 0):
        super(WandBSGLogger, self).add_image(tag=tag, image=image, data_format=data_format, global_step=global_step)
        if isinstance(image, torch.Tensor):
            image = image.cpu().detach().numpy()
        if image.shape[0] < 5:
            image = image.transpose([1, 2, 0])
        wandb.log(data={tag: wandb.Image(image, caption=tag)}, step=global_step)

    @multi_process_safe
    def add_images(self, tag: str, images: Union[torch.Tensor, np.array], data_format="NCHW", global_step: int = 0):
        super(WandBSGLogger, self).add_images(tag=tag, images=images, data_format=data_format, global_step=global_step)

        wandb_images = []
        for im in images:
            if isinstance(im, torch.Tensor):
                im = im.cpu().detach().numpy()

            if im.shape[0] < 5:
                im = im.transpose([1, 2, 0])
            wandb_images.append(wandb.Image(im))
        wandb.log({tag: wandb_images}, step=global_step)

    @multi_process_safe
    def add_video(self, tag: str, video: Union[torch.Tensor, np.array], global_step: int = 0):
        super().add_video(tag, video, global_step)

        if video.ndim > 4:
            for index, vid in enumerate(video):
                self.add_video(tag=f"{tag}_{index}", video=vid, global_step=global_step)
        else:
            if isinstance(video, torch.Tensor):
                video = video.cpu().detach().numpy()
            wandb.log({tag: wandb.Video(video, fps=4)}, step=global_step)

    @multi_process_safe
    def add_histogram(self, tag: str, values: Union[torch.Tensor, np.array], bins: str, global_step: int = 0):
        super().add_histogram(tag, values, bins, global_step)
        wandb.log({tag: wandb.Histogram(values, num_bins=bins)}, step=global_step)

    @multi_process_safe
    def add_text(self, tag: str, text_string: str, global_step: int = 0):
        super().add_text(tag, text_string, global_step)
        wandb.log({tag: text_string}, step=global_step)

    @multi_process_safe
    def add_figure(self, tag: str, figure: plt.figure, global_step: int = 0):
        super().add_figure(tag, figure, global_step)
        wandb.log({tag: figure}, step=global_step)

    @multi_process_safe
    def close(self):
        super().close()
        wandb.finish()

    @multi_process_safe
    def add_file(self, file_name: str = None):
        super().add_file(file_name)
        wandb.save(glob_str=os.path.join(self._local_dir, file_name), base_path=self._local_dir, policy="now")

    @multi_process_safe
    def upload(self):
        super().upload()

        if self.save_tensorboard_wandb:
            wandb.save(glob_str=self._get_tensorboard_file_name(), base_path=self._local_dir, policy="now")

        if self.save_logs_wandb:
            wandb.save(glob_str=self.log_file_path, base_path=self._local_dir, policy="now")

    @multi_process_safe
    def add_checkpoint(self, tag: str, state_dict: dict, global_step: int = 0):
        name = f"ckpt_{global_step}.pth" if tag is None else tag
        if not name.endswith(".pth"):
            name += ".pth"

        path = os.path.join(self._local_dir, name)
        torch.save(state_dict, path)

        if self.save_checkpoints_wandb:
            if self.s3_location_available:
                self.model_checkpoints_data_interface.save_remote_checkpoints_file(self.experiment_name, self._local_dir, name)
            wandb.save(glob_str=path, base_path=self._local_dir, policy="now")

    def _get_tensorboard_file_name(self):
        try:
            tb_file_path = self.tensorboard_writer.file_writer.event_writer._file_name
        except RuntimeError:
            logger.warning("tensorboard file could not be located for ")
            return None

        return tb_file_path

    def _get_wandb_id(self):
        for file in os.listdir(self._local_dir):
            if file.startswith(WANDB_ID_PREFIX):
                return file.replace(WANDB_ID_PREFIX, "")

    def _set_wandb_id(self, id):
        for file in os.listdir(self._local_dir):
            if file.startswith(WANDB_ID_PREFIX):
                os.remove(os.path.join(self._local_dir, file))

        os.mknod(os.path.join(self._local_dir, f"{WANDB_ID_PREFIX}{id}"))

    def add(self, tag: str, obj: Any, global_step: int = None):
        pass

    def _get_include_paths(self):
        """
        Look for .wandbinclude file in parent dirs and return the list of paths defined in the file.

        file structure is a single relative (i.e. src/) or a single type (i.e *.py)in each line.
        the paths and types in the file are the paths and types to be included in code upload to wandb
        :return: if file exists, return the list of paths and a list of types defined in the file
        """

        wandb_include_file_path = self._search_upwards_for_file(WANDB_INCLUDE_FILE_NAME)
        if wandb_include_file_path is not None:
            with open(wandb_include_file_path) as file:
                lines = file.readlines()

            base_path = os.path.dirname(wandb_include_file_path)
            paths = []
            types = []
            for line in lines:
                line = line.strip().strip("/n")
                if line == "" or line.startswith("#"):
                    continue

                if line.startswith("*."):
                    types.append(line.replace("*", ""))
                else:
                    paths.append(os.path.join(base_path, line))
            return base_path, paths, types

        return ".", [], []

    @staticmethod
    def _search_upwards_for_file(file_name: str):
        """
        Search in the current directory and all directories above it for a file of a particular name.
        :param file_name: file name to look for.
        :return: pathlib.Path, the location of the first file found or None, if none was found
        """

        try:
            cur_dir = os.getcwd()
            while cur_dir != "/":
                if file_name in os.listdir(cur_dir):
                    return os.path.join(cur_dir, file_name)
                else:
                    cur_dir = os.path.dirname(cur_dir)
        except RuntimeError:
            return None

        return None<|MERGE_RESOLUTION|>--- conflicted
+++ resolved
@@ -41,11 +41,7 @@
         entity: Optional[str] = None,
         api_server: Optional[str] = None,
         save_code: bool = False,
-<<<<<<< HEAD
-        monitor_system: bool = True,
-=======
         monitor_system: bool = None,
->>>>>>> abcdb435
         **kwargs,
     ):
         """
@@ -79,7 +75,7 @@
             save_checkpoints_remote=self.s3_location_available,
             save_tensorboard_remote=self.s3_location_available,
             save_logs_remote=self.s3_location_available,
-            monitor_system=monitor_system,
+            monitor_system=False,
         )
 
         if api_server is not None:

--- conflicted
+++ resolved
@@ -199,7 +199,6 @@
         return [tip]
 
 
-<<<<<<< HEAD
 class InterpolationKeyErrorTip(CrashTip):
     @classmethod
     def is_relevant(cls, exc_type: type, exc_value: Exception, exc_traceback: TracebackType):
@@ -222,12 +221,6 @@
         return [tip]
 
 
-# /!\ Only the CrashTips classes listed below will be used !! /!\
-ALL_CRASH_TIPS: List[Type[CrashTip]] = [TorchCudaMissingTip, RecipeFactoryFormatTip, DDPNotInitializedTip, WrongHydraVersionTip, InterpolationKeyErrorTip]
-
-
-=======
->>>>>>> a2e58bb4
 def get_relevant_crash_tip_message(exc_type: type, exc_value: Exception, exc_traceback: TracebackType) -> Union[None, str]:
     """Get a CrashTip class if relevant for input exception"""
     for crash_tip in CrashTip.get_sub_classes():

import re
from typing import Union, Tuple, List, Type
from types import TracebackType

from super_gradients.common.crash_handler.utils import indent_string, fmt_txt, json_str_to_dict
from super_gradients.common.abstractions.abstract_logger import get_logger


logger = get_logger(__name__)


class CrashTip:
    """Base class to add tips to exceptions raised while using SuperGradients.

    A tip is a more informative message with some suggestions for possible solutions or places to debug.
    """

    @classmethod
    def is_relevant(cls, exc_type: type, exc_value: Exception, exc_traceback: TracebackType) -> bool:
        """
        Check if this tip is relevant.

        Beside the class, the input params are as returned by sys.exc_info():
            :param cls:             Class inheriting from CrashTip
            :param exc_type:        Type of exception
            :param exc_value:       Exception
            :param exc_traceback:   Traceback

            :return:                True if the current class can help with the exception
        """
        raise NotImplementedError

    @classmethod
    def _get_tips(cls, exc_type: type, exc_value: Exception, exc_traceback: TracebackType) -> List[str]:
        """
        Provide a customized tip for the exception, combining explanation and solution.

        Beside the class, the input params are as returned by sys.exc_info():
            :param cls:             Class inheriting from CrashTip
            :param exc_type:        Type of exception
            :param exc_value:       Exception
            :param exc_traceback:   Traceback

            :return:                Tip
        """
        raise NotImplementedError

    @classmethod
    def get_message(cls, exc_type: type, exc_value: Exception, exc_traceback: TracebackType) -> Union[None, str]:
        """
        Wrap the tip in a nice message.

        Beside the class, the input params are as returned by sys.exc_info():
            :param cls:             Class inheriting from CrashTip
            :param exc_type:        Type of exception
            :param exc_value:       Exception
            :param exc_traceback:   Traceback

            :return:                Tip
        """
        try:

            def format_tip(tip_index: int, tip: str):
                first_sentence, *following_sentences = tip.split("\n")
                first_sentence = f"{tip_index+1}. {first_sentence}"
                following_sentences = [f"   {sentence}" for sentence in following_sentences]
                return "\n".join([first_sentence] + following_sentences)

            tips: List[str] = cls._get_tips(exc_type, exc_value, exc_traceback)
            formatted_tips: str = "\n".join([format_tip(i, tip) for i, tip in enumerate(tips)])

            message = (
                "═══════════════════════════════════════════╦═════════════════════════╦════════════════════════════════════════════════════════════\n"
                "                                           ║ SuperGradient Crash tip ║ \n"
                "                                           ╚═════════════════════════╝ \n"
                f"{fmt_txt('Something went wrong!', color='red', bold=True)} You can find below potential solution(s) to this error: \n\n"
                f"{formatted_tips}\n"
                f"{len(tips)+1}. If the proposed solution(s) did not help, feel free to contact the SuperGradient team or to open a ticket on "
                f"https://github.com/Deci-AI/super-gradients/issues/new/choose\n\n"
                "see the trace above...\n"
                "══════════════════════════════════════════════════════════════════════════════════════════════════════════════════════════════════\n"
            )
            return "\n" + message
        except Exception:
            # It is important that the crash tip does not crash itself, because it is called atexit!
            # Otherwise, the user would get a crash on top of another crash and this would be extremly confusing
            return None


class TorchCudaMissingTip(CrashTip):
    @classmethod
    def is_relevant(cls, exc_type: type, exc_value: Exception, exc_traceback: TracebackType) -> bool:
        pattern = "symbol cublasLtHSHMatmulAlgoInit version"
        return isinstance(exc_value, OSError) and pattern in str(exc_value)

    @classmethod
    def _get_tips(cls, exc_type: type, exc_value: Exception, exc_traceback: TracebackType) -> List[str]:
        tip = (
            f"This error may indicate {fmt_txt('CUDA libraries version conflict', color='red')} (When Torchvision & Torch are installed for different "
            f"CUDA versions) or the {fmt_txt('absence of CUDA support in PyTorch', color='red')}.\n"
            "To fix this you can:\n"
            f"   a. Make sure to {fmt_txt('uninstall torch, torchvision', color='green')}\n"
            f"   b. {fmt_txt('Install the torch version', color='green')} that respects your os & compute platform "
            f"{fmt_txt('following the instruction from https://pytorch.org/', color='green')}"
        )
        return [tip]


class RecipeFactoryFormatTip(CrashTip):
    @classmethod
    def is_relevant(cls, exc_type: type, exc_value: Exception, exc_traceback: TracebackType) -> bool:
        pattern = "Malformed object definition in configuration. Expecting either a string of object type or a single entry dictionary"
        return isinstance(exc_value, RuntimeError) and pattern in str(exc_value)

    @classmethod
    def _get_tips(cls, exc_type: type, exc_value: Exception, exc_traceback: TracebackType) -> List[str]:
        factory_name, params_dict = RecipeFactoryFormatTip._get_factory_with_params(exc_value)

        formatted_factory_name = fmt_txt(factory_name, bold=True, color="green")

        params_in_yaml = "\n".join(f"  {k}: {v}" for k, v in params_dict.items())
        user_yaml = f"- {factory_name}:\n" + params_in_yaml
        formatted_user_yaml = fmt_txt(user_yaml, indent=4, color="red")

        correct_yaml = f"- {factory_name}:\n" + indent_string(params_in_yaml, indent_size=2)
        formatted_correct_yaml = fmt_txt(correct_yaml, indent=4, color="green")

        tip = f"There is an indentation error in the recipe, while creating {formatted_factory_name}.\n"
        tip += "If your wrote this in your recipe:\n"
        tip += f"{formatted_user_yaml}\n"
        tip += "Please change it to:\n"
        tip += f"{formatted_correct_yaml}"
        tips = [tip]
        return tips

    @staticmethod
    def _get_factory_with_params(exc_value: Exception) -> Tuple[str, dict]:
        """Utility function to extract useful features from the exception.
        :return: Name of the factory that (we assume) was not correctly defined
        :return: Parameters that are passed to that factory
        """
        description = str(exc_value)
        params_dict = re.search(r"received: (.*?)$", description).group(1)
        params_dict = json_str_to_dict(params_dict)
        factory_name = next(iter(params_dict))
        params_dict.pop(factory_name)
        return factory_name, params_dict


class DDPNotInitializedTip(CrashTip):
    """Note: I think that this should be caught within the code instead"""

    @classmethod
    def is_relevant(cls, exc_type: type, exc_value: Exception, exc_traceback: TracebackType):
        expected_str = "Default process group has not been initialized, please make sure to call init_process_group."
        return isinstance(exc_value, RuntimeError) and expected_str in str(exc_value)

    @classmethod
    def _get_tips(cls, exc_type: type, exc_value: Exception, exc_traceback: TracebackType) -> List[str]:
        tip = (
            "Your environment was not setup correctly for DDP.\n"
            "Please run at the beginning of your script:\n"
            f">>> {fmt_txt('from super_gradients.training.utils.distributed_training_utils import setup_device', color='green')}\n"
            f">>> {fmt_txt('from super_gradients.common.data_types.enum import MultiGPUMode', color='green')}\n"
            f">>> {fmt_txt('setup_device(multi_gpu=MultiGPUMode.DISTRIBUTED_DATA_PARALLEL, num_gpus=...)', color='green')}"
<<<<<<< HEAD
=======
        )
        return [tip]


class WrongHydraVersionTip(CrashTip):
    """Note: I think that this should be caught within the code instead"""

    @classmethod
    def is_relevant(cls, exc_type: type, exc_value: Exception, exc_traceback: TracebackType):
        expected_str = "__init__() got an unexpected keyword argument 'version_base'"
        return isinstance(exc_value, TypeError) and expected_str == str(exc_value)

    @classmethod
    def _get_tips(cls, exc_type: type, exc_value: Exception, exc_traceback: TracebackType) -> List[str]:
        import hydra

        tip = (
            f"{fmt_txt(f'hydra=={hydra.__version__}', color='red')} is not supported by SuperGradients. "
            f"Please run {fmt_txt('pip install hydra-core==1.2.0', color='green')}"
>>>>>>> 788aade6
        )
        return [tip]


# /!\ Only the CrashTips classes listed below will be used !! /!\
ALL_CRASH_TIPS: List[Type[CrashTip]] = [TorchCudaMissingTip, RecipeFactoryFormatTip, DDPNotInitializedTip, WrongHydraVersionTip]


def get_relevant_crash_tip_message(exc_type: type, exc_value: Exception, exc_traceback: TracebackType) -> Union[None, str]:
    """Get a CrashTip class if relevant for input exception"""
    for crash_tip in ALL_CRASH_TIPS:
        if crash_tip.is_relevant(exc_type, exc_value, exc_traceback):
            return crash_tip.get_message(exc_type, exc_value, exc_traceback)
    return None<|MERGE_RESOLUTION|>--- conflicted
+++ resolved
@@ -163,8 +163,6 @@
             f">>> {fmt_txt('from super_gradients.training.utils.distributed_training_utils import setup_device', color='green')}\n"
             f">>> {fmt_txt('from super_gradients.common.data_types.enum import MultiGPUMode', color='green')}\n"
             f">>> {fmt_txt('setup_device(multi_gpu=MultiGPUMode.DISTRIBUTED_DATA_PARALLEL, num_gpus=...)', color='green')}"
-<<<<<<< HEAD
-=======
         )
         return [tip]
 
@@ -184,7 +182,6 @@
         tip = (
             f"{fmt_txt(f'hydra=={hydra.__version__}', color='red')} is not supported by SuperGradients. "
             f"Please run {fmt_txt('pip install hydra-core==1.2.0', color='green')}"
->>>>>>> 788aade6
         )
         return [tip]
 

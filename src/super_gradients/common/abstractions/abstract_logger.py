import os
import logging
import logging.config
from typing import Union

from super_gradients.common.auto_logging import AutoLoggerConfig


def get_logger(logger_name: str, log_level: Union[str, None] = None) -> logging.Logger:
<<<<<<< HEAD
    AutoLoggerConfig.getInstance()
=======
    AutoLoggerConfig.get_instance()
>>>>>>> 906597c9
    logger: logging.Logger = logging.getLogger(logger_name)
    if log_level is not None:
        logger.setLevel(log_level)
    if int(os.getenv("LOCAL_RANK", -1)) > 0:
        mute_current_process()
    return logger


class ILogger:
    """
    Provides logging capabilities to the derived class.
    """

    def __init__(self, logger_name: str = None):
        logger_name = logger_name if logger_name else str(self.__module__)
        self._logger: logging.Logger = get_logger(logger_name)


def mute_current_process():
    """Mute prints, warnings and all logs except ERRORS. This is meant when running multiple processes."""
    # Ignore warnings
    import warnings

    warnings.filterwarnings("ignore")

    # Ignore prints
    import sys

    sys.stdout = open(os.devnull, "w")

    # Only show ERRORS
    process_loggers = [logging.getLogger(name) for name in logging.root.manager.loggerDict]
    for logger in process_loggers:
        logger.setLevel(logging.ERROR)<|MERGE_RESOLUTION|>--- conflicted
+++ resolved
@@ -7,11 +7,7 @@
 
 
 def get_logger(logger_name: str, log_level: Union[str, None] = None) -> logging.Logger:
-<<<<<<< HEAD
-    AutoLoggerConfig.getInstance()
-=======
     AutoLoggerConfig.get_instance()
->>>>>>> 906597c9
     logger: logging.Logger = logging.getLogger(logger_name)
     if log_level is not None:
         logger.setLevel(log_level)

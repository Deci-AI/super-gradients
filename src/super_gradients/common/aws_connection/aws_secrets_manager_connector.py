--- conflicted
+++ resolved
@@ -107,18 +107,7 @@
 
         except Exception as ex:
             error = (
-<<<<<<< HEAD
-                "["
-                + current_class_name
-                + "] - Caught Exception while trying to connect to aws to get credentials from secrets manager: "
-                + '"'
-                + str(ex)
-                + '"'
-                + " for "
-                + str(secrets_path)
-=======
                 f'[{current_class_name}] - Caught Exception while trying to connect to aws to get credentials from secrets manager: "{ex}" for {secrets_path}'
->>>>>>> 689df588
             )
             logger.error(error)
             raise EnvironmentError(error)

--- conflicted
+++ resolved
@@ -12,11 +12,7 @@
     CropImageAndMask, RandomGaussianBlur, PadShortToCropSize, ColorJitterSeg, DetectionMosaic, DetectionRandomAffine, \
     DetectionMixup, DetectionHSV, \
     DetectionHorizontalFlip, DetectionTargetsFormat, DetectionPaddedRescale, \
-<<<<<<< HEAD
-    DetectionTargetsFormatTransform, NormalizeSeg, ToTensorSeg, ResizeSeg
-=======
     DetectionTargetsFormatTransform
->>>>>>> 9a63d843
 
 
 class TransformsFactory(BaseFactory):
@@ -39,17 +35,11 @@
             "DetectionPaddedRescale": DetectionPaddedRescale,
             "DetectionTargetsFormat": DetectionTargetsFormat,
             "DetectionTargetsFormatTransform": DetectionTargetsFormatTransform,
-<<<<<<< HEAD
-            "ResizeSeg": ResizeSeg,
-            'NormalizeSeg': NormalizeSeg,
-            'ToTensorSeg': ToTensorSeg
-=======
 
             'RandomResizedCropAndInterpolation': RandomResizedCropAndInterpolation,
             'RandAugmentTransform': rand_augment_transform,
             'Lighting': Lighting,
             'RandomErase': RandomErase
->>>>>>> 9a63d843
         }
         for name, obj in inspect.getmembers(transforms, inspect.isclass):
             if name in type_dict:
@@ -66,8 +56,5 @@
             conf['Compose']['transforms'] = ListFactory(TransformsFactory()).get(conf['Compose']['transforms'])
         elif isinstance(conf, (list, ListConfig)):
             conf = ListFactory(TransformsFactory()).get(conf)
-<<<<<<< HEAD
-=======
 
->>>>>>> 9a63d843
         return super().get(conf)
--- conflicted
+++ resolved
@@ -134,50 +134,7 @@
 
         return wrapper
 
-<<<<<<< HEAD
     return decorator
-
-
-def get_deprecated_nested_params_to_factory_format_assigner(param_name: str, nested_params_name: str) -> Callable:
-    """
-    Returns an assigner to be used by deprecated_training_param decorator.
-
-    The assigner takes a deprecated parameter name, and its __init___ arguments that previously were passed
-     through nested_params_name entry in training_params and manipulates the training_params so they are in 'Factory' format.
-     For example:
-
-    class TrainingParams(HpmStruct):
-        def __init__(self, **entries):
-            # WE initialize by the default training params, overridden by the provided params
-            default_training_params = deepcopy(DEFAULT_TRAINING_PARAMS)
-            super().__init__(**default_training_params)
-        self.set_schema(TRAINING_PARAM_SCHEMA)
-            if len(entries) > 0:
-                self.override(**entries)
-
-    @deprecated_training_param(
-        "criterion_params", "3.2.1", "3.3.0", new_arg_assigner=get_deprecated_nested_params_to_factory_format_assigner("loss", "criterion_params")
-    )
-    def override(self, **entries):
-        super().override(**entries)
-        self.validate()
-
-
-    then under the hood, training_params.loss will be set to
-     {training_params.loss: training_params.criterion_params}
-
-    :param param_name: str, parameter name (for example, 'loss').
-    :param nested_params_name: str, nested_params_name (for example, 'criterion_params')
-    :return: Callable as described above.
-    """
-
-    def deprecated_nested_params_to_factory_format_assigner(**params):
-        nested_params = params.get(nested_params_name)
-        param_val = params.get(param_name)
-        params[param_name] = {param_val: nested_params}
-        return params
-
-    return deprecated_nested_params_to_factory_format_assigner
 
 
 def deprecate_param(
@@ -210,7 +167,4 @@
         warnings.simplefilter("once", DeprecationWarning)  # Required, otherwise the warning may never be displayed.
         warnings.warn(message, DeprecationWarning)
     else:
-        raise ValueError(message)
-=======
-    return decorator
->>>>>>> 463cb83c
+        raise ValueError(message)
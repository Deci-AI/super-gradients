import json
import sys
from zipfile import ZipFile

import hydra

import importlib.util

import os
import pkg_resources
from hydra.core.global_hydra import GlobalHydra
from omegaconf import DictConfig
from torch import nn

from super_gradients.common.environment.env_variables import env_variables
from super_gradients.common.abstractions.abstract_logger import get_logger
from super_gradients.training.utils.hydra_utils import normalize_path

logger = get_logger(__name__)

client_enabled = True
try:
    from deci_lab_client.client import DeciPlatformClient
    from deci_lab_client.types import S3SignedUrl
    from deci_lab_client.models import ModelBenchmarkState
    from deci_common.data_interfaces.files_data_interface import FilesDataInterface
    from deci_lab_client.models import AutoNACFileName
    from deci_lab_client import ApiException
except (ImportError, NameError):
    client_enabled = False


class DeciClient:
    """
    A client to deci platform and model zoo.
    requires credentials for connection
    """

    def __init__(self):
        if not client_enabled:
            logger.error(
                "deci-lab-client or deci-common are not installed. Model cannot be loaded from deci lab."
                "Please install deci-lab-client>=2.55.0 and deci-common>=3.4.1"
            )
            return

        prod_mode = os.getenv("PROD_ENVIRONMENT") == "TRUE"
        api_host = "api.deci.ai" if prod_mode else "api.development.deci.ai"
        self.lab_client = DeciPlatformClient(api_host=api_host)
        self.lab_client.login(token=os.getenv("DECI_PLATFORM_TOKEN"))

        GlobalHydra.instance().clear()
        self.super_gradients_version = None
        try:
            self.super_gradients_version = pkg_resources.get_distribution("super_gradients").version
        except pkg_resources.DistributionNotFound:
            self.super_gradients_version = "3.0.2"

    def _get_file(self, model_name: str, file_name: str) -> str:
        try:
            response = self.lab_client.get_autonac_model_file_link(
                model_name=model_name, file_name=file_name, super_gradients_version=self.super_gradients_version
            )
            download_link = response.data
        except ApiException as e:
            if e.status == 401:
                logger.error(
                    "Unauthorized. wrong token or token was not defined. please login to deci-lab-client " "by calling DeciPlatformClient().login(<token>)"
                )
            elif e.status == 400 and e.body is not None and "message" in e.body:
                logger.error(f"Deci client: {json.loads(e.body)['message']}")
            else:
                logger.debug(e.body)

            return None
        return FilesDataInterface.download_temporary_file(file_url=download_link)

    def _get_model_cfg(self, model_name: str, cfg_file_name: str) -> DictConfig:
        if not client_enabled:
            return None

        file = self._get_file(model_name=model_name, file_name=cfg_file_name)
        if file is None:
            return None

        split_file = file.split("/")
        with hydra.initialize_config_dir(config_dir=normalize_path(f"{'/'.join(split_file[:-1])}/"), version_base=None):
            cfg = hydra.compose(config_name=split_file[-1])
        return cfg

    def get_model_arch_params(self, model_name: str) -> DictConfig:
        return self._get_model_cfg(model_name, AutoNACFileName.STRUCTURE_YAML)

    def get_model_recipe(self, model_name: str) -> DictConfig:
        return self._get_model_cfg(model_name, AutoNACFileName.RECIPE_YAML)

    def get_model_weights(self, model_name: str) -> str:
        if not client_enabled:
            return None

        return self._get_file(model_name=model_name, file_name=AutoNACFileName.WEIGHTS_PTH)

    def download_and_load_model_additional_code(self, model_name: str, target_path: str, package_name: str = "deci_model_code") -> None:
        """
        try to download code files for this model.
        if found, code files will be placed in the target_path/package_name and imported dynamically
        """

        file = self._get_file(model_name=model_name, file_name=AutoNACFileName.CODE_ZIP)

        package_path = os.path.join(target_path, package_name)
        if file is not None:
            # crete the directory
            os.makedirs(package_path, exist_ok=True)

            # extract code files
            with ZipFile(file) as zipfile:
                zipfile.extractall(package_path)

            # add an init file that imports all code files
            with open(os.path.join(package_path, "__init__.py"), "w") as init_file:
                all_str = "\n\n__all__ = ["
                for code_file in os.listdir(path=package_path):
                    if code_file.endswith(".py") and not code_file.startswith("__init__"):
                        init_file.write(f'import {code_file.replace(".py", "")}\n')
                        all_str += f'"{code_file.replace(".py", "")}", '

                all_str += "]\n\n"
                init_file.write(all_str)

            # include in path and import
            sys.path.insert(1, package_path)
            importlib.import_module(package_name)

            logger.info(
                f"*** IMPORTANT ***: files required for the model {model_name} were downloaded and added to your code in:\n{package_path}\n"
                f"These files will be downloaded to the same location each time the model is fetched from the deci-client.\n"
                f"you can override this by passing models.get(... download_required_code=False) and importing the files yourself"
            )

    def upload_model(self, model: nn.Module, model_meta_data, optimization_request_form):
        """
        This function will upload the trained model to the Deci Lab

        Args:
            model:                     The resulting model from the training process
            model_meta_data:           Metadata to accompany the model
            optimization_request_form: The optimization parameters
        """
<<<<<<< HEAD
=======

        self.lab_client.login(token=env_variables.DECI_PLATFORM_TOKEN)
>>>>>>> 1ea8145f
        self.lab_client.add_model(
            add_model_request=model_meta_data,
            optimization_request=optimization_request_form,
            local_loaded_model=model,
        )

    def is_model_benchmarking(self, name: str) -> bool:
        benchmark_state = self.lab_client.get_model_by_name(name=name).data.benchmark_state
        return benchmark_state in [ModelBenchmarkState.IN_PROGRESS, ModelBenchmarkState.PENDING]

    def register_experiment(self, name: str, model_name: str):
        self.lab_client.register_experiment(name=name, model_name=model_name)

    def save_experiment_file(self, file_path: str):
        self.lab_client.save_experiment_file(file_path=file_path)

    def upload_file_to_s3(self, tag: str, level: str, from_path: str):
        data = self.lab_client.upload_log_url(tag=tag, level=level)
        signed_url = S3SignedUrl(**data.data)
        self.lab_client.upload_file_to_s3(from_path=from_path, s3_signed_url=signed_url)<|MERGE_RESOLUTION|>--- conflicted
+++ resolved
@@ -44,10 +44,9 @@
             )
             return
 
-        prod_mode = os.getenv("PROD_ENVIRONMENT") == "TRUE"
-        api_host = "api.deci.ai" if prod_mode else "api.development.deci.ai"
+        api_host = "api.deci.ai" if env_variables.PROD_ENVIRONMENT else "api.development.deci.ai"
         self.lab_client = DeciPlatformClient(api_host=api_host)
-        self.lab_client.login(token=os.getenv("DECI_PLATFORM_TOKEN"))
+        self.lab_client.login(token=env_variables.DECI_PLATFORM_TOKEN)
 
         GlobalHydra.instance().clear()
         self.super_gradients_version = None
@@ -147,11 +146,6 @@
             model_meta_data:           Metadata to accompany the model
             optimization_request_form: The optimization parameters
         """
-<<<<<<< HEAD
-=======
-
-        self.lab_client.login(token=env_variables.DECI_PLATFORM_TOKEN)
->>>>>>> 1ea8145f
         self.lab_client.add_model(
             add_model_request=model_meta_data,
             optimization_request=optimization_request_form,

import os
import json
import sys
import shutil
import urllib
from zipfile import ZipFile
<<<<<<< HEAD
from typing import List, Optional, Sequence

=======
from typing import List, Optional, Any
import socket
import urllib.error
from urllib.request import urlretrieve
>>>>>>> b969d7c0
import importlib.util

import torch.hub
from omegaconf import DictConfig
from torch import nn

import super_gradients
from super_gradients.common.abstractions.abstract_logger import get_logger
from super_gradients.common.environment.cfg_utils import load_arch_params, load_recipe
from super_gradients.common.environment.path_utils import normalize_path

logger = get_logger(__name__)

client_enabled = True
try:
<<<<<<< HEAD
    from deci_platform_client import DeciPlatformClient
    from deci_platform_client.types import S3SignedUrl
    from deci_platform_client.models import (
        ModelBenchmarkState,
        BodyRegisterUserArchitecture,
        SentryLevel,
        FrameworkType,
        HardwareType,
        QuantizationLevel,
    )
    from deci_common.data_interfaces.files_data_interface import FilesDataInterface
    from deci_platform_client.models import AutoNACFileName
    from deci_platform_client.exceptions import ApiException
=======
    from deci_lab_client.client import DeciPlatformClient
    from deci_lab_client.types import S3SignedUrl
    from deci_lab_client.models import ModelBenchmarkState, AutoNACFileName, BodyRegisterUserArchitecture
    from deci_common.data_interfaces.files_data_interface import FileDownloadFailedException
    from deci_lab_client import ApiException
>>>>>>> b969d7c0

except (ImportError, NameError):
    client_enabled = False

DOWNLOAD_MODEL_TIMEOUT_SECONDS = 5 * 60


class DeciClient:
    """
    A client to deci platform and model zoo.
    requires credentials for connection
    """

    def __init__(self):
        if not client_enabled:
            logger.error(
                "deci-platform-client or deci-common are not installed. Model cannot be loaded from deci lab."
                "Please install deci-platform-client>=5.0.0 and deci-common>=12.0.0"
            )
            return

        self.lab_client = DeciPlatformClient()

    def _get_file(self, model_name: str, file_name: "AutoNACFileName") -> Optional[str]:
        """Get a file from the DeciPlatform if it exists, otherwise returns None
        :param model_name:      Name of the model to download from, as saved in the platform.
        :param file_name:       Name of the file to download
        :return:            Path were the downloaded file was saved to. None if not found.
        """
        try:
<<<<<<< HEAD
            download_link = self.lab_client.get_autonac_model_file_link(
                model_name=model_name,
                file_name=file_name,
                super_gradients_version=super_gradients.__version__,
            )
=======
            response, status, response_headers = self.lab_client.get_autonac_model_file_link_with_http_info(
                model_name=model_name, file_name=file_name, super_gradients_version=super_gradients.__version__
            )
            etag = response_headers.get("etag", "")
            download_link = response.data
>>>>>>> b969d7c0
        except ApiException as e:
            if e.status == 401:
                logger.error(
                    "Unauthorized. wrong credentials or credentials not defined. "
                    "Please provide credentials via environment variables (DECI_CLIENT_ID, DECI_CLIENT_SECRET)"
                )
            elif e.status == 400 and e.body is not None and "message" in e.body:
                logger.error(f"Deci client: {json.loads(e.body)['message']}")
            else:
                logger.debug(e.body)
            return None

        cache_dir = os.path.join(torch.hub.get_dir(), "deci")
        file_path = os.path.join(cache_dir, etag, os.path.basename(file_name))
        file_path = normalize_path(file_path)

        os.makedirs(os.path.dirname(file_path), exist_ok=True)
        if os.path.isfile(file_path):
            return file_path

        file_path = self._download_file_to_cache_dir(
            file_url=download_link,
            file_path=file_path,
        )
        return file_path

    def _download_file_to_cache_dir(self, file_url: str, file_path: str, timeout_seconds: Optional[int] = DOWNLOAD_MODEL_TIMEOUT_SECONDS):
        """
        Download a file from a url to a cache dir. The file will be saved in a subfolder named by the etag.
        This allow us to save multiple versions of the same file and cache them, so when a file with the same etag is
        requested, we can return the cached file.

        :param file_url:  Url to download the file from.
        :param file_path: Path to save the file to.
        :return:        Path were the downloaded file was saved to. (same as file_path)
        """
        # TODO: Use requests with stream and limit the file size and timeouts.
        socket.setdefaulttimeout(timeout_seconds)
        try:
            urlretrieve(file_url, file_path)
        except urllib.error.ContentTooShortError as ex:
            raise FileDownloadFailedException("File download did not finish correctly " + str(ex))
        return file_path

    def get_model_arch_params(self, model_name: str) -> Optional[DictConfig]:
        """Get the model arch_params from DeciPlatform.
        :param model_name:  Name of the model as saved in the platform.
        :return:            arch_params. None if arch_params were not found for this specific model on this SG version."""
        arch_params_file = self._get_file(model_name, AutoNACFileName.STRUCTURE_YAML)
        if arch_params_file is None:
            return None

        config_name = os.path.basename(arch_params_file)
        download_dir = os.path.dirname(arch_params_file)

        # The arch_params config files need to be saved inside an "arch_params" folder
        _move_file_to_folder(src_file_path=arch_params_file, dest_dir_name="arch_params")

        return load_arch_params(config_name=config_name, recipes_dir_path=download_dir)

    def get_model_recipe(self, model_name: str) -> Optional[DictConfig]:
        """Get the model recipe from DeciPlatform.
        :param model_name:  Name of the model as saved in the platform.
        :return:            recipe. None if recipe were not found for this specific model on this SG version."""
        recipe_file = self._get_file(model_name, AutoNACFileName.RECIPE_YAML)
        if recipe_file is None:
            return None

        config_name = os.path.basename(recipe_file)
        download_dir = os.path.dirname(recipe_file)

        return load_recipe(config_name=config_name, recipes_dir_path=download_dir)

    def get_model_weights(self, model_name: str) -> Optional[str]:
        """Get the path to model weights (downloaded locally).
        :param model_name:  Name of the model as saved in the platform.
        :return:            model_weights path. None if weights were not found for this specific model on this SG version."""
        return self._get_file(model_name=model_name, file_name=AutoNACFileName.WEIGHTS_PTH)

    def download_and_load_model_additional_code(
        self, model_name: str, target_path: str, package_name: str = "deci_model_code"
    ) -> None:
        """
        try to download code files for this model.
        if found, code files will be placed in the target_path/package_name and imported dynamically
        """

        file = self._get_file(model_name=model_name, file_name=AutoNACFileName.CODE_ZIP)

        package_path = os.path.join(target_path, package_name)
        if file is not None:
            # crete the directory
            os.makedirs(package_path, exist_ok=True)

            # extract code files
            with ZipFile(file) as zipfile:
                zipfile.extractall(package_path)

            # add an init file that imports all code files
            with open(os.path.join(package_path, "__init__.py"), "w") as init_file:
                all_str = "\n\n__all__ = ["
                for code_file in os.listdir(path=package_path):
                    if code_file.endswith(".py") and not code_file.startswith("__init__"):
                        init_file.write(f'import {code_file.replace(".py", "")}\n')
                        all_str += f'"{code_file.replace(".py", "")}", '

                all_str += "]\n\n"
                init_file.write(all_str)

            # include in path and import
            sys.path.insert(1, package_path)
            importlib.import_module(package_name)

            logger.info(
                f"*** IMPORTANT ***: files required for the model {model_name} were downloaded and added to your code in:\n{package_path}\n"
                f"These files will be downloaded to the same location each time the model is fetched from the deci-client.\n"
                f"you can override this by passing models.get(... download_required_code=False) and importing the files yourself"
            )

    def upload_model(
        self,
        model: nn.Module,
        name: str,
        input_dimensions: "Sequence[int]",
        target_hardware_types: "Optional[List[HardwareType]]" = None,
        target_quantization_level: "Optional[QuantizationLevel]" = None,
        target_batch_size: "Optional[int]" = None,
    ):
        """
        This function will upload the trained model to the Deci Lab

        :param model:                            The resulting model from the training process
        :param name:                             The model's name
        :param input_dimensions:                 The model's input dimensions
        :param target_hardware_types:            List of hardware types to optimize the model for
        :param target_quantization_level:        The quantization level to optimize the model for
        :param target_batch_size:                The batch size to optimize the model for
        """
        model_id = self.lab_client.register_model(
            model=model,
            name=name,
            framework=FrameworkType.PYTORCH,
            input_dimensions=input_dimensions,
        )
        if target_hardware_types:
            kwargs = {}
            if target_quantization_level:
                kwargs["quantization_level"] = target_quantization_level
            if target_batch_size:
                kwargs["batch_size"] = target_batch_size
            self.lab_client.optimize_model(model_id=model_id, hardware_types=target_hardware_types, **kwargs)

    def is_model_benchmarking(self, name: str) -> bool:
        """Check if a given model is still benchmarking or not.
        :param name: The mode name.
        """
        benchmark_state = self.lab_client.get_model(name=name)[0]["benchmarkState"]
        return benchmark_state in [ModelBenchmarkState.IN_PROGRESS, ModelBenchmarkState.PENDING]

    def register_experiment(self, name: str, model_name: str, resume: bool):
        """Registers a training experiment in Deci's backend.
        :param name:        Name of the experiment to register
        :param model_name:  Name of the model architecture to connect the experiment to
        """
        try:
            self.lab_client.register_user_architecture(name=model_name)
        except ApiException as e:
            if e.status == 422:
                logger.debug(f"The model was already registered, or validation error: {e.body}")
            else:
                raise e

        self.lab_client.register_experiment(name=name, model_name=model_name, resume=resume)

    def save_experiment_file(self, file_path: str):
        """
        Uploads a training related file to Deci's location in S3. This can be a TensorBoard file or a log
        :params file_path: The local path of the file to be uploaded
        """
        self.lab_client.save_experiment_file(file_path=file_path)

    def upload_file_to_s3(self, tag: str, level: "SentryLevel", from_path: str):
        """Upload a file to the platform S3 bucket.

        :param tag:         Tag that will be associated to the file.
        :param level:       Logging level that will be used to notify the monitoring system that the file was uploaded.
        :param from_path:   Path of the file to upload.
        """
        data = self.lab_client.upload_log_url(tag=tag, level=level)
        signed_url = S3SignedUrl(**data)
        self.lab_client.upload_file_to_s3(from_path=from_path, s3_signed_url=signed_url)


def _move_file_to_folder(src_file_path: str, dest_dir_name: str) -> str:
    """Move a file to a newly created folder in the same directory.

    :param src_file_path:   Path of the file to be moved.
    :param dest_dir_name:   Name of the destination folder.
    :return:                The path of the moved file.
    """
    src_dir_path = os.path.dirname(src_file_path)

    dest_dir_path = os.path.join(src_dir_path, dest_dir_name)
    dest_file_path = os.path.join(dest_dir_path, os.path.basename(src_file_path))

    os.makedirs(dest_dir_path, exist_ok=True)
    shutil.copyfile(src_file_path, dest_file_path)
    return dest_file_path<|MERGE_RESOLUTION|>--- conflicted
+++ resolved
@@ -4,15 +4,11 @@
 import shutil
 import urllib
 from zipfile import ZipFile
-<<<<<<< HEAD
-from typing import List, Optional, Sequence
-
-=======
-from typing import List, Optional, Any
 import socket
 import urllib.error
 from urllib.request import urlretrieve
->>>>>>> b969d7c0
+from typing import List, Optional, Sequence
+
 import importlib.util
 
 import torch.hub
@@ -28,27 +24,18 @@
 
 client_enabled = True
 try:
-<<<<<<< HEAD
     from deci_platform_client import DeciPlatformClient
     from deci_platform_client.types import S3SignedUrl
     from deci_platform_client.models import (
         ModelBenchmarkState,
-        BodyRegisterUserArchitecture,
         SentryLevel,
         FrameworkType,
         HardwareType,
         QuantizationLevel,
     )
-    from deci_common.data_interfaces.files_data_interface import FilesDataInterface
+    from deci_common.data_interfaces.files_data_interface import FileDownloadFailedException
     from deci_platform_client.models import AutoNACFileName
     from deci_platform_client.exceptions import ApiException
-=======
-    from deci_lab_client.client import DeciPlatformClient
-    from deci_lab_client.types import S3SignedUrl
-    from deci_lab_client.models import ModelBenchmarkState, AutoNACFileName, BodyRegisterUserArchitecture
-    from deci_common.data_interfaces.files_data_interface import FileDownloadFailedException
-    from deci_lab_client import ApiException
->>>>>>> b969d7c0
 
 except (ImportError, NameError):
     client_enabled = False
@@ -79,19 +66,11 @@
         :return:            Path were the downloaded file was saved to. None if not found.
         """
         try:
-<<<<<<< HEAD
             download_link = self.lab_client.get_autonac_model_file_link(
                 model_name=model_name,
                 file_name=file_name,
                 super_gradients_version=super_gradients.__version__,
             )
-=======
-            response, status, response_headers = self.lab_client.get_autonac_model_file_link_with_http_info(
-                model_name=model_name, file_name=file_name, super_gradients_version=super_gradients.__version__
-            )
-            etag = response_headers.get("etag", "")
-            download_link = response.data
->>>>>>> b969d7c0
         except ApiException as e:
             if e.status == 401:
                 logger.error(
@@ -103,7 +82,7 @@
             else:
                 logger.debug(e.body)
             return None
-
+        etag = "123"
         cache_dir = os.path.join(torch.hub.get_dir(), "deci")
         file_path = os.path.join(cache_dir, etag, os.path.basename(file_name))
         file_path = normalize_path(file_path)
@@ -171,9 +150,7 @@
         :return:            model_weights path. None if weights were not found for this specific model on this SG version."""
         return self._get_file(model_name=model_name, file_name=AutoNACFileName.WEIGHTS_PTH)
 
-    def download_and_load_model_additional_code(
-        self, model_name: str, target_path: str, package_name: str = "deci_model_code"
-    ) -> None:
+    def download_and_load_model_additional_code(self, model_name: str, target_path: str, package_name: str = "deci_model_code") -> None:
         """
         try to download code files for this model.
         if found, code files will be placed in the target_path/package_name and imported dynamically

--- conflicted
+++ resolved
@@ -22,14 +22,10 @@
 2. Import the associated register decorator:
    * metric: `from super_gradients.training.utils.registry import register_metric`
    * model: `from super_gradients.training.utils.registry import register_model`
-<<<<<<< HEAD
-   * loss: coming soon
-=======
    * loss: `from super_gradients.training.utils.registry import register_loss`
    * dataloader: `from super_gradients.training.utils.registry import register_dataloader`
    * callback: `from super_gradients.training.utils.registry import register_callback`
    * transform: `from super_gradients.training.utils.registry import register_transform`
->>>>>>> f4d9cdde
 3. Apply it on your object.
    * The decorator takes an optional `name: str` argument. If not specified, the decorated class name will be registered.
 

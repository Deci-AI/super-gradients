--- conflicted
+++ resolved
@@ -8,10 +8,10 @@
     pass
 except Exception:
     os.makedirs(os.path.join(os.getcwd(), "checkpoints"), exist_ok=True)
-<<<<<<< HEAD
     PKG_CHECKPOINTS_DIR = os.path.join(os.getcwd(), "checkpoints")
 
 
+# TODO: check this
 def _get_assigned_rank():
     if os.getenv("LOCAL_RANK") is not None:
         return int(os.getenv("LOCAL_RANK"))
@@ -32,7 +32,4 @@
     assigned_rank: str = dataclasses.field(default=_DDP_ASSIGNED_RANK, init=False)
 
 
-device_config = DeviceConfig()
-=======
-    PKG_CHECKPOINTS_DIR = os.path.join(os.getcwd(), "checkpoints")
->>>>>>> 788aade6
+device_config = DeviceConfig()
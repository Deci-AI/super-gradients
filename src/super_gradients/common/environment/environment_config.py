import os

import pkg_resources

try:
    PKG_CHECKPOINTS_DIR = pkg_resources.resource_filename("checkpoints", "")
except Exception:
    os.makedirs(os.path.join(os.getcwd(), "checkpoints"), exist_ok=True)
    PKG_CHECKPOINTS_DIR = os.path.join(os.getcwd(), "checkpoints")


DDP_LOCAL_RANK = int(os.getenv("LOCAL_RANK", default=-1))
<<<<<<< HEAD
=======
EXTRA_ARGS = []
>>>>>>> 5c1a3967

INIT_TRAINER = False<|MERGE_RESOLUTION|>--- conflicted
+++ resolved
@@ -10,9 +10,6 @@
 
 
 DDP_LOCAL_RANK = int(os.getenv("LOCAL_RANK", default=-1))
-<<<<<<< HEAD
-=======
 EXTRA_ARGS = []
->>>>>>> 5c1a3967
 
 INIT_TRAINER = False
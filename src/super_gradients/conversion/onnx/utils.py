from onnx import shape_inference

from super_gradients.common.abstractions.abstract_logger import get_logger
from super_gradients.conversion.gs_utils import import_onnx_graphsurgeon_or_fail_with_instructions

logger = get_logger(__name__)

gs = import_onnx_graphsurgeon_or_fail_with_instructions()
<<<<<<< HEAD

=======
>>>>>>> 37fd1146


def append_prefix_to_graph(graph: gs.Graph, prefix: str) -> gs.Graph:
    """
    Append a prefix to all nodes and outputs in the graph to avoid name collisions.
    :param graph: The graph to rename.
    :param prefix: The prefix to add to all nodes and outputs in the graph.
    :return: The modified new instance of graph.
    """
    for node in graph.nodes:
        node.name = prefix + node.name

    for output in graph.outputs:
        output.name = prefix + output.name

    return graph


def append_graphs(graph1: gs.Graph, graph2: gs.Graph, prefix: str = "graph2_") -> gs.Graph:
    """
    Append one graph to another. This function modify graph1 in place.
    Outputs from the first graph will be connected to inputs of the second graph.
    :param graph1: The first graph. Will be modified in place.
    :param graph2: The second graph to attach to the first graph.
    :param prefix: The prefix to add to all nodes and outputs in the second graph to avoid name collisions.
    :return: The first graph, with the second graph appended to it.
    """
    if len(graph1.outputs) != len(graph2.inputs):
        raise ValueError(f"Number of outputs ({len(graph1.outputs)}) does not match number of inputs ({len(graph2.inputs)})")

    merged_graph = graph1
    graph2 = append_prefix_to_graph(graph2, prefix)

    for node in graph2.nodes:
        merged_graph.nodes.append(node)

    # Actual stitching of the graphs
    for out, inp in zip(graph1.outputs, graph2.inputs):
        merged_graph.nodes.append(gs.Node(op="Identity", name=f"Identity_{out.name}_{inp.name}", inputs=[out], outputs=[inp]))

    merged_graph.outputs.clear()
    merged_graph.outputs = graph2.outputs

    merged_graph.toposort()
    # iteratively_infer_shapes(merged_graph)

    return merged_graph


def iteratively_infer_shapes(graph: gs.Graph) -> None:
    """
    Sanitize the graph by cleaning any unconnected nodes, do a topological resort,
    and fold constant inputs values. When possible, run shape inference on the
    ONNX graph to determine tensor shapes.
    """
    logger.debug("Performing shape inference & folding.")
    for _ in range(3):
        count_before = len(graph.nodes)

        graph.cleanup().toposort()
        try:
            # for node in graph.nodes:
            #     for o in node.outputs:
            #         o.shape = None
            model = gs.export_onnx(graph)
            model = shape_inference.infer_shapes(model)
            graph = gs.import_onnx(model)
        except Exception as e:
            logger.debug(f"Shape inference could not be performed at this time:\n{e}")
        try:
            graph.fold_constants(fold_shapes=True)
        except TypeError as e:
            logger.error("This version of ONNX GraphSurgeon does not support folding shapes, " f"please upgrade your onnx_graphsurgeon module. Error:\n{e}")
            raise

        count_after = len(graph.nodes)
        if count_before == count_after:
            # No new folding occurred in this iteration, so we can stop for now.
            break
        logger.debug(f"Folded {count_before - count_after} constants.")<|MERGE_RESOLUTION|>--- conflicted
+++ resolved
@@ -6,10 +6,6 @@
 logger = get_logger(__name__)
 
 gs = import_onnx_graphsurgeon_or_fail_with_instructions()
-<<<<<<< HEAD
-
-=======
->>>>>>> 37fd1146
 
 
 def append_prefix_to_graph(graph: gs.Graph, prefix: str) -> gs.Graph:

--- conflicted
+++ resolved
@@ -4,7 +4,6 @@
   - dataset_params: roboflow_detection_dataset_params
   - checkpoint_params: default_checkpoint_params
   - arch_params: deciyolo_m_arch_params
-  - quantization_params: default_quantization_params
   - _self_
 
 train_dataloader: roboflow_train_yolox
@@ -27,19 +26,10 @@
 arch_params:
   num_classes: ${num_classes}
 
-pre_launch_callbacks_list:
-    - QATRecipeModificationCallback:
-        batch_size_divisor: 2
-        max_epochs_divisor: 10
-        lr_decay_factor: 0.01
-        warmup_epochs_divisor: 10
-        cosine_final_lr_ratio: 0.01
-        disable_phase_callbacks: True
-        disable_augmentations: False
 
+load_checkpoint: False
 checkpoint_params:
-  checkpoint_path: /home/shay.aharon/PycharmProjects/super_gradients/checkpoints/deciyolo_m_roboflow_hand-gestures-jps7z_sanity_check_tzag8/ckpt_best.pth
-  strict_load: no_key_matching
+  pretrained_weights: coco
 
 
 result_path: # By defaults saves results in checkpoints directory
@@ -99,12 +89,8 @@
 
 multi_gpu: Off
 num_gpus: 1
-<<<<<<< HEAD
-experiment_name: ${architecture}_roboflow_${dataset_name}_sanity_check_tzag8
-=======
 experiment_suffix: ""
 experiment_name: ${architecture}_roboflow_${dataset_name}_${experiment_suffix}
->>>>>>> d1b2ee9f
 ckpt_root_dir:
 
 

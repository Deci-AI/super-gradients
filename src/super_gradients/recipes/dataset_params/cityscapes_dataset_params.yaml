train_dataset_params:
  root_dir: /data/cityscapes
  list_file: lists/train.lst
  labels_csv_path: lists/labels.csv
<<<<<<< HEAD
  img_size: 1024
  cache_labels: False
  cache_images: False

  transforms:
    # for more options see common.factories.transforms_factory.py
    - ColorJitterSeg:
        brightness: 0.5
        contrast: 0.5
        saturation: 0.5

    - RandomFlipSeg:
        prob: 0.5

    - RandomRescaleSeg:
        scales: [ 0.5, 2. ]

    - PadShortToCropSizeSeg:
        crop_size: [ 2084, 1024 ]
        fill_mask: 19              # ignored label idx

    - CropImageAndMaskSeg:
        crop_size: [ 2084, 1024 ]
        mode: random

    - ToTensorSeg

    - NormalizeSeg:
        mean: [ .485, .456, .406 ]
        std: [ .229, .224, .225 ]

=======
  cache_labels: False
  cache_images: False
  transforms:
>>>>>>> 9a63d843

val_dataset_params:
  root_dir: /data/cityscapes
  list_file: lists/val.lst
  labels_csv_path: lists/labels.csv
<<<<<<< HEAD
  img_size: 1024
  cache_labels: False
  cache_images: False

  transforms:
    # for more options see common.factories.transforms_factory.py
    - ToTensorSeg

    - NormalizeSeg:
        mean: [ .485, .456, .406 ]
        std: [ .229, .224, .225 ]

train_dataloader_params:
  batch_size: 8
=======
  cache_labels: False
  cache_images: False
  transforms:

train_dataloader_params:
  batch_size: 8
  num_workers: 8
>>>>>>> 9a63d843
  drop_last: True                 # drop the last incomplete batch, if dataset size is not divisible by the batch size

val_dataloader_params:
  batch_size: 8
<<<<<<< HEAD
  drop_last: False

_convert_: all
=======
  num_workers: 8
  drop_last: False
>>>>>>> 9a63d843
<|MERGE_RESOLUTION|>--- conflicted
+++ resolved
@@ -2,64 +2,14 @@
   root_dir: /data/cityscapes
   list_file: lists/train.lst
   labels_csv_path: lists/labels.csv
-<<<<<<< HEAD
-  img_size: 1024
-  cache_labels: False
-  cache_images: False
-
-  transforms:
-    # for more options see common.factories.transforms_factory.py
-    - ColorJitterSeg:
-        brightness: 0.5
-        contrast: 0.5
-        saturation: 0.5
-
-    - RandomFlipSeg:
-        prob: 0.5
-
-    - RandomRescaleSeg:
-        scales: [ 0.5, 2. ]
-
-    - PadShortToCropSizeSeg:
-        crop_size: [ 2084, 1024 ]
-        fill_mask: 19              # ignored label idx
-
-    - CropImageAndMaskSeg:
-        crop_size: [ 2084, 1024 ]
-        mode: random
-
-    - ToTensorSeg
-
-    - NormalizeSeg:
-        mean: [ .485, .456, .406 ]
-        std: [ .229, .224, .225 ]
-
-=======
   cache_labels: False
   cache_images: False
   transforms:
->>>>>>> 9a63d843
 
 val_dataset_params:
   root_dir: /data/cityscapes
   list_file: lists/val.lst
   labels_csv_path: lists/labels.csv
-<<<<<<< HEAD
-  img_size: 1024
-  cache_labels: False
-  cache_images: False
-
-  transforms:
-    # for more options see common.factories.transforms_factory.py
-    - ToTensorSeg
-
-    - NormalizeSeg:
-        mean: [ .485, .456, .406 ]
-        std: [ .229, .224, .225 ]
-
-train_dataloader_params:
-  batch_size: 8
-=======
   cache_labels: False
   cache_images: False
   transforms:
@@ -67,16 +17,9 @@
 train_dataloader_params:
   batch_size: 8
   num_workers: 8
->>>>>>> 9a63d843
   drop_last: True                 # drop the last incomplete batch, if dataset size is not divisible by the batch size
 
 val_dataloader_params:
   batch_size: 8
-<<<<<<< HEAD
-  drop_last: False
-
-_convert_: all
-=======
   num_workers: 8
-  drop_last: False
->>>>>>> 9a63d843
+  drop_last: False
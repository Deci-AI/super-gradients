train_dataset_params:
  data_dir: /data/coco # root path to coco data
  subdir: images/train2017 # sub directory path of data_dir containing the train data.
  json_file: instances_train2017.json # path to coco train json file, data_dir/annotations/train_json_file.
  input_dim: [640, 640]
  cache_dir:
  cache: False
  transforms:
    - DetectionRandomAffine:
        degrees: 0                    # rotation degrees, randomly sampled from [-degrees, degrees]
        translate: 0.25               # image translation fraction
        scales: [ 0.5, 1.5 ]          # random rescale range (keeps size by padding/cropping) after mosaic transform.
        shear: 0.0                    # shear degrees, randomly sampled from [-degrees, degrees]
        target_size:
        filter_box_candidates: True   # whether to filter out transformed bboxes by edge size, area ratio, and aspect ratio.
        wh_thr: 2                     # edge size threshold when filter_box_candidates = True (pixels)
        area_thr: 0.1                 # threshold for area ratio between original image and the transformed one, when when filter_box_candidates = True
        ar_thr: 20                    # aspect ratio threshold when filter_box_candidates = True
    - DetectionRGB2BGR:
        prob: 0.5
    - DetectionHSV:
        prob: 0.5                       # probability to apply HSV transform
        hgain: 18                       # HSV transform hue gain (randomly sampled from [-hgain, hgain])
        sgain: 30                       # HSV transform saturation gain (randomly sampled from [-sgain, sgain])
        vgain: 30                       # HSV transform value gain (randomly sampled from [-vgain, vgain])
    - DetectionHorizontalFlip:
        prob: 0.5                       # probability to apply horizontal flip
    - DetectionMixup:
        input_dim:
        mixup_scale: [ 0.5, 1.5 ]         # random rescale range for the additional sample in mixup
        prob: 0.5                       # probability to apply per-sample mixup
        flip_prob: 0.5                  # probability to apply horizontal flip
    - DetectionPaddedRescale:
<<<<<<< HEAD
        input_dim: [640, 640]
=======
        input_dim: ${dataset_params.train_dataset_params.input_dim}
        max_targets: 120
>>>>>>> 7907c486
        pad_value: 114
    - DetectionStandardize:
        max_value: 255.
    - DetectionTargetsFormatTransform:
        output_format: LABEL_CXCYWH

  tight_box_rotation: False
  class_inclusion_list:
  max_num_samples:
  with_crowd: False

train_dataloader_params:
  batch_size: 25
  num_workers: 8
  shuffle: True
  drop_last: True
  pin_memory: True
  collate_fn:
    _target_: super_gradients.training.utils.detection_utils.DetectionCollateFN

val_dataset_params:
  data_dir: /data/coco # root path to coco data
  subdir: images/val2017 # sub directory path of data_dir containing the train data.
  json_file: instances_val2017.json # path to coco train json file, data_dir/annotations/train_json_file.
  input_dim: [636, 636]
  cache_dir:
  cache: False
  transforms:
    - DetectionRGB2BGR:
        prob: 1
    - DetectionPadToSize:
        output_size: [640, 640]
        pad_value: 114
    - DetectionStandardize:
        max_value: 255.
    - DetectionImagePermute
    - DetectionTargetsFormatTransform:
        input_dim: [640, 640]
        output_format: LABEL_CXCYWH
  tight_box_rotation: False
  class_inclusion_list:
  max_num_samples:
  with_crowd: True

val_dataloader_params:
  batch_size: 25
  num_workers: 8
  drop_last: False
  shuffle: False
  pin_memory: True
  collate_fn:
    _target_: super_gradients.training.utils.detection_utils.CrowdDetectionCollateFN

_convert_: all<|MERGE_RESOLUTION|>--- conflicted
+++ resolved
@@ -31,12 +31,7 @@
         prob: 0.5                       # probability to apply per-sample mixup
         flip_prob: 0.5                  # probability to apply horizontal flip
     - DetectionPaddedRescale:
-<<<<<<< HEAD
-        input_dim: [640, 640]
-=======
         input_dim: ${dataset_params.train_dataset_params.input_dim}
-        max_targets: 120
->>>>>>> 7907c486
         pad_value: 114
     - DetectionStandardize:
         max_value: 255.

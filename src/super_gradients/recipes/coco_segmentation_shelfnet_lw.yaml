# Shelfnet34_lw recipe for COCO segmentation 21 classes from PASCAL.
# Reaches ~65.1 mIOU
# Trained using 4 X 2080 Ti using DDP- takes ~ 2d 7h with batch size of 8 and batch accumulate of 3 (i.e effective batch
# size is 4*8*3 = 96)
# Logs and tensorboards: s3://deci-pretrained-models/shelfnet34_coco_segmentation_tensorboard/


# Instructions:
#   0. Make sure that the data is stored in dataset_params.dataset_dir or add "dataset_params.data_dir=<PATH-TO-DATASET>" at the end of the command below (feel free to check ReadMe)
#   1. Move to the project root (where you will find the ReadMe and src folder)
#   2. Run the command:
#       python -m torch.distributed.launch --nproc_per_node=4 src/super_gradients/examples/train_from_recipe_example/train_from_recipe.py --config-name=imagenet_efficientnet



# python train_from_recipe_example/train_from_recipe.py --config-name=coco_segmentation_shelfnet_lw

# /!\ THIS RECIPE IS NOT SUPPORTED AT THE MOMENT /!\

defaults:
  - training_hyperparams: coco_segmentation_shelfnet_lw_train_params
  - dataset_params: coco_segmentation_dataset_params
  - arch_params: shelfnet34_lw_arch_params
  - checkpoint_params: default_checkpoint_params

sub_classes:
  _target_: super_gradients.training.utils.segmentation_utils.coco_sub_classes_inclusion_tuples_list

dataset_interface:
  _target_: super_gradients.training.datasets.dataset_interfaces.dataset_interface.CoCoSegmentationDatasetInterface
  dataset_params: ${dataset_params}
  dataset_classes_inclusion_tuples_list: ${sub_classes}

data_loader_num_workers: 8

load_checkpoint: True
checkpoint_params:
  load_checkpoint: ${load_checkpoint}
  strict_load: True
  load_weights_only: True
  load_backbone: True
  source_ckpt_folder_name: resnet_34

experiment_name: coco_segmentation_21_subclass_shelfnet34

multi_gpu:
  _target_: super_gradients.training.sg_trainer.MultiGPUMode
  value: 'DDP'

ckpt_root_dir:
<<<<<<< HEAD
sg_model:
  _target_: super_gradients.SgModel
  experiment_name: ${experiment_name}
  model_checkpoints_location: ${model_checkpoints_location}
  ckpt_root_dir: ${ckpt_root_dir}
  multi_gpu: ${multi_gpu}

=======
>>>>>>> 82961b64

architecture: shelfnet34_lw<|MERGE_RESOLUTION|>--- conflicted
+++ resolved
@@ -48,15 +48,5 @@
   value: 'DDP'
 
 ckpt_root_dir:
-<<<<<<< HEAD
-sg_model:
-  _target_: super_gradients.SgModel
-  experiment_name: ${experiment_name}
-  model_checkpoints_location: ${model_checkpoints_location}
-  ckpt_root_dir: ${ckpt_root_dir}
-  multi_gpu: ${multi_gpu}
-
-=======
->>>>>>> 82961b64
 
 architecture: shelfnet34_lw
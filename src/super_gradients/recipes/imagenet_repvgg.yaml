#  RepVGGA0 Imagenet classification training:
#  This example trains with batch_size = 64 * 4 GPUs, total 256.
#  Training time on 4 X GeForce RTX 3090 Ti is 10min / epoch, total time ~ 20h 22m (DistributedDataParallel).
#  Reach => 72.05 Top1 accuracy.
#
#  Log and tensorboard at s3://deci-pretrained-models/repvggg-a0-imagenet-tensorboard/
#
# Instructions:
#   0. Make sure that the data is stored in dataset_params.dataset_dir or add "dataset_params.data_dir=<PATH-TO-DATASET>" at the end of the command below (feel free to check ReadMe)
#   1. Move to the project root (where you will find the ReadMe and src folder)
#   2. Run the command:
#       python -m torch.distributed.launch --nproc_per_node=4 src/super_gradients/examples/train_from_recipe_example/train_from_recipe.py --config-name=imagenet_repvgg

defaults:
  - training_hyperparams: imagenet_repvgg_train_params
  - dataset_params: imagenet_dataset_params
  - arch_params: default_arch_params
  - checkpoint_params: default_checkpoint_params

arch_params:
  build_residual_branches: True

dataset_interface:
  _target_: super_gradients.training.datasets.dataset_interfaces.dataset_interface.ImageNetDatasetInterface
  dataset_params: ${dataset_params}
  data_dir: /data/Imagenet

data_loader_num_workers: 8


model_checkpoints_location: local
load_checkpoint: False
checkpoint_params:
  load_checkpoint: ${load_checkpoint}

experiment_name: repvgg_a0_imagenet_reproduce_fix

multi_gpu:
  _target_: super_gradients.training.sg_trainer.MultiGPUMode
  value: 'DDP'

<<<<<<< HEAD
ckpt_root_dir:
sg_model:
  _target_: super_gradients.SgModel
  experiment_name: ${experiment_name}
  model_checkpoints_location: ${model_checkpoints_location}
  ckpt_root_dir: ${ckpt_root_dir}
  multi_gpu: ${multi_gpu}

=======
>>>>>>> 82961b64
architecture: repvgg_a0<|MERGE_RESOLUTION|>--- conflicted
+++ resolved
@@ -39,15 +39,4 @@
   _target_: super_gradients.training.sg_trainer.MultiGPUMode
   value: 'DDP'
 
-<<<<<<< HEAD
-ckpt_root_dir:
-sg_model:
-  _target_: super_gradients.SgModel
-  experiment_name: ${experiment_name}
-  model_checkpoints_location: ${model_checkpoints_location}
-  ckpt_root_dir: ${ckpt_root_dir}
-  multi_gpu: ${multi_gpu}
-
-=======
->>>>>>> 82961b64
 architecture: repvgg_a0
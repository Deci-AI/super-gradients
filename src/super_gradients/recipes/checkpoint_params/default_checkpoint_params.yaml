load_checkpoint: False # whether to load checkpoint
load_backbone: False # whether to load only backbone part of checkpoint
<<<<<<< HEAD
=======
checkpoint_path: # checkpoint path that is located in super_gradients/checkpoints
external_checkpoint_path: # checkpoint path that is not located in super_gradients/checkpoints
>>>>>>> ea20c5c7
source_ckpt_folder_name: # dirname for checkpoint loading
strict_load: # key matching strictness for loading checkpoint's weights
  _target_: super_gradients.training.sg_trainer.StrictLoad
  value: True
pretrained_weights: # a string describing the dataset of the pretrained weights (for example "imagenent").<|MERGE_RESOLUTION|>--- conflicted
+++ resolved
@@ -1,10 +1,7 @@
 load_checkpoint: False # whether to load checkpoint
 load_backbone: False # whether to load only backbone part of checkpoint
-<<<<<<< HEAD
-=======
 checkpoint_path: # checkpoint path that is located in super_gradients/checkpoints
 external_checkpoint_path: # checkpoint path that is not located in super_gradients/checkpoints
->>>>>>> ea20c5c7
 source_ckpt_folder_name: # dirname for checkpoint loading
 strict_load: # key matching strictness for loading checkpoint's weights
   _target_: super_gradients.training.sg_trainer.StrictLoad

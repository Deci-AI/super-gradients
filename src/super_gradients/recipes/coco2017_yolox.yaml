# YoloX Detection training on CoCo2017 Dataset:
# YoloX trained in 640x640
# Checkpoints + tensorboards: https://deci-pretrained-models.s3.amazonaws.com/yolox_coco/
# Recipe runs with batch size = 16 X 8 gpus = 128.


# Instructions:
#   0. Make sure that the data is stored in dataset_params.dataset_dir or add "dataset_params.data_dir=<PATH-TO-DATASET>" at the end of the command below (feel free to check ReadMe)
#   1. Move to the project root (where you will find the ReadMe and src folder)
#   2. Run the command you want:
#         yolox_n: python -m torch.distributed.launch --nproc_per_node=8 src/super_gradients/examples/train_from_recipe_example/train_from_recipe.py --config-name=coco2017_yolox architecture=yolox_n
#         yolox_t: python -m torch.distributed.launch --nproc_per_node=8 src/super_gradients/examples/train_from_recipe_example/train_from_recipe.py --config-name=coco2017_yolox architecture=yolox_t
#         yolox_s: python -m torch.distributed.launch --nproc_per_node=8 src/super_gradients/examples/train_from_recipe_example/train_from_recipe.py --config-name=coco2017_yolox architecture=yolox_s
#         yolox_m: python -m torch.distributed.launch --nproc_per_node=8 src/super_gradients/examples/train_from_recipe_example/train_from_recipe.py --config-name=coco2017_yolox architecture=yolox_m
#         yolox_l: python -m torch.distributed.launch --nproc_per_node=8 src/super_gradients/examples/train_from_recipe_example/train_from_recipe.py --config-name=coco2017_yolox architecture=yolox_l
#         yolox_x: python -m torch.distributed.launch --nproc_per_node=8 src/super_gradients/examples/train_from_recipe_example/train_from_recipe.py --config-name=coco2017_yolox architecture=yolox_x
#
# Training times and accuracies (mAP@0.5-0.95 (COCO API, confidence 0.001, IoU threshold 0.6, test on 640x640 images):
<<<<<<< HEAD
# yolox_n: 1d 16h 33m 9s on 8 NVIDIA GeForce RTX 3090, mAP: 26.77
# yolox_tiny: 20h 43m 37s on 8 NVIDIA RTX A5000, mAP: 37.18
# yolox_s: 1d 17h 40m 30s on 8 NVIDIA RTX A5000, mAP: 40.47
# yolox_m: 1d 22h 23m 43s on 8 NVIDIA GeForce RTX 3090, mAP: 46.40
# yolox_l: 2d 14h 11m 41s on 8 NVIDIA GeForce RTX 3090, mAP: 49.25
# python -m torch.distributed.launch --nproc_per_node=8 src/super_gradients/examples/train_from_recipe_example/train_from_recipe.py --config-name=coco2017_yolox architecture=yolox_s experiment_name=test training_hyperparams.loss=yolox_fast_loss training_hyperparams.pre_prediction_callback=DetectionMultiscalePrePredictionCallback dataset_params.filter_box_candidates=True
=======
#         yolox_n: 1d 16h 33m 9s  on 8 NVIDIA GeForce RTX 3090, mAP: 26.77
#         yolox_t: 20h 43m 37s    on 8 NVIDIA RTX A5000, mAP: 37.18
#         yolox_s: 1d 17h 40m 30s on 8 NVIDIA RTX A5000, mAP: 40.47
#         yolox_m: 1d 22h 23m 43s on 8 NVIDIA GeForce RTX 3090, mAP: 46.40
#         yolox_l: 2d 14h 11m 41s on 8 NVIDIA GeForce RTX 3090, mAP: 49.25

>>>>>>> b384954d
defaults:
  - training_hyperparams: coco2017_yolox_train_params
  - dataset_params: coco_detection_dataset_params
  - arch_params: yolox_s_arch_params
  - checkpoint_params: default_checkpoint_params

dataset_interface:
  coco2017_detection:
    dataset_params: ${dataset_params}


data_loader_num_workers: 8

model_checkpoints_location: local

load_checkpoint: False
resume: False
training_hyperparams:
  resume: ${resume}

architecture: yolox_s

multi_gpu: DDP

experiment_suffix: res${dataset_params.train_image_size}
experiment_name: ${architecture}_coco2017_${experiment_suffix}

ckpt_root_dir:


<|MERGE_RESOLUTION|>--- conflicted
+++ resolved
@@ -16,21 +16,12 @@
 #         yolox_x: python -m torch.distributed.launch --nproc_per_node=8 src/super_gradients/examples/train_from_recipe_example/train_from_recipe.py --config-name=coco2017_yolox architecture=yolox_x
 #
 # Training times and accuracies (mAP@0.5-0.95 (COCO API, confidence 0.001, IoU threshold 0.6, test on 640x640 images):
-<<<<<<< HEAD
-# yolox_n: 1d 16h 33m 9s on 8 NVIDIA GeForce RTX 3090, mAP: 26.77
-# yolox_tiny: 20h 43m 37s on 8 NVIDIA RTX A5000, mAP: 37.18
-# yolox_s: 1d 17h 40m 30s on 8 NVIDIA RTX A5000, mAP: 40.47
-# yolox_m: 1d 22h 23m 43s on 8 NVIDIA GeForce RTX 3090, mAP: 46.40
-# yolox_l: 2d 14h 11m 41s on 8 NVIDIA GeForce RTX 3090, mAP: 49.25
-# python -m torch.distributed.launch --nproc_per_node=8 src/super_gradients/examples/train_from_recipe_example/train_from_recipe.py --config-name=coco2017_yolox architecture=yolox_s experiment_name=test training_hyperparams.loss=yolox_fast_loss training_hyperparams.pre_prediction_callback=DetectionMultiscalePrePredictionCallback dataset_params.filter_box_candidates=True
-=======
 #         yolox_n: 1d 16h 33m 9s  on 8 NVIDIA GeForce RTX 3090, mAP: 26.77
 #         yolox_t: 20h 43m 37s    on 8 NVIDIA RTX A5000, mAP: 37.18
 #         yolox_s: 1d 17h 40m 30s on 8 NVIDIA RTX A5000, mAP: 40.47
 #         yolox_m: 1d 22h 23m 43s on 8 NVIDIA GeForce RTX 3090, mAP: 46.40
 #         yolox_l: 2d 14h 11m 41s on 8 NVIDIA GeForce RTX 3090, mAP: 49.25
 
->>>>>>> b384954d
 defaults:
   - training_hyperparams: coco2017_yolox_train_params
   - dataset_params: coco_detection_dataset_params

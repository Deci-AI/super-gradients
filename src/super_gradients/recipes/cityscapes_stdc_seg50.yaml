#  STDC segmentation training example with Cityscapes dataset.
#  Reproduction and refinement of paper: Rethinking BiSeNet For Real-time Semantic Segmentation.
#
#  Usage STDC1-Seg50:
#      python -m torch.distributed.launch --nproc_per_node=2 train_from_recipe.py --config-name=cityscapes_stdc_seg50 checkpoint_params.external_checkpoint_path=<stdc1-backbone-pretrained-path>
#  Usage STDC2-Seg50:
#      python -m torch.distributed.launch --nproc_per_node=2 train_from_recipe.py --config-name=cityscapes_stdc_seg50 checkpoint_params.external_checkpoint_path=<stdc1-backbone-pretrained-path> architecture=stdc2_seg
#
#
#  Validation mIoU - Cityscapes, training time:
#      STDC1-Seg50:    input-size: [512, 1024]     mIoU: 75.11     2 X RTX A5000, 20 H
#      STDC2-Seg50:    input-size: [512, 1024]     mIoU: 76.44     2 X RTX A5000, 23 H
#
#  Official git repo:
#      https://github.com/MichaelFan01/STDC-Seg
#  Paper:
#      https://arxiv.org/abs/2104.13188
#
#  Pretrained checkpoints:
#      Backbones- downloaded from the author's official repo.
#       https://deci-pretrained-models.s3.amazonaws.com/stdc_backbones/stdc1_imagenet_pretrained.pth
#       https://deci-pretrained-models.s3.amazonaws.com/stdc_backbones/stdc2_imagenet_pretrained.pth
#
#      Logs, tensorboards and network checkpoints:
#       STDC1-Seg50: https://deci-pretrained-models.s3.amazonaws.com/cityscapes_stdc1_seg50_dice_edge/
#       STDC2-Seg50: https://deci-pretrained-models.s3.amazonaws.com/cityscapes_stdc2_seg50_dice_edge/
#
#  Learning rate and batch size parameters, using 2 RTX A5000 with DDP:
#      STDC1-Seg50:    input-size: [512, 1024]     initial_lr: 0.01    batch-size: 16 * 2gpus = 32
#      STDC2-Seg50:    input-size: [512, 1024]     initial_lr: 0.01    batch-size: 16 * 2gpus = 32
#
#  Comments:
#      * Pretrained backbones were used.

defaults:
  - cityscapes_stdc_base
  - _self_

dataset_params:
  _convert_: all
  batch_size: 16
  val_batch_size: 16
  crop_size: [1024, 512]
  eval_scale: 0.5
<<<<<<< HEAD
  image_mask_transforms_aug:
    Compose:
      transforms:
        - ColorJitterSeg:
            brightness: 0.5
            contrast: 0.5
            saturation: 0.5

        - RandomFlipSeg

        - RandomRescaleSeg:
            scales:
              - 0.125
              - 1.5

        - PadShortToCropSizeSeg:
            crop_size: ${dataset_params.crop_size}
            fill_mask: ${dataset_params.cityscapes_ignored_label}

        - CropImageAndMaskSeg:
            crop_size: ${dataset_params.crop_size}
            mode: random

  image_mask_transforms:
    Compose:
      transforms:
        - RescaleSeg:
            scale_factor: ${dataset_params.eval_scale}

dataset_interface:
  cityscapes:
    dataset_params: ${dataset_params}

data_loader_num_workers: 10

arch_params:
  num_classes: 19
  use_aux_heads: True
  sync_bn: True

load_checkpoint: False
checkpoint_params:
  load_checkpoint: ${load_checkpoint}
  external_checkpoint_path:
  load_backbone: True
  load_weights_only: True
  strict_load: no_key_matching

architecture: stdc1_seg
experiment_name: ${architecture}50_cityscapes

model_checkpoints_location: local
ckpt_root_dir:

multi_gpu:
  _target_: super_gradients.training.sg_trainer.MultiGPUMode
  value: 'DDP'

trainer:
  _target_: super_gradients.Trainer
  experiment_name: ${experiment_name}
  model_checkpoints_location: ${model_checkpoints_location}
  ckpt_root_dir: ${ckpt_root_dir}
  multi_gpu: ${multi_gpu}
=======
  random_scales: [ 0.125, 1.5 ]

training_hyperparams:
  loss:
    dice_ce_edge_loss:
      num_classes: 19
      ignore_index: 19
      weights: [ 1., 0.6, 0.4, 1. ]
      dice_ce_weights: [ 1., 1. ]
      ce_edge_weights: [ .5, .5 ]
      edge_kernel: 3

experiment_name: ${architecture}50_cityscapes
>>>>>>> 25ec581c
<|MERGE_RESOLUTION|>--- conflicted
+++ resolved
@@ -42,72 +42,6 @@
   val_batch_size: 16
   crop_size: [1024, 512]
   eval_scale: 0.5
-<<<<<<< HEAD
-  image_mask_transforms_aug:
-    Compose:
-      transforms:
-        - ColorJitterSeg:
-            brightness: 0.5
-            contrast: 0.5
-            saturation: 0.5
-
-        - RandomFlipSeg
-
-        - RandomRescaleSeg:
-            scales:
-              - 0.125
-              - 1.5
-
-        - PadShortToCropSizeSeg:
-            crop_size: ${dataset_params.crop_size}
-            fill_mask: ${dataset_params.cityscapes_ignored_label}
-
-        - CropImageAndMaskSeg:
-            crop_size: ${dataset_params.crop_size}
-            mode: random
-
-  image_mask_transforms:
-    Compose:
-      transforms:
-        - RescaleSeg:
-            scale_factor: ${dataset_params.eval_scale}
-
-dataset_interface:
-  cityscapes:
-    dataset_params: ${dataset_params}
-
-data_loader_num_workers: 10
-
-arch_params:
-  num_classes: 19
-  use_aux_heads: True
-  sync_bn: True
-
-load_checkpoint: False
-checkpoint_params:
-  load_checkpoint: ${load_checkpoint}
-  external_checkpoint_path:
-  load_backbone: True
-  load_weights_only: True
-  strict_load: no_key_matching
-
-architecture: stdc1_seg
-experiment_name: ${architecture}50_cityscapes
-
-model_checkpoints_location: local
-ckpt_root_dir:
-
-multi_gpu:
-  _target_: super_gradients.training.sg_trainer.MultiGPUMode
-  value: 'DDP'
-
-trainer:
-  _target_: super_gradients.Trainer
-  experiment_name: ${experiment_name}
-  model_checkpoints_location: ${model_checkpoints_location}
-  ckpt_root_dir: ${ckpt_root_dir}
-  multi_gpu: ${multi_gpu}
-=======
   random_scales: [ 0.125, 1.5 ]
 
 training_hyperparams:
@@ -120,5 +54,4 @@
       ce_edge_weights: [ .5, .5 ]
       edge_kernel: 3
 
-experiment_name: ${architecture}50_cityscapes
->>>>>>> 25ec581c
+experiment_name: ${architecture}50_cityscapes
--- conflicted
+++ resolved
@@ -164,11 +164,8 @@
         self.unit_tests_suite.addTest(self.test_loader.loadTestsFromModule(TestPoseEstimationModelExport))
         self.unit_tests_suite.addTest(self.test_loader.loadTestsFromModule(YoloNASPoseTests))
         self.unit_tests_suite.addTest(self.test_loader.loadTestsFromModule(PoseEstimationSampleTest))
-<<<<<<< HEAD
+        self.unit_tests_suite.addTest(self.test_loader.loadTestsFromModule(TestMixedPrecisionDisabled))
         self.unit_tests_suite.addTest(self.test_loader.loadTestsFromModule(TestConvertFromRecipe))
-=======
-        self.unit_tests_suite.addTest(self.test_loader.loadTestsFromModule(TestMixedPrecisionDisabled))
->>>>>>> 34fda6c4
 
     def _add_modules_to_end_to_end_tests_suite(self):
         """

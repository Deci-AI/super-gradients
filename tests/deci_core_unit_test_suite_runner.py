--- conflicted
+++ resolved
@@ -15,10 +15,7 @@
     FactoriesTest,
     InitializeWithDataloadersTest,
     TrainingParamsTest,
-<<<<<<< HEAD
-=======
     TrainOptimizerParamsOverride,
->>>>>>> 6b1cb8e2
 )
 from tests.end_to_end_tests import TestTrainer
 from tests.unit_tests.phase_delegates_test import ContextMethodsTest

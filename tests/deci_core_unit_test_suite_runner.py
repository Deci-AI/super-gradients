import sys
import unittest

from tests.integration_tests.ema_train_integration_test import EMAIntegrationTest
from tests.unit_tests import (
    ZeroWdForBnBiasTest,
    SaveCkptListUnitTest,
    TestAverageMeter,
    TestRepVgg,
    TestWithoutTrainTest,
    OhemLossTest,
    EarlyStopTest,
    SegmentationTransformsTest,
    TestConvBnRelu,
    FactoriesTest,
    InitializeWithDataloadersTest,
    TrainingParamsTest,
    TrainOptimizerParamsOverride,
    CallTrainTwiceTest,
    ResumeTrainingTest,
    CallTrainAfterTestTest,
    CrashTipTest,
    TestTransforms,
    TestPostPredictionCallback,
    TestModelPredict,
    TestDeprecationDecorator,
    DynamicModelTests,
    TestExportRecipe,
    TestMixedPrecisionDisabled,
    TestClassificationAdapter,
    TestDetectionAdapter,
    TestSegmentationAdapter,
)
from tests.end_to_end_tests import TestTrainer
from tests.unit_tests.depth_estimation_dataset_test import DepthEstimationDatasetTest
from tests.unit_tests.test_convert_recipe_to_code import TestConvertRecipeToCode
from tests.unit_tests.detection_utils_test import TestDetectionUtils
from tests.unit_tests.detection_dataset_test import DetectionDatasetTest, TestParseYoloLabelFile
from tests.unit_tests.export_detection_model_test import TestDetectionModelExport
from tests.unit_tests.export_onnx_test import TestModelsONNXExport
from tests.unit_tests.export_pose_estimation_model_test import TestPoseEstimationModelExport
from tests.unit_tests.extreme_batch_cb_test import ExtremeBatchSanityTest
from tests.unit_tests.load_checkpoint_test import LoadCheckpointTest
from tests.unit_tests.local_ckpt_head_replacement_test import LocalCkptHeadReplacementTest
from tests.unit_tests.max_batches_loop_break_test import MaxBatchesLoopBreakTest
from tests.unit_tests.multiple_ignore_indices_segmentation_metrics_test import TestSegmentationMetricsMultipleIgnored
from tests.unit_tests.pose_estimation_dataset_test import TestPoseEstimationDataset
from tests.unit_tests.pose_estimation_sample_test import PoseEstimationSampleTest
from tests.unit_tests.preprocessing_unit_test import PreprocessingUnitTest
from tests.unit_tests.quantization_utility_tests import QuantizationUtilityTest
from tests.unit_tests.random_erase_test import RandomEraseTest
from tests.unit_tests.replace_head_test import ReplaceHeadUnitTest
from tests.unit_tests.strictload_enum_test import StrictLoadEnumTest
from tests.unit_tests.test_deprecations import DeprecationsUnitTest
from tests.unit_tests.test_finetune import TestFineTune
from tests.unit_tests.test_min_samples_single_node import TestMinSamplesSingleNode
from tests.unit_tests.test_model_weight_averaging import TestModelWeightAveraging
from tests.unit_tests.test_supports_check_input_shape import TestSupportsInputShapeCheck
from tests.unit_tests.test_train_with_torch_scheduler import TrainWithTorchSchedulerTest
from tests.unit_tests.test_version_check import TestVersionCheck
from tests.unit_tests.test_yolo_nas_pose import YoloNASPoseTests
from tests.unit_tests.train_with_intialized_param_args_test import TrainWithInitializedObjectsTest
from tests.unit_tests.pretrained_models_unit_test import PretrainedModelsUnitTest
from tests.unit_tests.lr_warmup_test import LRWarmupTest
from tests.unit_tests.kd_ema_test import KDEMATest
from tests.unit_tests.kd_trainer_test import KDTrainerTest
from tests.unit_tests.dice_loss_test import DiceLossTest
from tests.unit_tests.iou_loss_test import IoULossTest
from tests.unit_tests.vit_unit_test import TestViT
from tests.unit_tests.yolo_nas_tests import TestYOLONAS
from tests.unit_tests.yolox_unit_test import TestYOLOX
from tests.unit_tests.lr_cooldown_test import LRCooldownTest
from tests.unit_tests.detection_targets_format_transform_test import DetectionTargetsTransformTest
from tests.unit_tests.forward_pass_prep_fn_test import ForwardpassPrepFNTest
from tests.unit_tests.mask_loss_test import MaskAttentionLossTest
from tests.unit_tests.detection_sub_sampling_test import TestDetectionDatasetSubsampling
from tests.unit_tests.detection_sub_classing_test import TestDetectionDatasetSubclassing
from tests.unit_tests.detection_output_adapter_test import TestDetectionOutputAdapter
from tests.unit_tests.detection_caching import TestDetectionDatasetCaching
from tests.unit_tests.multi_scaling_test import MultiScaleTest
from tests.unit_tests.ppyoloe_unit_test import TestPPYOLOE
from tests.unit_tests.bbox_formats_test import BBoxFormatsTest
from tests.unit_tests.config_inspector_test import ConfigInspectTest
from tests.unit_tests.repvgg_block_tests import TestRepVGGBlock
from tests.unit_tests.training_utils_test import TestTrainingUtils
from tests.unit_tests.dekr_loss_test import DEKRLossTest
from tests.unit_tests.pose_estimation_metrics_test import TestPoseEstimationMetrics
from tests.unit_tests.forward_with_sliding_window_test import SlidingWindowTest
from tests.unit_tests.detection_metrics_distance_based_test import TestDetectionMetricsDistanceBased


class CoreUnitTestSuiteRunner:
    def __init__(self):
        self.test_loader = unittest.TestLoader()
        self.unit_tests_suite = unittest.TestSuite()
        self._add_modules_to_unit_tests_suite()
        self.end_to_end_tests_suite = unittest.TestSuite()
        self._add_modules_to_end_to_end_tests_suite()
        self.test_runner = unittest.TextTestRunner(verbosity=3, stream=sys.stdout)

    def _add_modules_to_unit_tests_suite(self):
        """
        _add_modules_to_unit_tests_suite - Adds unit tests to the Unit Tests Test Suite
            :return:
        """
        self.unit_tests_suite.addTest(self.test_loader.loadTestsFromModule(CrashTipTest))
        self.unit_tests_suite.addTest(self.test_loader.loadTestsFromModule(SaveCkptListUnitTest))
        self.unit_tests_suite.addTest(self.test_loader.loadTestsFromModule(ZeroWdForBnBiasTest))
        self.unit_tests_suite.addTest(self.test_loader.loadTestsFromModule(TestAverageMeter))
        self.unit_tests_suite.addTest(self.test_loader.loadTestsFromModule(TestRepVgg))
        self.unit_tests_suite.addTest(self.test_loader.loadTestsFromModule(TestWithoutTrainTest))
        self.unit_tests_suite.addTest(self.test_loader.loadTestsFromModule(StrictLoadEnumTest))
        self.unit_tests_suite.addTest(self.test_loader.loadTestsFromModule(TrainWithInitializedObjectsTest))
        self.unit_tests_suite.addTest(self.test_loader.loadTestsFromModule(RandomEraseTest))
        self.unit_tests_suite.addTest(self.test_loader.loadTestsFromModule(OhemLossTest))
        self.unit_tests_suite.addTest(self.test_loader.loadTestsFromModule(EarlyStopTest))
        self.unit_tests_suite.addTest(self.test_loader.loadTestsFromModule(SegmentationTransformsTest))
        self.unit_tests_suite.addTest(self.test_loader.loadTestsFromModule(PretrainedModelsUnitTest))
        self.unit_tests_suite.addTest(self.test_loader.loadTestsFromModule(LRWarmupTest))
        self.unit_tests_suite.addTest(self.test_loader.loadTestsFromModule(TestConvBnRelu))
        self.unit_tests_suite.addTest(self.test_loader.loadTestsFromModule(FactoriesTest))
        self.unit_tests_suite.addTest(self.test_loader.loadTestsFromModule(TestDetectionUtils))
        self.unit_tests_suite.addTest(self.test_loader.loadTestsFromModule(DiceLossTest))
        self.unit_tests_suite.addTest(self.test_loader.loadTestsFromModule(TestViT))
        self.unit_tests_suite.addTest(self.test_loader.loadTestsFromModule(KDEMATest))
        self.unit_tests_suite.addTest(self.test_loader.loadTestsFromModule(KDTrainerTest))
        self.unit_tests_suite.addTest(self.test_loader.loadTestsFromModule(TestYOLOX))
        self.unit_tests_suite.addTest(self.test_loader.loadTestsFromModule(InitializeWithDataloadersTest))
        self.unit_tests_suite.addTest(self.test_loader.loadTestsFromModule(LRCooldownTest))
        self.unit_tests_suite.addTest(self.test_loader.loadTestsFromModule(DetectionTargetsTransformTest))
        self.unit_tests_suite.addTest(self.test_loader.loadTestsFromModule(ForwardpassPrepFNTest))
        self.unit_tests_suite.addTest(self.test_loader.loadTestsFromModule(MaskAttentionLossTest))
        self.unit_tests_suite.addTest(self.test_loader.loadTestsFromModule(IoULossTest))
        self.unit_tests_suite.addTest(self.test_loader.loadTestsFromModule(TestDetectionDatasetSubsampling))
        self.unit_tests_suite.addTest(self.test_loader.loadTestsFromModule(TestDetectionDatasetSubclassing))
        self.unit_tests_suite.addTest(self.test_loader.loadTestsFromModule(QuantizationUtilityTest))
        self.unit_tests_suite.addTest(self.test_loader.loadTestsFromModule(TestDetectionDatasetCaching))
        self.unit_tests_suite.addTest(self.test_loader.loadTestsFromModule(MultiScaleTest))
        self.unit_tests_suite.addTest(self.test_loader.loadTestsFromModule(TrainingParamsTest))
        self.unit_tests_suite.addTest(self.test_loader.loadTestsFromModule(CallTrainTwiceTest))
        self.unit_tests_suite.addTest(self.test_loader.loadTestsFromModule(TrainOptimizerParamsOverride))
        self.unit_tests_suite.addTest(self.test_loader.loadTestsFromModule(BBoxFormatsTest))
        self.unit_tests_suite.addTest(self.test_loader.loadTestsFromModule(ResumeTrainingTest))
        self.unit_tests_suite.addTest(self.test_loader.loadTestsFromModule(CallTrainAfterTestTest))
        self.unit_tests_suite.addTest(self.test_loader.loadTestsFromModule(ConfigInspectTest))
        self.unit_tests_suite.addTest(self.test_loader.loadTestsFromModule(TestDetectionOutputAdapter))
        self.unit_tests_suite.addTest(self.test_loader.loadTestsFromModule(TestRepVGGBlock))
        self.unit_tests_suite.addTest(self.test_loader.loadTestsFromModule(LocalCkptHeadReplacementTest))
        self.unit_tests_suite.addTest(self.test_loader.loadTestsFromModule(DetectionDatasetTest))
        self.unit_tests_suite.addTest(self.test_loader.loadTestsFromModule(TestParseYoloLabelFile))
        self.unit_tests_suite.addTest(self.test_loader.loadTestsFromModule(TestModelsONNXExport))
        self.unit_tests_suite.addTest(self.test_loader.loadTestsFromModule(MaxBatchesLoopBreakTest))
        self.unit_tests_suite.addTest(self.test_loader.loadTestsFromModule(TestTrainingUtils))
        self.unit_tests_suite.addTest(self.test_loader.loadTestsFromModule(TestTransforms))
        self.unit_tests_suite.addTest(self.test_loader.loadTestsFromModule(TestPPYOLOE))
        self.unit_tests_suite.addTest(self.test_loader.loadTestsFromModule(DEKRLossTest))
        self.unit_tests_suite.addTest(self.test_loader.loadTestsFromModule(TestPoseEstimationMetrics))
        self.unit_tests_suite.addTest(self.test_loader.loadTestsFromModule(TestPoseEstimationDataset))
        self.unit_tests_suite.addTest(self.test_loader.loadTestsFromModule(LoadCheckpointTest))
        self.unit_tests_suite.addTest(self.test_loader.loadTestsFromModule(ReplaceHeadUnitTest))
        self.unit_tests_suite.addTest(self.test_loader.loadTestsFromModule(PreprocessingUnitTest))
        self.unit_tests_suite.addTest(self.test_loader.loadTestsFromModule(TestYOLONAS))
        self.unit_tests_suite.addTest(self.test_loader.loadTestsFromModule(DeprecationsUnitTest))
        self.unit_tests_suite.addTest(self.test_loader.loadTestsFromModule(TestMinSamplesSingleNode))
        self.unit_tests_suite.addTest(self.test_loader.loadTestsFromModule(TestPostPredictionCallback))
        self.unit_tests_suite.addTest(self.test_loader.loadTestsFromModule(TestSegmentationMetricsMultipleIgnored))
        self.unit_tests_suite.addTest(self.test_loader.loadTestsFromModule(TrainWithTorchSchedulerTest))
        self.unit_tests_suite.addTest(self.test_loader.loadTestsFromModule(ExtremeBatchSanityTest))
        self.unit_tests_suite.addTest(self.test_loader.loadTestsFromModule(TestModelPredict))
        self.unit_tests_suite.addTest(self.test_loader.loadTestsFromModule(TestDetectionModelExport))
        self.unit_tests_suite.addTest(self.test_loader.loadTestsFromModule(SlidingWindowTest))
        self.unit_tests_suite.addTest(self.test_loader.loadTestsFromModule(TestDeprecationDecorator))
        self.unit_tests_suite.addTest(self.test_loader.loadTestsFromModule(TestPoseEstimationModelExport))
        self.unit_tests_suite.addTest(self.test_loader.loadTestsFromModule(YoloNASPoseTests))
        self.unit_tests_suite.addTest(self.test_loader.loadTestsFromModule(PoseEstimationSampleTest))
        self.unit_tests_suite.addTest(self.test_loader.loadTestsFromModule(TestExportRecipe))
        self.unit_tests_suite.addTest(self.test_loader.loadTestsFromModule(TestMixedPrecisionDisabled))
        self.unit_tests_suite.addTest(self.test_loader.loadTestsFromModule(DynamicModelTests))
        self.unit_tests_suite.addTest(self.test_loader.loadTestsFromModule(TestConvertRecipeToCode))
        self.unit_tests_suite.addTest(self.test_loader.loadTestsFromModule(TestVersionCheck))
        self.unit_tests_suite.addTest(self.test_loader.loadTestsFromModule(TestModelWeightAveraging))
        self.unit_tests_suite.addTest(self.test_loader.loadTestsFromModule(TestClassificationAdapter))
        self.unit_tests_suite.addTest(self.test_loader.loadTestsFromModule(TestDetectionAdapter))
        self.unit_tests_suite.addTest(self.test_loader.loadTestsFromModule(TestSegmentationAdapter))
        self.unit_tests_suite.addTest(self.test_loader.loadTestsFromModule(TestDetectionMetricsDistanceBased))
        self.unit_tests_suite.addTest(self.test_loader.loadTestsFromModule(TestFineTune))
<<<<<<< HEAD
        self.unit_tests_suite.addTest(self.test_loader.loadTestsFromModule(TestSupportsInputShapeCheck))
=======
        self.unit_tests_suite.addTest(self.test_loader.loadTestsFromModule(DepthEstimationDatasetTest))
>>>>>>> 1588612e

    def _add_modules_to_end_to_end_tests_suite(self):
        """
        _add_modules_to_end_to_end_tests_suite - Adds end to end tests to the Unit Tests Test Suite
            :return:
        """
        self.end_to_end_tests_suite.addTest(self.test_loader.loadTestsFromModule(TestTrainer))
        self.end_to_end_tests_suite.addTest(self.test_loader.loadTestsFromModule(EMAIntegrationTest))


if __name__ == "__main__":
    unittest.main()<|MERGE_RESOLUTION|>--- conflicted
+++ resolved
@@ -184,11 +184,8 @@
         self.unit_tests_suite.addTest(self.test_loader.loadTestsFromModule(TestSegmentationAdapter))
         self.unit_tests_suite.addTest(self.test_loader.loadTestsFromModule(TestDetectionMetricsDistanceBased))
         self.unit_tests_suite.addTest(self.test_loader.loadTestsFromModule(TestFineTune))
-<<<<<<< HEAD
+        self.unit_tests_suite.addTest(self.test_loader.loadTestsFromModule(DepthEstimationDatasetTest))
         self.unit_tests_suite.addTest(self.test_loader.loadTestsFromModule(TestSupportsInputShapeCheck))
-=======
-        self.unit_tests_suite.addTest(self.test_loader.loadTestsFromModule(DepthEstimationDatasetTest))
->>>>>>> 1588612e
 
     def _add_modules_to_end_to_end_tests_suite(self):
         """

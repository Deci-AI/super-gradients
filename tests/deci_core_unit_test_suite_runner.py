--- conflicted
+++ resolved
@@ -108,12 +108,9 @@
         self.unit_tests_suite.addTest(self.test_loader.loadTestsFromModule(ResumeTrainingTest))
         self.unit_tests_suite.addTest(self.test_loader.loadTestsFromModule(CallTrainAfterTestTest))
         self.unit_tests_suite.addTest(self.test_loader.loadTestsFromModule(ConfigInspectTest))
-<<<<<<< HEAD
         self.unit_tests_suite.addTest(self.test_loader.loadTestsFromModule(TestDetectionOutputAdapter))
         self.unit_tests_suite.addTest(self.test_loader.loadTestsFromModule(TestRepVGGBlock))
-=======
         self.unit_tests_suite.addTest(self.test_loader.loadTestsFromModule(LocalCkptHeadReplacementTest))
->>>>>>> 68babc20
 
     def _add_modules_to_end_to_end_tests_suite(self):
         """

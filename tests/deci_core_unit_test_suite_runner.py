--- conflicted
+++ resolved
@@ -65,12 +65,8 @@
         self.unit_tests_suite.addTest(self.test_loader.loadTestsFromModule(LRCooldownTest))
         self.unit_tests_suite.addTest(self.test_loader.loadTestsFromModule(DetectionTargetsTransformTest))
         self.unit_tests_suite.addTest(self.test_loader.loadTestsFromModule(ForwardpassPrepFNTest))
-<<<<<<< HEAD
         self.unit_tests_suite.addTest(self.test_loader.loadTestsFromModule(ContextMethodsTest))
-
-=======
         self.unit_tests_suite.addTest(self.test_loader.loadTestsFromModule(UpdateParamGroupsTest))
->>>>>>> 8574f324
 
     def _add_modules_to_end_to_end_tests_suite(self):
         """

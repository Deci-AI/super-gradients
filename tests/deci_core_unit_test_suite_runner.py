import sys
import unittest

from tests.integration_tests.ema_train_integration_test import EMAIntegrationTest
from tests.unit_tests import ZeroWdForBnBiasTest, SaveCkptListUnitTest, TestAverageMeter, \
    TestModuleUtils, TestRepVgg, TestWithoutTrainTest, OhemLossTest, EarlyStopTest, SegmentationTransformsTest, \
    TestConvBnRelu, FactoriesTest, InitializeWithDataloadersTest
from tests.end_to_end_tests import TestTrainer
from tests.unit_tests.load_checkpoint_from_direct_path_test import LoadCheckpointFromDirectPathTest
from tests.unit_tests.phase_delegates_test import ContextMethodsTest
from tests.unit_tests.random_erase_test import RandomEraseTest
from tests.unit_tests.strictload_enum_test import StrictLoadEnumTest
from tests.unit_tests.train_with_intialized_param_args_test import TrainWithInitializedObjectsTest
from tests.unit_tests.pretrained_models_unit_test import PretrainedModelsUnitTest
from tests.unit_tests.lr_warmup_test import LRWarmupTest
from tests.unit_tests.kd_ema_test import KDEMATest
from tests.unit_tests.kd_model_test import KDModelTest
from tests.unit_tests.dice_loss_test import DiceLossTest
from tests.unit_tests.update_param_groups_unit_test import UpdateParamGroupsTest
from tests.unit_tests.vit_unit_test import TestViT
from tests.unit_tests.yolox_unit_test import TestYOLOX
from tests.unit_tests.yolov5_unit_test import TestYoloV5
from tests.unit_tests.lr_cooldown_test import LRCooldownTest
from tests.unit_tests.detection_targets_format_transform_test import DetectionTargetsTransformTest
from tests.unit_tests.forward_pass_prep_fn_test import ForwardpassPrepFNTest
from tests.unit_tests.mask_loss_test import MaskAttentionLossTest


class CoreUnitTestSuiteRunner:

    def __init__(self):
        self.test_loader = unittest.TestLoader()
        self.unit_tests_suite = unittest.TestSuite()
        self._add_modules_to_unit_tests_suite()
        self.end_to_end_tests_suite = unittest.TestSuite()
        self._add_modules_to_end_to_end_tests_suite()
        self.test_runner = unittest.TextTestRunner(verbosity=3, stream=sys.stdout)

    def _add_modules_to_unit_tests_suite(self):
        """
        _add_modules_to_unit_tests_suite - Adds unit tests to the Unit Tests Test Suite
            :return:
        """
        self.unit_tests_suite.addTest(self.test_loader.loadTestsFromModule(SaveCkptListUnitTest))
        self.unit_tests_suite.addTest(self.test_loader.loadTestsFromModule(ZeroWdForBnBiasTest))
        self.unit_tests_suite.addTest(self.test_loader.loadTestsFromModule(TestAverageMeter))
        self.unit_tests_suite.addTest(self.test_loader.loadTestsFromModule(TestModuleUtils))
        self.unit_tests_suite.addTest(self.test_loader.loadTestsFromModule(TestRepVgg))
        self.unit_tests_suite.addTest(self.test_loader.loadTestsFromModule(TestWithoutTrainTest))
        self.unit_tests_suite.addTest(self.test_loader.loadTestsFromModule(StrictLoadEnumTest))
        self.unit_tests_suite.addTest(self.test_loader.loadTestsFromModule(LoadCheckpointFromDirectPathTest))
        self.unit_tests_suite.addTest(self.test_loader.loadTestsFromModule(TrainWithInitializedObjectsTest))
        self.unit_tests_suite.addTest(self.test_loader.loadTestsFromModule(RandomEraseTest))
        self.unit_tests_suite.addTest(self.test_loader.loadTestsFromModule(OhemLossTest))
        self.unit_tests_suite.addTest(self.test_loader.loadTestsFromModule(EarlyStopTest))
        self.unit_tests_suite.addTest(self.test_loader.loadTestsFromModule(SegmentationTransformsTest))
        self.unit_tests_suite.addTest(self.test_loader.loadTestsFromModule(PretrainedModelsUnitTest))
        self.unit_tests_suite.addTest(self.test_loader.loadTestsFromModule(LRWarmupTest))
        self.unit_tests_suite.addTest(self.test_loader.loadTestsFromModule(TestConvBnRelu))
        self.unit_tests_suite.addTest(self.test_loader.loadTestsFromModule(FactoriesTest))
        self.unit_tests_suite.addTest(self.test_loader.loadTestsFromModule(DiceLossTest))
        self.unit_tests_suite.addTest(self.test_loader.loadTestsFromModule(TestViT))
        self.unit_tests_suite.addTest(self.test_loader.loadTestsFromModule(KDEMATest))
        self.unit_tests_suite.addTest(self.test_loader.loadTestsFromModule(KDModelTest))
        self.unit_tests_suite.addTest(self.test_loader.loadTestsFromModule(TestYOLOX))
        self.unit_tests_suite.addTest(self.test_loader.loadTestsFromModule(TestYoloV5))
        self.unit_tests_suite.addTest(self.test_loader.loadTestsFromModule(InitializeWithDataloadersTest))
        self.unit_tests_suite.addTest(self.test_loader.loadTestsFromModule(LRCooldownTest))
        self.unit_tests_suite.addTest(self.test_loader.loadTestsFromModule(DetectionTargetsTransformTest))
        self.unit_tests_suite.addTest(self.test_loader.loadTestsFromModule(ForwardpassPrepFNTest))
<<<<<<< HEAD
        self.unit_tests_suite.addTest(self.test_loader.loadTestsFromModule(MaskAttentionLossTest))
=======
        self.unit_tests_suite.addTest(self.test_loader.loadTestsFromModule(ContextMethodsTest))
        self.unit_tests_suite.addTest(self.test_loader.loadTestsFromModule(UpdateParamGroupsTest))
>>>>>>> 7fd6ed9b

    def _add_modules_to_end_to_end_tests_suite(self):
        """
        _add_modules_to_end_to_end_tests_suite - Adds end to end tests to the Unit Tests Test Suite
            :return:
        """
        self.end_to_end_tests_suite.addTest(self.test_loader.loadTestsFromModule(TestTrainer))
        self.end_to_end_tests_suite.addTest(self.test_loader.loadTestsFromModule(EMAIntegrationTest))


if __name__ == '__main__':
    unittest.main()<|MERGE_RESOLUTION|>--- conflicted
+++ resolved
@@ -68,12 +68,9 @@
         self.unit_tests_suite.addTest(self.test_loader.loadTestsFromModule(LRCooldownTest))
         self.unit_tests_suite.addTest(self.test_loader.loadTestsFromModule(DetectionTargetsTransformTest))
         self.unit_tests_suite.addTest(self.test_loader.loadTestsFromModule(ForwardpassPrepFNTest))
-<<<<<<< HEAD
-        self.unit_tests_suite.addTest(self.test_loader.loadTestsFromModule(MaskAttentionLossTest))
-=======
         self.unit_tests_suite.addTest(self.test_loader.loadTestsFromModule(ContextMethodsTest))
         self.unit_tests_suite.addTest(self.test_loader.loadTestsFromModule(UpdateParamGroupsTest))
->>>>>>> 7fd6ed9b
+        self.unit_tests_suite.addTest(self.test_loader.loadTestsFromModule(MaskAttentionLossTest))
 
     def _add_modules_to_end_to_end_tests_suite(self):
         """

import sys
import unittest

from tests.integration_tests.ema_train_integration_test import EMAIntegrationTest
from tests.unit_tests import (
    ZeroWdForBnBiasTest,
    SaveCkptListUnitTest,
    TestAverageMeter,
    TestRepVgg,
    TestWithoutTrainTest,
    OhemLossTest,
    EarlyStopTest,
    SegmentationTransformsTest,
    TestConvBnRelu,
    FactoriesTest,
    InitializeWithDataloadersTest,
    TrainingParamsTest,
    TrainOptimizerParamsOverride,
    CallTrainTwiceTest,
    ResumeTrainingTest,
    CallTrainAfterTestTest,
    CrashTipTest,
    TestTransforms,
    TestPostPredictionCallback,
    TestModelPredict,
    TestDeprecationDecorator,
    DynamicModelTests,
    TestMixedPrecisionDisabled,
)
from tests.end_to_end_tests import TestTrainer
from tests.unit_tests.convert_from_recipe_tests import TestConvertFromRecipe
from tests.unit_tests.detection_utils_test import TestDetectionUtils
from tests.unit_tests.detection_dataset_test import DetectionDatasetTest, TestParseYoloLabelFile
from tests.unit_tests.export_detection_model_test import TestDetectionModelExport
from tests.unit_tests.export_onnx_test import TestModelsONNXExport
from tests.unit_tests.export_pose_estimation_model_test import TestPoseEstimationModelExport
from tests.unit_tests.extreme_batch_cb_test import ExtremeBatchSanityTest
from tests.unit_tests.load_checkpoint_test import LoadCheckpointTest
from tests.unit_tests.local_ckpt_head_replacement_test import LocalCkptHeadReplacementTest
from tests.unit_tests.max_batches_loop_break_test import MaxBatchesLoopBreakTest
from tests.unit_tests.multiple_ignore_indices_segmentation_metrics_test import TestSegmentationMetricsMultipleIgnored
from tests.unit_tests.pose_estimation_dataset_test import TestPoseEstimationDataset
from tests.unit_tests.pose_estimation_sample_test import PoseEstimationSampleTest
from tests.unit_tests.preprocessing_unit_test import PreprocessingUnitTest
from tests.unit_tests.quantization_utility_tests import QuantizationUtilityTest
from tests.unit_tests.random_erase_test import RandomEraseTest
from tests.unit_tests.replace_head_test import ReplaceHeadUnitTest
from tests.unit_tests.strictload_enum_test import StrictLoadEnumTest
from tests.unit_tests.test_deprecations import DeprecationsUnitTest
from tests.unit_tests.test_min_samples_single_node import TestMinSamplesSingleNode
from tests.unit_tests.test_train_with_torch_scheduler import TrainWithTorchSchedulerTest
from tests.unit_tests.test_yolo_nas_pose import YoloNASPoseTests
from tests.unit_tests.train_with_intialized_param_args_test import TrainWithInitializedObjectsTest
from tests.unit_tests.pretrained_models_unit_test import PretrainedModelsUnitTest
from tests.unit_tests.lr_warmup_test import LRWarmupTest
from tests.unit_tests.kd_ema_test import KDEMATest
from tests.unit_tests.kd_trainer_test import KDTrainerTest
from tests.unit_tests.dice_loss_test import DiceLossTest
from tests.unit_tests.iou_loss_test import IoULossTest
from tests.unit_tests.update_param_groups_unit_test import UpdateParamGroupsTest
from tests.unit_tests.vit_unit_test import TestViT
from tests.unit_tests.yolo_nas_tests import TestYOLONAS
from tests.unit_tests.yolox_unit_test import TestYOLOX
from tests.unit_tests.lr_cooldown_test import LRCooldownTest
from tests.unit_tests.detection_targets_format_transform_test import DetectionTargetsTransformTest
from tests.unit_tests.forward_pass_prep_fn_test import ForwardpassPrepFNTest
from tests.unit_tests.mask_loss_test import MaskAttentionLossTest
from tests.unit_tests.detection_sub_sampling_test import TestDetectionDatasetSubsampling
from tests.unit_tests.detection_sub_classing_test import TestDetectionDatasetSubclassing
from tests.unit_tests.detection_output_adapter_test import TestDetectionOutputAdapter
from tests.unit_tests.detection_caching import TestDetectionDatasetCaching
from tests.unit_tests.multi_scaling_test import MultiScaleTest
from tests.unit_tests.ppyoloe_unit_test import TestPPYOLOE
from tests.unit_tests.bbox_formats_test import BBoxFormatsTest
from tests.unit_tests.config_inspector_test import ConfigInspectTest
from tests.unit_tests.repvgg_block_tests import TestRepVGGBlock
from tests.unit_tests.training_utils_test import TestTrainingUtils
from tests.unit_tests.dekr_loss_test import DEKRLossTest
from tests.unit_tests.pose_estimation_metrics_test import TestPoseEstimationMetrics
from tests.unit_tests.forward_with_sliding_window_test import SlidingWindowTest


class CoreUnitTestSuiteRunner:
    def __init__(self):
        self.test_loader = unittest.TestLoader()
        self.unit_tests_suite = unittest.TestSuite()
        self._add_modules_to_unit_tests_suite()
        self.end_to_end_tests_suite = unittest.TestSuite()
        self._add_modules_to_end_to_end_tests_suite()
        self.test_runner = unittest.TextTestRunner(verbosity=3, stream=sys.stdout)

    def _add_modules_to_unit_tests_suite(self):
        """
        _add_modules_to_unit_tests_suite - Adds unit tests to the Unit Tests Test Suite
            :return:
        """
        self.unit_tests_suite.addTest(self.test_loader.loadTestsFromModule(CrashTipTest))
        self.unit_tests_suite.addTest(self.test_loader.loadTestsFromModule(SaveCkptListUnitTest))
        self.unit_tests_suite.addTest(self.test_loader.loadTestsFromModule(ZeroWdForBnBiasTest))
        self.unit_tests_suite.addTest(self.test_loader.loadTestsFromModule(TestAverageMeter))
        self.unit_tests_suite.addTest(self.test_loader.loadTestsFromModule(TestRepVgg))
        self.unit_tests_suite.addTest(self.test_loader.loadTestsFromModule(TestWithoutTrainTest))
        self.unit_tests_suite.addTest(self.test_loader.loadTestsFromModule(StrictLoadEnumTest))
        self.unit_tests_suite.addTest(self.test_loader.loadTestsFromModule(TrainWithInitializedObjectsTest))
        self.unit_tests_suite.addTest(self.test_loader.loadTestsFromModule(RandomEraseTest))
        self.unit_tests_suite.addTest(self.test_loader.loadTestsFromModule(OhemLossTest))
        self.unit_tests_suite.addTest(self.test_loader.loadTestsFromModule(EarlyStopTest))
        self.unit_tests_suite.addTest(self.test_loader.loadTestsFromModule(SegmentationTransformsTest))
        self.unit_tests_suite.addTest(self.test_loader.loadTestsFromModule(PretrainedModelsUnitTest))
        self.unit_tests_suite.addTest(self.test_loader.loadTestsFromModule(LRWarmupTest))
        self.unit_tests_suite.addTest(self.test_loader.loadTestsFromModule(TestConvBnRelu))
        self.unit_tests_suite.addTest(self.test_loader.loadTestsFromModule(FactoriesTest))
        self.unit_tests_suite.addTest(self.test_loader.loadTestsFromModule(TestDetectionUtils))
        self.unit_tests_suite.addTest(self.test_loader.loadTestsFromModule(DiceLossTest))
        self.unit_tests_suite.addTest(self.test_loader.loadTestsFromModule(TestViT))
        self.unit_tests_suite.addTest(self.test_loader.loadTestsFromModule(KDEMATest))
        self.unit_tests_suite.addTest(self.test_loader.loadTestsFromModule(KDTrainerTest))
        self.unit_tests_suite.addTest(self.test_loader.loadTestsFromModule(TestYOLOX))
        self.unit_tests_suite.addTest(self.test_loader.loadTestsFromModule(InitializeWithDataloadersTest))
        self.unit_tests_suite.addTest(self.test_loader.loadTestsFromModule(LRCooldownTest))
        self.unit_tests_suite.addTest(self.test_loader.loadTestsFromModule(DetectionTargetsTransformTest))
        self.unit_tests_suite.addTest(self.test_loader.loadTestsFromModule(ForwardpassPrepFNTest))
        self.unit_tests_suite.addTest(self.test_loader.loadTestsFromModule(UpdateParamGroupsTest))
        self.unit_tests_suite.addTest(self.test_loader.loadTestsFromModule(MaskAttentionLossTest))
        self.unit_tests_suite.addTest(self.test_loader.loadTestsFromModule(IoULossTest))
        self.unit_tests_suite.addTest(self.test_loader.loadTestsFromModule(TestDetectionDatasetSubsampling))
        self.unit_tests_suite.addTest(self.test_loader.loadTestsFromModule(TestDetectionDatasetSubclassing))
        self.unit_tests_suite.addTest(self.test_loader.loadTestsFromModule(QuantizationUtilityTest))
        self.unit_tests_suite.addTest(self.test_loader.loadTestsFromModule(TestDetectionDatasetCaching))
        self.unit_tests_suite.addTest(self.test_loader.loadTestsFromModule(MultiScaleTest))
        self.unit_tests_suite.addTest(self.test_loader.loadTestsFromModule(TrainingParamsTest))
        self.unit_tests_suite.addTest(self.test_loader.loadTestsFromModule(CallTrainTwiceTest))
        self.unit_tests_suite.addTest(self.test_loader.loadTestsFromModule(TrainOptimizerParamsOverride))
        self.unit_tests_suite.addTest(self.test_loader.loadTestsFromModule(BBoxFormatsTest))
        self.unit_tests_suite.addTest(self.test_loader.loadTestsFromModule(ResumeTrainingTest))
        self.unit_tests_suite.addTest(self.test_loader.loadTestsFromModule(CallTrainAfterTestTest))
        self.unit_tests_suite.addTest(self.test_loader.loadTestsFromModule(ConfigInspectTest))
        self.unit_tests_suite.addTest(self.test_loader.loadTestsFromModule(TestDetectionOutputAdapter))
        self.unit_tests_suite.addTest(self.test_loader.loadTestsFromModule(TestRepVGGBlock))
        self.unit_tests_suite.addTest(self.test_loader.loadTestsFromModule(LocalCkptHeadReplacementTest))
        self.unit_tests_suite.addTest(self.test_loader.loadTestsFromModule(DetectionDatasetTest))
        self.unit_tests_suite.addTest(self.test_loader.loadTestsFromModule(TestParseYoloLabelFile))
        self.unit_tests_suite.addTest(self.test_loader.loadTestsFromModule(TestModelsONNXExport))
        self.unit_tests_suite.addTest(self.test_loader.loadTestsFromModule(MaxBatchesLoopBreakTest))
        self.unit_tests_suite.addTest(self.test_loader.loadTestsFromModule(TestTrainingUtils))
        self.unit_tests_suite.addTest(self.test_loader.loadTestsFromModule(TestTransforms))
        self.unit_tests_suite.addTest(self.test_loader.loadTestsFromModule(TestPPYOLOE))
        self.unit_tests_suite.addTest(self.test_loader.loadTestsFromModule(DEKRLossTest))
        self.unit_tests_suite.addTest(self.test_loader.loadTestsFromModule(TestPoseEstimationMetrics))
        self.unit_tests_suite.addTest(self.test_loader.loadTestsFromModule(TestPoseEstimationDataset))
        self.unit_tests_suite.addTest(self.test_loader.loadTestsFromModule(LoadCheckpointTest))
        self.unit_tests_suite.addTest(self.test_loader.loadTestsFromModule(ReplaceHeadUnitTest))
        self.unit_tests_suite.addTest(self.test_loader.loadTestsFromModule(PreprocessingUnitTest))
        self.unit_tests_suite.addTest(self.test_loader.loadTestsFromModule(TestYOLONAS))
        self.unit_tests_suite.addTest(self.test_loader.loadTestsFromModule(DeprecationsUnitTest))
        self.unit_tests_suite.addTest(self.test_loader.loadTestsFromModule(TestMinSamplesSingleNode))
        self.unit_tests_suite.addTest(self.test_loader.loadTestsFromModule(TestPostPredictionCallback))
        self.unit_tests_suite.addTest(self.test_loader.loadTestsFromModule(TestSegmentationMetricsMultipleIgnored))
        self.unit_tests_suite.addTest(self.test_loader.loadTestsFromModule(TrainWithTorchSchedulerTest))
        self.unit_tests_suite.addTest(self.test_loader.loadTestsFromModule(ExtremeBatchSanityTest))
        self.unit_tests_suite.addTest(self.test_loader.loadTestsFromModule(TestModelPredict))
        self.unit_tests_suite.addTest(self.test_loader.loadTestsFromModule(TestDetectionModelExport))
        self.unit_tests_suite.addTest(self.test_loader.loadTestsFromModule(SlidingWindowTest))
        self.unit_tests_suite.addTest(self.test_loader.loadTestsFromModule(TestDeprecationDecorator))
        self.unit_tests_suite.addTest(self.test_loader.loadTestsFromModule(TestPoseEstimationModelExport))
        self.unit_tests_suite.addTest(self.test_loader.loadTestsFromModule(YoloNASPoseTests))
        self.unit_tests_suite.addTest(self.test_loader.loadTestsFromModule(PoseEstimationSampleTest))
        self.unit_tests_suite.addTest(self.test_loader.loadTestsFromModule(TestMixedPrecisionDisabled))
<<<<<<< HEAD
        self.unit_tests_suite.addTest(self.test_loader.loadTestsFromModule(TestConvertFromRecipe))
=======
        self.unit_tests_suite.addTest(self.test_loader.loadTestsFromModule(DynamicModelTests))
>>>>>>> 827c4f83

    def _add_modules_to_end_to_end_tests_suite(self):
        """
        _add_modules_to_end_to_end_tests_suite - Adds end to end tests to the Unit Tests Test Suite
            :return:
        """
        self.end_to_end_tests_suite.addTest(self.test_loader.loadTestsFromModule(TestTrainer))
        self.end_to_end_tests_suite.addTest(self.test_loader.loadTestsFromModule(EMAIntegrationTest))


if __name__ == "__main__":
    unittest.main()<|MERGE_RESOLUTION|>--- conflicted
+++ resolved
@@ -166,11 +166,8 @@
         self.unit_tests_suite.addTest(self.test_loader.loadTestsFromModule(YoloNASPoseTests))
         self.unit_tests_suite.addTest(self.test_loader.loadTestsFromModule(PoseEstimationSampleTest))
         self.unit_tests_suite.addTest(self.test_loader.loadTestsFromModule(TestMixedPrecisionDisabled))
-<<<<<<< HEAD
+        self.unit_tests_suite.addTest(self.test_loader.loadTestsFromModule(DynamicModelTests))
         self.unit_tests_suite.addTest(self.test_loader.loadTestsFromModule(TestConvertFromRecipe))
-=======
-        self.unit_tests_suite.addTest(self.test_loader.loadTestsFromModule(DynamicModelTests))
->>>>>>> 827c4f83
 
     def _add_modules_to_end_to_end_tests_suite(self):
         """

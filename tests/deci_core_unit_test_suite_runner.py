--- conflicted
+++ resolved
@@ -15,11 +15,8 @@
     FactoriesTest,
     InitializeWithDataloadersTest,
     TrainingParamsTest,
-<<<<<<< HEAD
+    TrainOptimizerParamsOverride,
     CallTrainTwiceTest,
-=======
-    TrainOptimizerParamsOverride,
->>>>>>> 6b1cb8e2
 )
 from tests.end_to_end_tests import TestTrainer
 from tests.unit_tests.phase_delegates_test import ContextMethodsTest
@@ -92,11 +89,8 @@
         self.unit_tests_suite.addTest(self.test_loader.loadTestsFromModule(TestDetectionDatasetCaching))
         self.unit_tests_suite.addTest(self.test_loader.loadTestsFromModule(MultiScaleTest))
         self.unit_tests_suite.addTest(self.test_loader.loadTestsFromModule(TrainingParamsTest))
-<<<<<<< HEAD
         self.unit_tests_suite.addTest(self.test_loader.loadTestsFromModule(CallTrainTwiceTest))
-=======
         self.unit_tests_suite.addTest(self.test_loader.loadTestsFromModule(TrainOptimizerParamsOverride))
->>>>>>> 6b1cb8e2
 
     def _add_modules_to_end_to_end_tests_suite(self):
         """

--- conflicted
+++ resolved
@@ -71,14 +71,11 @@
         self.unit_tests_suite.addTest(self.test_loader.loadTestsFromModule(ForwardpassPrepFNTest))
         self.unit_tests_suite.addTest(self.test_loader.loadTestsFromModule(ContextMethodsTest))
         self.unit_tests_suite.addTest(self.test_loader.loadTestsFromModule(UpdateParamGroupsTest))
-<<<<<<< HEAD
-        self.unit_tests_suite.addTest(self.test_loader.loadTestsFromModule(QuantizationUtilityTest))
-=======
         self.unit_tests_suite.addTest(self.test_loader.loadTestsFromModule(MaskAttentionLossTest))
         self.unit_tests_suite.addTest(self.test_loader.loadTestsFromModule(IoULossTest))
         self.unit_tests_suite.addTest(self.test_loader.loadTestsFromModule(TestDetectionDatasetSubsampling))
         self.unit_tests_suite.addTest(self.test_loader.loadTestsFromModule(TestDetectionDatasetSubclassing))
->>>>>>> a47fa1d9
+        self.unit_tests_suite.addTest(self.test_loader.loadTestsFromModule(QuantizationUtilityTest))
 
     def _add_modules_to_end_to_end_tests_suite(self):
         """

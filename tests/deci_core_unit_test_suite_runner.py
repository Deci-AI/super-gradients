--- conflicted
+++ resolved
@@ -123,11 +123,8 @@
         self.unit_tests_suite.addTest(self.test_loader.loadTestsFromModule(MaxBatchesLoopBreakTest))
         self.unit_tests_suite.addTest(self.test_loader.loadTestsFromModule(TestTrainingUtils))
         self.unit_tests_suite.addTest(self.test_loader.loadTestsFromModule(TestTransforms))
-<<<<<<< HEAD
+        self.unit_tests_suite.addTest(self.test_loader.loadTestsFromModule(TestPPYOLOE))
         self.unit_tests_suite.addTest(self.test_loader.loadTestsFromModule(DEKRLossTest))
-=======
-        self.unit_tests_suite.addTest(self.test_loader.loadTestsFromModule(TestPPYOLOE))
->>>>>>> 12a4e53a
 
     def _add_modules_to_end_to_end_tests_suite(self):
         """

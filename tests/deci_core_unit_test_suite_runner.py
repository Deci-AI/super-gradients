import sys
import unittest

from tests.integration_tests.ema_train_integration_test import EMAIntegrationTest
from tests.unit_tests import (
    ZeroWdForBnBiasTest,
    SaveCkptListUnitTest,
    TestAverageMeter,
    TestRepVgg,
    TestWithoutTrainTest,
    OhemLossTest,
    EarlyStopTest,
    SegmentationTransformsTest,
    TestConvBnRelu,
    FactoriesTest,
    InitializeWithDataloadersTest,
    TrainingParamsTest,
    TrainOptimizerParamsOverride,
    CallTrainTwiceTest,
    ResumeTrainingTest,
    CallTrainAfterTestTest,
    CrashTipTest,
    TestTransforms,
    TestPostPredictionCallback,
    TestModelPredict,
    TestDeprecationDecorator,
<<<<<<< HEAD
    DynamicModelTests,
=======
    TestMixedPrecisionDisabled,
>>>>>>> 463cb83c
)
from tests.end_to_end_tests import TestTrainer
from tests.unit_tests.detection_utils_test import TestDetectionUtils
from tests.unit_tests.detection_dataset_test import DetectionDatasetTest, TestParseYoloLabelFile
from tests.unit_tests.export_detection_model_test import TestDetectionModelExport
from tests.unit_tests.export_onnx_test import TestModelsONNXExport
from tests.unit_tests.export_pose_estimation_model_test import TestPoseEstimationModelExport
from tests.unit_tests.extreme_batch_cb_test import ExtremeBatchSanityTest
from tests.unit_tests.load_checkpoint_test import LoadCheckpointTest
from tests.unit_tests.local_ckpt_head_replacement_test import LocalCkptHeadReplacementTest
from tests.unit_tests.max_batches_loop_break_test import MaxBatchesLoopBreakTest
from tests.unit_tests.multiple_ignore_indices_segmentation_metrics_test import TestSegmentationMetricsMultipleIgnored
from tests.unit_tests.pose_estimation_dataset_test import TestPoseEstimationDataset
from tests.unit_tests.pose_estimation_sample_test import PoseEstimationSampleTest
from tests.unit_tests.preprocessing_unit_test import PreprocessingUnitTest
from tests.unit_tests.quantization_utility_tests import QuantizationUtilityTest
from tests.unit_tests.random_erase_test import RandomEraseTest
from tests.unit_tests.replace_head_test import ReplaceHeadUnitTest
from tests.unit_tests.strictload_enum_test import StrictLoadEnumTest
from tests.unit_tests.test_deprecations import DeprecationsUnitTest
from tests.unit_tests.test_min_samples_single_node import TestMinSamplesSingleNode
from tests.unit_tests.test_train_with_torch_scheduler import TrainWithTorchSchedulerTest
from tests.unit_tests.test_yolo_nas_pose import YoloNASPoseTests
from tests.unit_tests.train_with_intialized_param_args_test import TrainWithInitializedObjectsTest
from tests.unit_tests.pretrained_models_unit_test import PretrainedModelsUnitTest
from tests.unit_tests.lr_warmup_test import LRWarmupTest
from tests.unit_tests.kd_ema_test import KDEMATest
from tests.unit_tests.kd_trainer_test import KDTrainerTest
from tests.unit_tests.dice_loss_test import DiceLossTest
from tests.unit_tests.iou_loss_test import IoULossTest
from tests.unit_tests.update_param_groups_unit_test import UpdateParamGroupsTest
from tests.unit_tests.vit_unit_test import TestViT
from tests.unit_tests.yolo_nas_tests import TestYOLONAS
from tests.unit_tests.yolox_unit_test import TestYOLOX
from tests.unit_tests.lr_cooldown_test import LRCooldownTest
from tests.unit_tests.detection_targets_format_transform_test import DetectionTargetsTransformTest
from tests.unit_tests.forward_pass_prep_fn_test import ForwardpassPrepFNTest
from tests.unit_tests.mask_loss_test import MaskAttentionLossTest
from tests.unit_tests.detection_sub_sampling_test import TestDetectionDatasetSubsampling
from tests.unit_tests.detection_sub_classing_test import TestDetectionDatasetSubclassing
from tests.unit_tests.detection_output_adapter_test import TestDetectionOutputAdapter
from tests.unit_tests.detection_caching import TestDetectionDatasetCaching
from tests.unit_tests.multi_scaling_test import MultiScaleTest
from tests.unit_tests.ppyoloe_unit_test import TestPPYOLOE
from tests.unit_tests.bbox_formats_test import BBoxFormatsTest
from tests.unit_tests.config_inspector_test import ConfigInspectTest
from tests.unit_tests.repvgg_block_tests import TestRepVGGBlock
from tests.unit_tests.training_utils_test import TestTrainingUtils
from tests.unit_tests.dekr_loss_test import DEKRLossTest
from tests.unit_tests.pose_estimation_metrics_test import TestPoseEstimationMetrics
from tests.unit_tests.forward_with_sliding_window_test import SlidingWindowTest


class CoreUnitTestSuiteRunner:
    def __init__(self):
        self.test_loader = unittest.TestLoader()
        self.unit_tests_suite = unittest.TestSuite()
        self._add_modules_to_unit_tests_suite()
        self.end_to_end_tests_suite = unittest.TestSuite()
        self._add_modules_to_end_to_end_tests_suite()
        self.test_runner = unittest.TextTestRunner(verbosity=3, stream=sys.stdout)

    def _add_modules_to_unit_tests_suite(self):
        """
        _add_modules_to_unit_tests_suite - Adds unit tests to the Unit Tests Test Suite
            :return:
        """
        self.unit_tests_suite.addTest(self.test_loader.loadTestsFromModule(CrashTipTest))
        self.unit_tests_suite.addTest(self.test_loader.loadTestsFromModule(SaveCkptListUnitTest))
        self.unit_tests_suite.addTest(self.test_loader.loadTestsFromModule(ZeroWdForBnBiasTest))
        self.unit_tests_suite.addTest(self.test_loader.loadTestsFromModule(TestAverageMeter))
        self.unit_tests_suite.addTest(self.test_loader.loadTestsFromModule(TestRepVgg))
        self.unit_tests_suite.addTest(self.test_loader.loadTestsFromModule(TestWithoutTrainTest))
        self.unit_tests_suite.addTest(self.test_loader.loadTestsFromModule(StrictLoadEnumTest))
        self.unit_tests_suite.addTest(self.test_loader.loadTestsFromModule(TrainWithInitializedObjectsTest))
        self.unit_tests_suite.addTest(self.test_loader.loadTestsFromModule(RandomEraseTest))
        self.unit_tests_suite.addTest(self.test_loader.loadTestsFromModule(OhemLossTest))
        self.unit_tests_suite.addTest(self.test_loader.loadTestsFromModule(EarlyStopTest))
        self.unit_tests_suite.addTest(self.test_loader.loadTestsFromModule(SegmentationTransformsTest))
        self.unit_tests_suite.addTest(self.test_loader.loadTestsFromModule(PretrainedModelsUnitTest))
        self.unit_tests_suite.addTest(self.test_loader.loadTestsFromModule(LRWarmupTest))
        self.unit_tests_suite.addTest(self.test_loader.loadTestsFromModule(TestConvBnRelu))
        self.unit_tests_suite.addTest(self.test_loader.loadTestsFromModule(FactoriesTest))
        self.unit_tests_suite.addTest(self.test_loader.loadTestsFromModule(TestDetectionUtils))
        self.unit_tests_suite.addTest(self.test_loader.loadTestsFromModule(DiceLossTest))
        self.unit_tests_suite.addTest(self.test_loader.loadTestsFromModule(TestViT))
        self.unit_tests_suite.addTest(self.test_loader.loadTestsFromModule(KDEMATest))
        self.unit_tests_suite.addTest(self.test_loader.loadTestsFromModule(KDTrainerTest))
        self.unit_tests_suite.addTest(self.test_loader.loadTestsFromModule(TestYOLOX))
        self.unit_tests_suite.addTest(self.test_loader.loadTestsFromModule(InitializeWithDataloadersTest))
        self.unit_tests_suite.addTest(self.test_loader.loadTestsFromModule(LRCooldownTest))
        self.unit_tests_suite.addTest(self.test_loader.loadTestsFromModule(DetectionTargetsTransformTest))
        self.unit_tests_suite.addTest(self.test_loader.loadTestsFromModule(ForwardpassPrepFNTest))
        self.unit_tests_suite.addTest(self.test_loader.loadTestsFromModule(UpdateParamGroupsTest))
        self.unit_tests_suite.addTest(self.test_loader.loadTestsFromModule(MaskAttentionLossTest))
        self.unit_tests_suite.addTest(self.test_loader.loadTestsFromModule(IoULossTest))
        self.unit_tests_suite.addTest(self.test_loader.loadTestsFromModule(TestDetectionDatasetSubsampling))
        self.unit_tests_suite.addTest(self.test_loader.loadTestsFromModule(TestDetectionDatasetSubclassing))
        self.unit_tests_suite.addTest(self.test_loader.loadTestsFromModule(QuantizationUtilityTest))
        self.unit_tests_suite.addTest(self.test_loader.loadTestsFromModule(TestDetectionDatasetCaching))
        self.unit_tests_suite.addTest(self.test_loader.loadTestsFromModule(MultiScaleTest))
        self.unit_tests_suite.addTest(self.test_loader.loadTestsFromModule(TrainingParamsTest))
        self.unit_tests_suite.addTest(self.test_loader.loadTestsFromModule(CallTrainTwiceTest))
        self.unit_tests_suite.addTest(self.test_loader.loadTestsFromModule(TrainOptimizerParamsOverride))
        self.unit_tests_suite.addTest(self.test_loader.loadTestsFromModule(BBoxFormatsTest))
        self.unit_tests_suite.addTest(self.test_loader.loadTestsFromModule(ResumeTrainingTest))
        self.unit_tests_suite.addTest(self.test_loader.loadTestsFromModule(CallTrainAfterTestTest))
        self.unit_tests_suite.addTest(self.test_loader.loadTestsFromModule(ConfigInspectTest))
        self.unit_tests_suite.addTest(self.test_loader.loadTestsFromModule(TestDetectionOutputAdapter))
        self.unit_tests_suite.addTest(self.test_loader.loadTestsFromModule(TestRepVGGBlock))
        self.unit_tests_suite.addTest(self.test_loader.loadTestsFromModule(LocalCkptHeadReplacementTest))
        self.unit_tests_suite.addTest(self.test_loader.loadTestsFromModule(DetectionDatasetTest))
        self.unit_tests_suite.addTest(self.test_loader.loadTestsFromModule(TestParseYoloLabelFile))
        self.unit_tests_suite.addTest(self.test_loader.loadTestsFromModule(TestModelsONNXExport))
        self.unit_tests_suite.addTest(self.test_loader.loadTestsFromModule(MaxBatchesLoopBreakTest))
        self.unit_tests_suite.addTest(self.test_loader.loadTestsFromModule(TestTrainingUtils))
        self.unit_tests_suite.addTest(self.test_loader.loadTestsFromModule(TestTransforms))
        self.unit_tests_suite.addTest(self.test_loader.loadTestsFromModule(TestPPYOLOE))
        self.unit_tests_suite.addTest(self.test_loader.loadTestsFromModule(DEKRLossTest))
        self.unit_tests_suite.addTest(self.test_loader.loadTestsFromModule(TestPoseEstimationMetrics))
        self.unit_tests_suite.addTest(self.test_loader.loadTestsFromModule(TestPoseEstimationDataset))
        self.unit_tests_suite.addTest(self.test_loader.loadTestsFromModule(LoadCheckpointTest))
        self.unit_tests_suite.addTest(self.test_loader.loadTestsFromModule(ReplaceHeadUnitTest))
        self.unit_tests_suite.addTest(self.test_loader.loadTestsFromModule(PreprocessingUnitTest))
        self.unit_tests_suite.addTest(self.test_loader.loadTestsFromModule(TestYOLONAS))
        self.unit_tests_suite.addTest(self.test_loader.loadTestsFromModule(DeprecationsUnitTest))
        self.unit_tests_suite.addTest(self.test_loader.loadTestsFromModule(TestMinSamplesSingleNode))
        self.unit_tests_suite.addTest(self.test_loader.loadTestsFromModule(TestPostPredictionCallback))
        self.unit_tests_suite.addTest(self.test_loader.loadTestsFromModule(TestSegmentationMetricsMultipleIgnored))
        self.unit_tests_suite.addTest(self.test_loader.loadTestsFromModule(TrainWithTorchSchedulerTest))
        self.unit_tests_suite.addTest(self.test_loader.loadTestsFromModule(ExtremeBatchSanityTest))
        self.unit_tests_suite.addTest(self.test_loader.loadTestsFromModule(TestModelPredict))
        self.unit_tests_suite.addTest(self.test_loader.loadTestsFromModule(TestDetectionModelExport))
        self.unit_tests_suite.addTest(self.test_loader.loadTestsFromModule(SlidingWindowTest))
        self.unit_tests_suite.addTest(self.test_loader.loadTestsFromModule(TestDeprecationDecorator))
        self.unit_tests_suite.addTest(self.test_loader.loadTestsFromModule(TestPoseEstimationModelExport))
        self.unit_tests_suite.addTest(self.test_loader.loadTestsFromModule(YoloNASPoseTests))
        self.unit_tests_suite.addTest(self.test_loader.loadTestsFromModule(PoseEstimationSampleTest))
<<<<<<< HEAD
        self.unit_tests_suite.addTest(self.test_loader.loadTestsFromModule(DynamicModelTests))
=======
        self.unit_tests_suite.addTest(self.test_loader.loadTestsFromModule(TestMixedPrecisionDisabled))
>>>>>>> 463cb83c

    def _add_modules_to_end_to_end_tests_suite(self):
        """
        _add_modules_to_end_to_end_tests_suite - Adds end to end tests to the Unit Tests Test Suite
            :return:
        """
        self.end_to_end_tests_suite.addTest(self.test_loader.loadTestsFromModule(TestTrainer))
        self.end_to_end_tests_suite.addTest(self.test_loader.loadTestsFromModule(EMAIntegrationTest))


if __name__ == "__main__":
    unittest.main()<|MERGE_RESOLUTION|>--- conflicted
+++ resolved
@@ -24,11 +24,8 @@
     TestPostPredictionCallback,
     TestModelPredict,
     TestDeprecationDecorator,
-<<<<<<< HEAD
     DynamicModelTests,
-=======
     TestMixedPrecisionDisabled,
->>>>>>> 463cb83c
 )
 from tests.end_to_end_tests import TestTrainer
 from tests.unit_tests.detection_utils_test import TestDetectionUtils
@@ -167,11 +164,8 @@
         self.unit_tests_suite.addTest(self.test_loader.loadTestsFromModule(TestPoseEstimationModelExport))
         self.unit_tests_suite.addTest(self.test_loader.loadTestsFromModule(YoloNASPoseTests))
         self.unit_tests_suite.addTest(self.test_loader.loadTestsFromModule(PoseEstimationSampleTest))
-<<<<<<< HEAD
+        self.unit_tests_suite.addTest(self.test_loader.loadTestsFromModule(TestMixedPrecisionDisabled))
         self.unit_tests_suite.addTest(self.test_loader.loadTestsFromModule(DynamicModelTests))
-=======
-        self.unit_tests_suite.addTest(self.test_loader.loadTestsFromModule(TestMixedPrecisionDisabled))
->>>>>>> 463cb83c
 
     def _add_modules_to_end_to_end_tests_suite(self):
         """

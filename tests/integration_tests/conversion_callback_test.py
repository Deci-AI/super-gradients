import unittest
from enum import Enum
import re

from super_gradients.training import models

from super_gradients import (
    Trainer,
    ClassificationTestDatasetInterface,
    SegmentationTestDatasetInterface,
)
from super_gradients.training.utils.callbacks import ModelConversionCheckCallback
from super_gradients.training.metrics import Accuracy, Top5, IoU
from super_gradients.training.losses.stdc_loss import STDCLoss
from super_gradients.training.losses.ddrnet_loss import DDRNetLoss

from deci_lab_client.models import ModelMetadata, HardwareType, FrameworkType


checkpoint_dir = "/Users/daniel/Documents/LALA"


class Task(Enum):
    CLASSIFICATION = "classification"
    OBJECT_DETECTION = "object_detection"
    SEMANTIC_SEGMENTATION = "semantic_segmentation"


def generate_model_metadata(architecture: str, task: Task):
    model_name = f"{architecture}_for_testing"
    return ModelMetadata(
        name=model_name,
        primary_batch_size=1,
        architecture=architecture.title(),
        framework=FrameworkType.PYTORCH,
        dl_task=task.value,
        input_dimensions=(3, 320, 320),
        primary_hardware=HardwareType.K80,
        dataset_name="ImageNet",
        description=f"{model_name} deci.ai Test",
        tags=["imagenet", model_name],
    )


CLASSIFICATION = ["efficientnet_b0", "regnetY200", "regnetY400", "regnetY600", "regnetY800", "mobilenet_v3_large"]
SEMANTIC_SEGMENTATION = ["ddrnet_23", "stdc1_seg", "stdc2_seg", "regseg48"]
# TODO: ADD YOLOX ARCHITECTURES AND TESTS


class ConversionCallbackTest(unittest.TestCase):
    def test_classification_architectures(self):
        for architecture in CLASSIFICATION:
            model_meta_data = generate_model_metadata(architecture=architecture, task=Task.CLASSIFICATION)
            phase_callbacks = [ModelConversionCheckCallback(model_meta_data=model_meta_data, opset_version=11)]
            train_params = {
                "max_epochs": 2,
                "lr_updates": [1],
                "lr_decay_factor": 0.1,
                "lr_mode": "step",
                "lr_warmup_epochs": 0,
                "initial_lr": 0.1,
                "loss": "cross_entropy",
                "optimizer": "SGD",
                "criterion_params": {},
                "train_metrics_list": [Accuracy(), Top5()],
                "valid_metrics_list": [Accuracy(), Top5()],
                "loss_logging_items_names": ["Loss"],
                "metric_to_watch": "Accuracy",
                "greater_metric_to_watch_is_better": True,
                "phase_callbacks": phase_callbacks,
            }

            trainer = Trainer(f"{architecture}_example", model_checkpoints_location="local", ckpt_root_dir=checkpoint_dir)
            dataset = ClassificationTestDatasetInterface(dataset_params={"batch_size": 10})

<<<<<<< HEAD
            model.connect_dataset_interface(dataset, data_loader_num_workers=0)
            net = models.get(architecture=architecture, arch_params={"use_aux_heads": True, "aux_head": True})
            try:
                model.train(net=net, training_params=train_params)
=======
            trainer.connect_dataset_interface(dataset, data_loader_num_workers=0)
            trainer.build_model(architecture=architecture, arch_params={"use_aux_heads": True, "aux_head": True})
            try:
                trainer.train(train_params)
>>>>>>> 82961b64
            except Exception as e:
                self.fail(f"Model training didn't succeed due to {e}")
            else:
                self.assertTrue(True)

    def test_segmentation_architectures(self):
        def get_architecture_custom_config(architecture_name: str):
            if re.search(r"ddrnet", architecture_name):
                return {
                    "loss_logging_items_names": ["main_loss", "aux_loss", "Loss"],
                    "loss": DDRNetLoss(num_pixels_exclude_ignored=False),
                }
            elif re.search(r"stdc", architecture_name):
                return {
                    "loss_logging_items_names": ["main_loss", "aux_loss1", "aux_loss2", "detail_loss", "loss"],
                    "loss": STDCLoss(num_classes=5),
                }
            elif re.search(r"regseg", architecture_name):
                return {
                    "loss_logging_items_names": ["Loss"],
                    "loss": "cross_entropy",
                }
            else:
                raise Exception("You tried to run a conversion test on an unknown architecture")

        for architecture in SEMANTIC_SEGMENTATION:
            model_meta_data = generate_model_metadata(architecture=architecture, task=Task.SEMANTIC_SEGMENTATION)
            dataset = SegmentationTestDatasetInterface(dataset_params={"batch_size": 10})
<<<<<<< HEAD
            model = SgModel(f"{architecture}_example", model_checkpoints_location="local", ckpt_root_dir=checkpoint_dir)
            model.connect_dataset_interface(dataset, data_loader_num_workers=0)
            net = models.get(architecture=architecture, arch_params={"use_aux_heads": True, "aux_head": True})
=======
            trainer = Trainer(f"{architecture}_example", model_checkpoints_location="local", ckpt_root_dir=checkpoint_dir)
            trainer.connect_dataset_interface(dataset, data_loader_num_workers=0)
            trainer.build_model(architecture=architecture, arch_params={"use_aux_heads": True, "aux_head": True})
>>>>>>> 82961b64

            phase_callbacks = [
                ModelConversionCheckCallback(model_meta_data=model_meta_data, opset_version=11, rtol=1, atol=1),
            ]

            train_params = {
                "max_epochs": 3,
                "initial_lr": 1e-2,
                "lr_mode": "poly",
                "ema": True,  # unlike the paper (not specified in paper)
                "optimizer": "SGD",
                "optimizer_params": {"weight_decay": 5e-4, "momentum": 0.9},
                "load_opt_params": False,
                "train_metrics_list": [IoU(5)],
                "valid_metrics_list": [IoU(5)],
                "metric_to_watch": "IoU",
                "greater_metric_to_watch_is_better": True,
                "phase_callbacks": phase_callbacks,
            }
            custom_config = get_architecture_custom_config(architecture_name=architecture)
            train_params.update(custom_config)

            try:
<<<<<<< HEAD
                model.train(net=net, training_params=train_params)
=======
                trainer.train(train_params)
>>>>>>> 82961b64
            except Exception as e:
                self.fail(f"Model training didn't succeed for {architecture} due to {e}")
            else:
                self.assertTrue(True)<|MERGE_RESOLUTION|>--- conflicted
+++ resolved
@@ -70,20 +70,13 @@
                 "phase_callbacks": phase_callbacks,
             }
 
-            trainer = Trainer(f"{architecture}_example", model_checkpoints_location="local", ckpt_root_dir=checkpoint_dir)
+            model = Trainer(f"{architecture}_example", model_checkpoints_location="local", ckpt_root_dir=checkpoint_dir)
             dataset = ClassificationTestDatasetInterface(dataset_params={"batch_size": 10})
 
-<<<<<<< HEAD
             model.connect_dataset_interface(dataset, data_loader_num_workers=0)
             net = models.get(architecture=architecture, arch_params={"use_aux_heads": True, "aux_head": True})
             try:
                 model.train(net=net, training_params=train_params)
-=======
-            trainer.connect_dataset_interface(dataset, data_loader_num_workers=0)
-            trainer.build_model(architecture=architecture, arch_params={"use_aux_heads": True, "aux_head": True})
-            try:
-                trainer.train(train_params)
->>>>>>> 82961b64
             except Exception as e:
                 self.fail(f"Model training didn't succeed due to {e}")
             else:
@@ -112,15 +105,9 @@
         for architecture in SEMANTIC_SEGMENTATION:
             model_meta_data = generate_model_metadata(architecture=architecture, task=Task.SEMANTIC_SEGMENTATION)
             dataset = SegmentationTestDatasetInterface(dataset_params={"batch_size": 10})
-<<<<<<< HEAD
-            model = SgModel(f"{architecture}_example", model_checkpoints_location="local", ckpt_root_dir=checkpoint_dir)
+            model = Trainer(f"{architecture}_example", model_checkpoints_location="local", ckpt_root_dir=checkpoint_dir)
             model.connect_dataset_interface(dataset, data_loader_num_workers=0)
             net = models.get(architecture=architecture, arch_params={"use_aux_heads": True, "aux_head": True})
-=======
-            trainer = Trainer(f"{architecture}_example", model_checkpoints_location="local", ckpt_root_dir=checkpoint_dir)
-            trainer.connect_dataset_interface(dataset, data_loader_num_workers=0)
-            trainer.build_model(architecture=architecture, arch_params={"use_aux_heads": True, "aux_head": True})
->>>>>>> 82961b64
 
             phase_callbacks = [
                 ModelConversionCheckCallback(model_meta_data=model_meta_data, opset_version=11, rtol=1, atol=1),
@@ -144,11 +131,7 @@
             train_params.update(custom_config)
 
             try:
-<<<<<<< HEAD
                 model.train(net=net, training_params=train_params)
-=======
-                trainer.train(train_params)
->>>>>>> 82961b64
             except Exception as e:
                 self.fail(f"Model training didn't succeed for {architecture} due to {e}")
             else:

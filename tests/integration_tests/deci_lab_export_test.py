--- conflicted
+++ resolved
@@ -10,16 +10,9 @@
 
 class DeciLabUploadTest(unittest.TestCase):
     def setUp(self) -> None:
-        self.trainer = Trainer("deci_lab_export_test_model", model_checkpoints_location='local')
+        self.model = Trainer("deci_lab_export_test_model", model_checkpoints_location='local')
         dataset = ClassificationTestDatasetInterface(dataset_params={"batch_size": 10})
-<<<<<<< HEAD
         self.model.connect_dataset_interface(dataset)
-=======
-        self.trainer.connect_dataset_interface(dataset)
-        net = ResNet18(num_classes=5, arch_params={})
-        self.optimizer = SGD(params=net.parameters(), lr=0.1)
-        self.trainer.build_model(net)
->>>>>>> 82961b64
 
     def test_train_with_deci_lab_integration(self):
         model_meta_data = ModelMetadata(name='model_for_deci_lab_upload_test',
@@ -56,11 +49,7 @@
                         "phase_callbacks": [model_conversion_callback, deci_lab_callback]}
         self.optimizer = SGD(params=net.parameters(), lr=0.1)
 
-<<<<<<< HEAD
         self.model.train(net=net, training_params=train_params)
-=======
-        self.trainer.train(train_params)
->>>>>>> 82961b64
 
         # CLEANUP
 

--- conflicted
+++ resolved
@@ -1,11 +1,6 @@
 from super_gradients import ClassificationTestDatasetInterface
-<<<<<<< HEAD
 from super_gradients.training import MultiGPUMode, models
-from super_gradients.training import SgModel
-=======
-from super_gradients.training import MultiGPUMode
 from super_gradients.training import Trainer
->>>>>>> 82961b64
 from super_gradients.training.metrics import Accuracy, Top5
 import unittest
 
@@ -28,16 +23,11 @@
 class EMAIntegrationTest(unittest.TestCase):
 
     def _init_model(self) -> None:
-        self.trainer = Trainer("resnet18_cifar_ema_test", model_checkpoints_location='local',
-                               device='cpu', multi_gpu=MultiGPUMode.OFF)
+        self.model = Trainer("resnet18_cifar_ema_test", model_checkpoints_location='local',
+                             device='cpu', multi_gpu=MultiGPUMode.OFF)
         dataset_interface = ClassificationTestDatasetInterface({"batch_size": 32})
-<<<<<<< HEAD
         self.model.connect_dataset_interface(dataset_interface, 8)
         self.net = models.get("resnet18_cifar", arch_params={"num_classes": 5})
-=======
-        self.trainer.connect_dataset_interface(dataset_interface, 8)
-        self.trainer.build_model("resnet18_cifar")
->>>>>>> 82961b64
 
     @classmethod
     def tearDownClass(cls) -> None:
@@ -67,21 +57,17 @@
                            "greater_metric_to_watch_is_better": True}
 
         def before_test():
-            self.assertEqual(self.trainer.net, self.trainer.ema_model.ema)
+            self.assertEqual(self.model.net, self.model.ema_model.ema)
 
         def before_train_epoch():
-            self.assertNotEqual(self.trainer.net, self.trainer.ema_model.ema)
+            self.assertNotEqual(self.model.net, self.model.ema_model.ema)
 
-        self.trainer.test = CallWrapper(self.trainer.test, check_before=before_test)
-        self.trainer._train_epoch = CallWrapper(self.trainer._train_epoch, check_before=before_train_epoch)
+        self.model.test = CallWrapper(self.model.test, check_before=before_test)
+        self.model._train_epoch = CallWrapper(self.model._train_epoch, check_before=before_train_epoch)
 
-<<<<<<< HEAD
         self.model.train(net=self.net, training_params=training_params)
-=======
-        self.trainer.train(training_params=training_params)
->>>>>>> 82961b64
 
-        self.assertIsNotNone(self.trainer.ema_model)
+        self.assertIsNotNone(self.model.ema_model)
 
 
 if __name__ == '__main__':

--- conflicted
+++ resolved
@@ -1,11 +1,6 @@
 #!/usr/bin/env python3
 import unittest
 
-<<<<<<< HEAD
-from super_gradients.common.object_names import Models
-from super_gradients.training import MultiGPUMode
-=======
->>>>>>> 4b50a4d1
 from super_gradients.training import Trainer
 from super_gradients.training.dataloaders import imagenet_val, imagenet_vit_base_val
 from super_gradients.training.dataloaders.dataloaders import (
@@ -40,19 +35,19 @@
         self.imagenet_pretrained_arch_params = {
             "resnet": {},
             "regnet": {},
-            Models.REPVGG_A0: {"build_residual_branches": True},
-            Models.EFFICIENTNET_B0: {},
+            "repvgg_a0": {"build_residual_branches": True},
+            "efficientnet_b0": {},
             "mobilenet": {},
-            Models.VIT_BASE: {"image_size": (224, 224), "patch_size": (16, 16)},
+            "vit_base": {"image_size": (224, 224), "patch_size": (16, 16)},
         }
 
         self.imagenet_pretrained_trainsfer_learning_arch_params = {
             "resnet": {},
             "regnet": {},
-            Models.REPVGG_A0: {"build_residual_branches": True},
-            Models.EFFICIENTNET_B0: {},
+            "repvgg_a0": {"build_residual_branches": True},
+            "efficientnet_b0": {},
             "mobilenet": {},
-            Models.VIT_BASE: {"image_size": (224, 224), "patch_size": (16, 16)},
+            "vit_base": {"image_size": (224, 224), "patch_size": (16, 16)},
         }
 
         self.imagenet_pretrained_ckpt_params = {"pretrained_weights": "imagenet"}
@@ -60,21 +55,21 @@
         self.imagenet21k_pretrained_ckpt_params = {"pretrained_weights": "imagenet21k"}
 
         self.imagenet_pretrained_accuracies = {
-            Models.RESNET50: 0.8191,
-            Models.RESNET34: 0.7413,
-            Models.RESNET18: 0.706,
-            Models.REPVGG_A0: 0.7205,
-            Models.REGNETY800: 0.7707,
-            Models.REGNETY600: 0.7618,
-            Models.REGNETY400: 0.7474,
-            Models.REGNETY200: 0.7088,
-            Models.EFFICIENTNET_B0: 0.7762,
-            Models.MOBILENET_V3_LARGE: 0.7452,
-            Models.MOBILENET_V3_SMALL: 0.6745,
-            Models.MOBILENET_V2: 0.7308,
-            Models.VIT_BASE: 0.8415,
-            Models.VIT_LARGE: 0.8564,
-            Models.BEIT_BASE_PATCH16_224: 0.85,
+            "resnet50": 0.8191,
+            "resnet34": 0.7413,
+            "resnet18": 0.706,
+            "repvgg_a0": 0.7205,
+            "regnetY800": 0.7707,
+            "regnetY600": 0.7618,
+            "regnetY400": 0.7474,
+            "regnetY200": 0.7088,
+            "efficientnet_b0": 0.7762,
+            "mobilenet_v3_large": 0.7452,
+            "mobilenet_v3_small": 0.6745,
+            "mobilenet_v2": 0.7308,
+            "vit_base": 0.8415,
+            "vit_large": 0.8564,
+            "beit_base_patch16_224": 0.85,
         }
         self.imagenet_dataset = imagenet_val(dataloader_params={"batch_size": 128})
 
@@ -96,7 +91,7 @@
             "greater_metric_to_watch_is_better": True,
         }
         self.coco_pretrained_ckpt_params = {"pretrained_weights": "coco"}
-        self.coco_pretrained_arch_params = {Models.SSD_LITE_MOBILENET_V2: {"num_classes": 80}, "coco_ssd_mobilenet_v1": {"num_classes": 80}}
+        self.coco_pretrained_arch_params = {"ssd_lite_mobilenet_v2": {"num_classes": 80}, "coco_ssd_mobilenet_v1": {"num_classes": 80}}
         self.coco_pretrained_ckpt_params = {"pretrained_weights": "coco"}
 
         self.coco_dataset = {
@@ -107,13 +102,13 @@
         }
 
         self.coco_pretrained_maps = {
-            Models.SSD_LITE_MOBILENET_V2: 0.2041,
+            "ssd_lite_mobilenet_v2": 0.2041,
             "coco_ssd_mobilenet_v1": 0.243,
-            Models.YOLOX_S: 0.4047,
-            Models.YOLOX_M: 0.4640,
-            Models.YOLOX_L: 0.4925,
-            Models.YOLOX_N: 0.2677,
-            Models.YOLOX_T: 0.3718,
+            "yolox_s": 0.4047,
+            "yolox_m": 0.4640,
+            "yolox_l": 0.4925,
+            "yolox_n": 0.2677,
+            "yolox_t": 0.3718,
         }
 
         self.transfer_detection_dataset = detection_test_dataloader()
@@ -156,27 +151,27 @@
         self.coco_segmentation_subclass_pretrained_mious = {"shelfnet34_lw": 0.651}
         self.coco_segmentation_dataset = coco_segmentation_val()
 
-        self.cityscapes_pretrained_models = [Models.DDRNET_23, Models.DDRNET_23_SLIM, Models.STDC1_SEG50, Models.REGSEG48]
+        self.cityscapes_pretrained_models = ["ddrnet_23", "ddrnet_23_slim", "stdc1_seg50", "regseg48"]
         self.cityscapes_pretrained_arch_params = {
-            Models.DDRNET_23: {"aux_head": True},
-            Models.REGSEG48: {},
+            "ddrnet_23": {"aux_head": True},
+            "regseg48": {},
             "stdc": {"use_aux_heads": True, "aux_head": True},
             "pplite_seg": {"use_aux_heads": True},
         }
 
         self.cityscapes_pretrained_ckpt_params = {"pretrained_weights": "cityscapes"}
         self.cityscapes_pretrained_mious = {
-            Models.DDRNET_23: 0.8026,
-            Models.DDRNET_23_SLIM: 0.7801,
-            Models.STDC1_SEG50: 0.7511,
-            Models.STDC1_SEG75: 0.7687,
-            Models.STDC2_SEG50: 0.7644,
-            Models.STDC2_SEG75: 0.7893,
-            Models.REGSEG48: 0.7815,
-            Models.PP_LITE_T_SEG50: 0.7492,
-            Models.PP_LITE_T_SEG75: 0.7756,
-            Models.PP_LITE_B_SEG50: 0.7648,
-            Models.PP_LITE_B_SEG75: 0.7852,
+            "ddrnet_23": 0.8026,
+            "ddrnet_23_slim": 0.7801,
+            "stdc1_seg50": 0.7511,
+            "stdc1_seg75": 0.7687,
+            "stdc2_seg50": 0.7644,
+            "stdc2_seg75": 0.7893,
+            "regseg48": 0.7815,
+            "pp_lite_t_seg50": 0.7492,
+            "pp_lite_t_seg75": 0.7756,
+            "pp_lite_b_seg50": 0.7648,
+            "pp_lite_b_seg75": 0.7852,
         }
 
         self.cityscapes_dataset = cityscapes_val()
@@ -233,24 +228,14 @@
         }
 
     def test_pretrained_resnet50_imagenet(self):
-<<<<<<< HEAD
-        trainer = Trainer("imagenet_pretrained_resnet50", multi_gpu=MultiGPUMode.OFF)
-        model = models.get(Models.RESNET50, arch_params=self.imagenet_pretrained_arch_params["resnet"], **self.imagenet_pretrained_ckpt_params)
-=======
         trainer = Trainer("imagenet_pretrained_resnet50")
         model = models.get("resnet50", arch_params=self.imagenet_pretrained_arch_params["resnet"], **self.imagenet_pretrained_ckpt_params)
->>>>>>> 4b50a4d1
-        res = trainer.test(model=model, test_loader=self.imagenet_dataset, test_metrics_list=[Accuracy()], metrics_progress_verbose=True)[0].cpu().item()
-        self.assertAlmostEqual(res, self.imagenet_pretrained_accuracies[Models.RESNET50], delta=0.001)
+        res = trainer.test(model=model, test_loader=self.imagenet_dataset, test_metrics_list=[Accuracy()], metrics_progress_verbose=True)[0].cpu().item()
+        self.assertAlmostEqual(res, self.imagenet_pretrained_accuracies["resnet50"], delta=0.001)
 
     def test_transfer_learning_resnet50_imagenet(self):
-<<<<<<< HEAD
-        trainer = Trainer("imagenet_pretrained_resnet50_transfer_learning", multi_gpu=MultiGPUMode.OFF)
-        model = models.get(Models.RESNET50, arch_params=self.imagenet_pretrained_arch_params["resnet"], **self.imagenet_pretrained_ckpt_params, num_classes=5)
-=======
         trainer = Trainer("imagenet_pretrained_resnet50_transfer_learning")
         model = models.get("resnet50", arch_params=self.imagenet_pretrained_arch_params["resnet"], **self.imagenet_pretrained_ckpt_params, num_classes=5)
->>>>>>> 4b50a4d1
         trainer.train(
             model=model,
             training_params=self.transfer_classification_train_params,
@@ -261,18 +246,13 @@
     def test_pretrained_resnet34_imagenet(self):
         trainer = Trainer("imagenet_pretrained_resnet34")
 
-        model = models.get(Models.RESNET34, arch_params=self.imagenet_pretrained_arch_params["resnet"], **self.imagenet_pretrained_ckpt_params)
-        res = trainer.test(model=model, test_loader=self.imagenet_dataset, test_metrics_list=[Accuracy()], metrics_progress_verbose=True)[0].cpu().item()
-        self.assertAlmostEqual(res, self.imagenet_pretrained_accuracies[Models.RESNET34], delta=0.001)
+        model = models.get("resnet34", arch_params=self.imagenet_pretrained_arch_params["resnet"], **self.imagenet_pretrained_ckpt_params)
+        res = trainer.test(model=model, test_loader=self.imagenet_dataset, test_metrics_list=[Accuracy()], metrics_progress_verbose=True)[0].cpu().item()
+        self.assertAlmostEqual(res, self.imagenet_pretrained_accuracies["resnet34"], delta=0.001)
 
     def test_transfer_learning_resnet34_imagenet(self):
-<<<<<<< HEAD
-        trainer = Trainer("imagenet_pretrained_resnet34_transfer_learning", multi_gpu=MultiGPUMode.OFF)
-        model = models.get(Models.RESNET34, arch_params=self.imagenet_pretrained_arch_params["resnet"], **self.imagenet_pretrained_ckpt_params, num_classes=5)
-=======
         trainer = Trainer("imagenet_pretrained_resnet34_transfer_learning")
         model = models.get("resnet34", arch_params=self.imagenet_pretrained_arch_params["resnet"], **self.imagenet_pretrained_ckpt_params, num_classes=5)
->>>>>>> 4b50a4d1
         trainer.train(
             model=model,
             training_params=self.transfer_classification_train_params,
@@ -283,18 +263,13 @@
     def test_pretrained_resnet18_imagenet(self):
         trainer = Trainer("imagenet_pretrained_resnet18")
 
-        model = models.get(Models.RESNET18, arch_params=self.imagenet_pretrained_arch_params["resnet"], **self.imagenet_pretrained_ckpt_params)
-        res = trainer.test(model=model, test_loader=self.imagenet_dataset, test_metrics_list=[Accuracy()], metrics_progress_verbose=True)[0].cpu().item()
-        self.assertAlmostEqual(res, self.imagenet_pretrained_accuracies[Models.RESNET18], delta=0.001)
+        model = models.get("resnet18", arch_params=self.imagenet_pretrained_arch_params["resnet"], **self.imagenet_pretrained_ckpt_params)
+        res = trainer.test(model=model, test_loader=self.imagenet_dataset, test_metrics_list=[Accuracy()], metrics_progress_verbose=True)[0].cpu().item()
+        self.assertAlmostEqual(res, self.imagenet_pretrained_accuracies["resnet18"], delta=0.001)
 
     def test_transfer_learning_resnet18_imagenet(self):
-<<<<<<< HEAD
-        trainer = Trainer("imagenet_pretrained_resnet18_transfer_learning", multi_gpu=MultiGPUMode.OFF)
-        model = models.get(Models.RESNET18, arch_params=self.imagenet_pretrained_arch_params["resnet"], **self.imagenet_pretrained_ckpt_params, num_classes=5)
-=======
         trainer = Trainer("imagenet_pretrained_resnet18_transfer_learning")
         model = models.get("resnet18", arch_params=self.imagenet_pretrained_arch_params["resnet"], **self.imagenet_pretrained_ckpt_params, num_classes=5)
->>>>>>> 4b50a4d1
         trainer.train(
             model=model,
             training_params=self.transfer_classification_train_params,
@@ -305,18 +280,13 @@
     def test_pretrained_regnetY800_imagenet(self):
         trainer = Trainer("imagenet_pretrained_regnetY800")
 
-        model = models.get(Models.REGNETY800, arch_params=self.imagenet_pretrained_arch_params["regnet"], **self.imagenet_pretrained_ckpt_params)
-        res = trainer.test(model=model, test_loader=self.imagenet_dataset, test_metrics_list=[Accuracy()], metrics_progress_verbose=True)[0].cpu().item()
-        self.assertAlmostEqual(res, self.imagenet_pretrained_accuracies[Models.REGNETY800], delta=0.001)
+        model = models.get("regnetY800", arch_params=self.imagenet_pretrained_arch_params["regnet"], **self.imagenet_pretrained_ckpt_params)
+        res = trainer.test(model=model, test_loader=self.imagenet_dataset, test_metrics_list=[Accuracy()], metrics_progress_verbose=True)[0].cpu().item()
+        self.assertAlmostEqual(res, self.imagenet_pretrained_accuracies["regnetY800"], delta=0.001)
 
     def test_transfer_learning_regnetY800_imagenet(self):
-<<<<<<< HEAD
-        trainer = Trainer("imagenet_pretrained_regnetY800_transfer_learning", multi_gpu=MultiGPUMode.OFF)
-        model = models.get(Models.REGNETY800, arch_params=self.imagenet_pretrained_arch_params["regnet"], **self.imagenet_pretrained_ckpt_params, num_classes=5)
-=======
         trainer = Trainer("imagenet_pretrained_regnetY800_transfer_learning")
         model = models.get("regnetY800", arch_params=self.imagenet_pretrained_arch_params["regnet"], **self.imagenet_pretrained_ckpt_params, num_classes=5)
->>>>>>> 4b50a4d1
         trainer.train(
             model=model,
             training_params=self.transfer_classification_train_params,
@@ -327,18 +297,13 @@
     def test_pretrained_regnetY600_imagenet(self):
         trainer = Trainer("imagenet_pretrained_regnetY600")
 
-        model = models.get(Models.REGNETY600, arch_params=self.imagenet_pretrained_arch_params["regnet"], **self.imagenet_pretrained_ckpt_params)
-        res = trainer.test(model=model, test_loader=self.imagenet_dataset, test_metrics_list=[Accuracy()], metrics_progress_verbose=True)[0].cpu().item()
-        self.assertAlmostEqual(res, self.imagenet_pretrained_accuracies[Models.REGNETY600], delta=0.001)
+        model = models.get("regnetY600", arch_params=self.imagenet_pretrained_arch_params["regnet"], **self.imagenet_pretrained_ckpt_params)
+        res = trainer.test(model=model, test_loader=self.imagenet_dataset, test_metrics_list=[Accuracy()], metrics_progress_verbose=True)[0].cpu().item()
+        self.assertAlmostEqual(res, self.imagenet_pretrained_accuracies["regnetY600"], delta=0.001)
 
     def test_transfer_learning_regnetY600_imagenet(self):
-<<<<<<< HEAD
-        trainer = Trainer("imagenet_pretrained_regnetY600_transfer_learning", multi_gpu=MultiGPUMode.OFF)
-        model = models.get(Models.REGNETY600, arch_params=self.imagenet_pretrained_arch_params["regnet"], **self.imagenet_pretrained_ckpt_params, num_classes=5)
-=======
         trainer = Trainer("imagenet_pretrained_regnetY600_transfer_learning")
         model = models.get("regnetY600", arch_params=self.imagenet_pretrained_arch_params["regnet"], **self.imagenet_pretrained_ckpt_params, num_classes=5)
->>>>>>> 4b50a4d1
         trainer.train(
             model=model,
             training_params=self.transfer_classification_train_params,
@@ -349,18 +314,13 @@
     def test_pretrained_regnetY400_imagenet(self):
         trainer = Trainer("imagenet_pretrained_regnetY400")
 
-        model = models.get(Models.REGNETY400, arch_params=self.imagenet_pretrained_arch_params["regnet"], **self.imagenet_pretrained_ckpt_params)
-        res = trainer.test(model=model, test_loader=self.imagenet_dataset, test_metrics_list=[Accuracy()], metrics_progress_verbose=True)[0].cpu().item()
-        self.assertAlmostEqual(res, self.imagenet_pretrained_accuracies[Models.REGNETY400], delta=0.001)
+        model = models.get("regnetY400", arch_params=self.imagenet_pretrained_arch_params["regnet"], **self.imagenet_pretrained_ckpt_params)
+        res = trainer.test(model=model, test_loader=self.imagenet_dataset, test_metrics_list=[Accuracy()], metrics_progress_verbose=True)[0].cpu().item()
+        self.assertAlmostEqual(res, self.imagenet_pretrained_accuracies["regnetY400"], delta=0.001)
 
     def test_transfer_learning_regnetY400_imagenet(self):
-<<<<<<< HEAD
-        trainer = Trainer("imagenet_pretrained_regnetY400_transfer_learning", multi_gpu=MultiGPUMode.OFF)
-        model = models.get(Models.REGNETY400, arch_params=self.imagenet_pretrained_arch_params["regnet"], **self.imagenet_pretrained_ckpt_params, num_classes=5)
-=======
         trainer = Trainer("imagenet_pretrained_regnetY400_transfer_learning")
         model = models.get("regnetY400", arch_params=self.imagenet_pretrained_arch_params["regnet"], **self.imagenet_pretrained_ckpt_params, num_classes=5)
->>>>>>> 4b50a4d1
         trainer.train(
             model=model,
             training_params=self.transfer_classification_train_params,
@@ -371,18 +331,13 @@
     def test_pretrained_regnetY200_imagenet(self):
         trainer = Trainer("imagenet_pretrained_regnetY200")
 
-        model = models.get(Models.REGNETY200, arch_params=self.imagenet_pretrained_arch_params["regnet"], **self.imagenet_pretrained_ckpt_params)
-        res = trainer.test(model=model, test_loader=self.imagenet_dataset, test_metrics_list=[Accuracy()], metrics_progress_verbose=True)[0].cpu().item()
-        self.assertAlmostEqual(res, self.imagenet_pretrained_accuracies[Models.REGNETY200], delta=0.001)
+        model = models.get("regnetY200", arch_params=self.imagenet_pretrained_arch_params["regnet"], **self.imagenet_pretrained_ckpt_params)
+        res = trainer.test(model=model, test_loader=self.imagenet_dataset, test_metrics_list=[Accuracy()], metrics_progress_verbose=True)[0].cpu().item()
+        self.assertAlmostEqual(res, self.imagenet_pretrained_accuracies["regnetY200"], delta=0.001)
 
     def test_transfer_learning_regnetY200_imagenet(self):
-<<<<<<< HEAD
-        trainer = Trainer("imagenet_pretrained_regnetY200_transfer_learning", multi_gpu=MultiGPUMode.OFF)
-        model = models.get(Models.REGNETY200, arch_params=self.imagenet_pretrained_arch_params["regnet"], **self.imagenet_pretrained_ckpt_params, num_classes=5)
-=======
         trainer = Trainer("imagenet_pretrained_regnetY200_transfer_learning")
         model = models.get("regnetY200", arch_params=self.imagenet_pretrained_arch_params["regnet"], **self.imagenet_pretrained_ckpt_params, num_classes=5)
->>>>>>> 4b50a4d1
         trainer.train(
             model=model,
             training_params=self.transfer_classification_train_params,
@@ -393,20 +348,13 @@
     def test_pretrained_repvgg_a0_imagenet(self):
         trainer = Trainer("imagenet_pretrained_repvgg_a0")
 
-        model = models.get(Models.REPVGG_A0, arch_params=self.imagenet_pretrained_arch_params[Models.REPVGG_A0], **self.imagenet_pretrained_ckpt_params)
-        res = trainer.test(model=model, test_loader=self.imagenet_dataset, test_metrics_list=[Accuracy()], metrics_progress_verbose=True)[0].cpu().item()
-        self.assertAlmostEqual(res, self.imagenet_pretrained_accuracies[Models.REPVGG_A0], delta=0.001)
+        model = models.get("repvgg_a0", arch_params=self.imagenet_pretrained_arch_params["repvgg_a0"], **self.imagenet_pretrained_ckpt_params)
+        res = trainer.test(model=model, test_loader=self.imagenet_dataset, test_metrics_list=[Accuracy()], metrics_progress_verbose=True)[0].cpu().item()
+        self.assertAlmostEqual(res, self.imagenet_pretrained_accuracies["repvgg_a0"], delta=0.001)
 
     def test_transfer_learning_repvgg_a0_imagenet(self):
-<<<<<<< HEAD
-        trainer = Trainer("imagenet_pretrained_repvgg_a0_transfer_learning", multi_gpu=MultiGPUMode.OFF)
-        model = models.get(
-            Models.REPVGG_A0, arch_params=self.imagenet_pretrained_arch_params[Models.REPVGG_A0], **self.imagenet_pretrained_ckpt_params, num_classes=5
-        )
-=======
         trainer = Trainer("imagenet_pretrained_repvgg_a0_transfer_learning")
         model = models.get("repvgg_a0", arch_params=self.imagenet_pretrained_arch_params["repvgg_a0"], **self.imagenet_pretrained_ckpt_params, num_classes=5)
->>>>>>> 4b50a4d1
         trainer.train(
             model=model,
             training_params=self.transfer_classification_train_params,
@@ -415,13 +363,8 @@
         )
 
     def test_pretrained_regseg48_cityscapes(self):
-<<<<<<< HEAD
-        trainer = Trainer("cityscapes_pretrained_regseg48", multi_gpu=MultiGPUMode.OFF)
-        model = models.get(Models.REGSEG48, arch_params=self.cityscapes_pretrained_arch_params[Models.REGSEG48], **self.cityscapes_pretrained_ckpt_params)
-=======
         trainer = Trainer("cityscapes_pretrained_regseg48")
         model = models.get("regseg48", arch_params=self.cityscapes_pretrained_arch_params["regseg48"], **self.cityscapes_pretrained_ckpt_params)
->>>>>>> 4b50a4d1
         res = (
             trainer.test(
                 model=model, test_loader=self.cityscapes_dataset, test_metrics_list=[IoU(num_classes=20, ignore_index=19)], metrics_progress_verbose=True
@@ -429,16 +372,11 @@
             .cpu()
             .item()
         )
-        self.assertAlmostEqual(res, self.cityscapes_pretrained_mious[Models.REGSEG48], delta=0.001)
+        self.assertAlmostEqual(res, self.cityscapes_pretrained_mious["regseg48"], delta=0.001)
 
     def test_transfer_learning_regseg48_cityscapes(self):
-<<<<<<< HEAD
-        trainer = Trainer("regseg48_cityscapes_transfer_learning", multi_gpu=MultiGPUMode.OFF)
-        model = models.get(Models.REGSEG48, arch_params=self.cityscapes_pretrained_arch_params[Models.REGSEG48], **self.cityscapes_pretrained_ckpt_params)
-=======
         trainer = Trainer("regseg48_cityscapes_transfer_learning")
         model = models.get("regseg48", arch_params=self.cityscapes_pretrained_arch_params["regseg48"], **self.cityscapes_pretrained_ckpt_params)
->>>>>>> 4b50a4d1
         trainer.train(
             model=model,
             train_loader=self.transfer_segmentation_dataset,
@@ -447,13 +385,8 @@
         )
 
     def test_pretrained_ddrnet23_cityscapes(self):
-<<<<<<< HEAD
-        trainer = Trainer("cityscapes_pretrained_ddrnet23", multi_gpu=MultiGPUMode.OFF)
-        model = models.get(Models.DDRNET_23, arch_params=self.cityscapes_pretrained_arch_params[Models.DDRNET_23], **self.cityscapes_pretrained_ckpt_params)
-=======
         trainer = Trainer("cityscapes_pretrained_ddrnet23")
         model = models.get("ddrnet_23", arch_params=self.cityscapes_pretrained_arch_params["ddrnet_23"], **self.cityscapes_pretrained_ckpt_params)
->>>>>>> 4b50a4d1
         res = (
             trainer.test(
                 model=model, test_loader=self.cityscapes_dataset, test_metrics_list=[IoU(num_classes=20, ignore_index=19)], metrics_progress_verbose=True
@@ -461,18 +394,11 @@
             .cpu()
             .item()
         )
-        self.assertAlmostEqual(res, self.cityscapes_pretrained_mious[Models.DDRNET_23], delta=0.001)
+        self.assertAlmostEqual(res, self.cityscapes_pretrained_mious["ddrnet_23"], delta=0.001)
 
     def test_pretrained_ddrnet23_slim_cityscapes(self):
-<<<<<<< HEAD
-        trainer = Trainer("cityscapes_pretrained_ddrnet23_slim", multi_gpu=MultiGPUMode.OFF)
-        model = models.get(
-            Models.DDRNET_23_SLIM, arch_params=self.cityscapes_pretrained_arch_params[Models.DDRNET_23], **self.cityscapes_pretrained_ckpt_params
-        )
-=======
         trainer = Trainer("cityscapes_pretrained_ddrnet23_slim")
         model = models.get("ddrnet_23_slim", arch_params=self.cityscapes_pretrained_arch_params["ddrnet_23"], **self.cityscapes_pretrained_ckpt_params)
->>>>>>> 4b50a4d1
         res = (
             trainer.test(
                 model=model, test_loader=self.cityscapes_dataset, test_metrics_list=[IoU(num_classes=20, ignore_index=19)], metrics_progress_verbose=True
@@ -480,16 +406,11 @@
             .cpu()
             .item()
         )
-        self.assertAlmostEqual(res, self.cityscapes_pretrained_mious[Models.DDRNET_23_SLIM], delta=0.001)
+        self.assertAlmostEqual(res, self.cityscapes_pretrained_mious["ddrnet_23_slim"], delta=0.001)
 
     def test_transfer_learning_ddrnet23_cityscapes(self):
-<<<<<<< HEAD
-        trainer = Trainer("cityscapes_pretrained_ddrnet23_transfer_learning", multi_gpu=MultiGPUMode.OFF)
-        model = models.get(Models.DDRNET_23, arch_params=self.cityscapes_pretrained_arch_params[Models.DDRNET_23], **self.cityscapes_pretrained_ckpt_params)
-=======
         trainer = Trainer("cityscapes_pretrained_ddrnet23_transfer_learning")
         model = models.get("ddrnet_23", arch_params=self.cityscapes_pretrained_arch_params["ddrnet_23"], **self.cityscapes_pretrained_ckpt_params)
->>>>>>> 4b50a4d1
         trainer.train(
             model=model,
             training_params=self.ddrnet_transfer_segmentation_train_params,
@@ -498,15 +419,8 @@
         )
 
     def test_transfer_learning_ddrnet23_slim_cityscapes(self):
-<<<<<<< HEAD
-        trainer = Trainer("cityscapes_pretrained_ddrnet23_slim_transfer_learning", multi_gpu=MultiGPUMode.OFF)
-        model = models.get(
-            Models.DDRNET_23_SLIM, arch_params=self.cityscapes_pretrained_arch_params[Models.DDRNET_23], **self.cityscapes_pretrained_ckpt_params
-        )
-=======
         trainer = Trainer("cityscapes_pretrained_ddrnet23_slim_transfer_learning")
         model = models.get("ddrnet_23_slim", arch_params=self.cityscapes_pretrained_arch_params["ddrnet_23"], **self.cityscapes_pretrained_ckpt_params)
->>>>>>> 4b50a4d1
         trainer.train(
             model=model,
             training_params=self.ddrnet_transfer_segmentation_train_params,
@@ -527,20 +441,15 @@
     def test_pretrained_efficientnet_b0_imagenet(self):
         trainer = Trainer("imagenet_pretrained_efficientnet_b0")
 
-        model = models.get(
-            Models.EFFICIENTNET_B0, arch_params=self.imagenet_pretrained_arch_params[Models.EFFICIENTNET_B0], **self.imagenet_pretrained_ckpt_params
-        )
-        res = trainer.test(model=model, test_loader=self.imagenet_dataset, test_metrics_list=[Accuracy()], metrics_progress_verbose=True)[0].cpu().item()
-        self.assertAlmostEqual(res, self.imagenet_pretrained_accuracies[Models.EFFICIENTNET_B0], delta=0.001)
+        model = models.get("efficientnet_b0", arch_params=self.imagenet_pretrained_arch_params["efficientnet_b0"], **self.imagenet_pretrained_ckpt_params)
+        res = trainer.test(model=model, test_loader=self.imagenet_dataset, test_metrics_list=[Accuracy()], metrics_progress_verbose=True)[0].cpu().item()
+        self.assertAlmostEqual(res, self.imagenet_pretrained_accuracies["efficientnet_b0"], delta=0.001)
 
     def test_transfer_learning_efficientnet_b0_imagenet(self):
         trainer = Trainer("imagenet_pretrained_efficientnet_b0_transfer_learning")
 
         model = models.get(
-            Models.EFFICIENTNET_B0,
-            arch_params=self.imagenet_pretrained_arch_params[Models.EFFICIENTNET_B0],
-            **self.imagenet_pretrained_ckpt_params,
-            num_classes=5,
+            "efficientnet_b0", arch_params=self.imagenet_pretrained_arch_params["efficientnet_b0"], **self.imagenet_pretrained_ckpt_params, num_classes=5
         )
         trainer.train(
             model=model,
@@ -550,15 +459,8 @@
         )
 
     def test_pretrained_ssd_lite_mobilenet_v2_coco(self):
-<<<<<<< HEAD
-        trainer = Trainer("coco_ssd_lite_mobilenet_v2", multi_gpu=MultiGPUMode.OFF)
-        model = models.get(
-            Models.SSD_LITE_MOBILENET_V2, arch_params=self.coco_pretrained_arch_params[Models.SSD_LITE_MOBILENET_V2], **self.coco_pretrained_ckpt_params
-        )
-=======
         trainer = Trainer("coco_ssd_lite_mobilenet_v2")
         model = models.get("ssd_lite_mobilenet_v2", arch_params=self.coco_pretrained_arch_params["ssd_lite_mobilenet_v2"], **self.coco_pretrained_ckpt_params)
->>>>>>> 4b50a4d1
         ssd_post_prediction_callback = SSDPostPredictCallback()
         res = trainer.test(
             model=model,
@@ -566,18 +468,13 @@
             test_metrics_list=[DetectionMetrics(post_prediction_callback=ssd_post_prediction_callback, num_cls=80)],
             metrics_progress_verbose=True,
         )[2]
-        self.assertAlmostEqual(res, self.coco_pretrained_maps[Models.SSD_LITE_MOBILENET_V2], delta=0.001)
+        self.assertAlmostEqual(res, self.coco_pretrained_maps["ssd_lite_mobilenet_v2"], delta=0.001)
 
     def test_transfer_learning_ssd_lite_mobilenet_v2_coco(self):
-<<<<<<< HEAD
-        trainer = Trainer("coco_ssd_lite_mobilenet_v2_transfer_learning", multi_gpu=MultiGPUMode.OFF)
-        transfer_arch_params = self.coco_pretrained_arch_params[Models.SSD_LITE_MOBILENET_V2].copy()
-=======
         trainer = Trainer("coco_ssd_lite_mobilenet_v2_transfer_learning")
         transfer_arch_params = self.coco_pretrained_arch_params["ssd_lite_mobilenet_v2"].copy()
->>>>>>> 4b50a4d1
         transfer_arch_params["num_classes"] = 5
-        model = models.get(Models.SSD_LITE_MOBILENET_V2, arch_params=transfer_arch_params, **self.coco_pretrained_ckpt_params)
+        model = models.get("ssd_lite_mobilenet_v2", arch_params=transfer_arch_params, **self.coco_pretrained_ckpt_params)
         trainer.train(
             model=model,
             training_params=self.transfer_detection_train_params_ssd,
@@ -586,13 +483,8 @@
         )
 
     def test_pretrained_ssd_mobilenet_v1_coco(self):
-<<<<<<< HEAD
-        trainer = Trainer("coco_ssd_mobilenet_v1", multi_gpu=MultiGPUMode.OFF)
-        model = models.get(Models.SSD_MOBILENET_V1, arch_params=self.coco_pretrained_arch_params["coco_ssd_mobilenet_v1"], **self.coco_pretrained_ckpt_params)
-=======
         trainer = Trainer("coco_ssd_mobilenet_v1")
         model = models.get("ssd_mobilenet_v1", arch_params=self.coco_pretrained_arch_params["coco_ssd_mobilenet_v1"], **self.coco_pretrained_ckpt_params)
->>>>>>> 4b50a4d1
         ssd_post_prediction_callback = SSDPostPredictCallback()
         res = trainer.test(
             model=model,
@@ -603,88 +495,60 @@
         self.assertAlmostEqual(res, self.coco_pretrained_maps["coco_ssd_mobilenet_v1"], delta=0.001)
 
     def test_pretrained_yolox_s_coco(self):
-<<<<<<< HEAD
-        trainer = Trainer(Models.YOLOX_S, multi_gpu=MultiGPUMode.OFF)
-=======
         trainer = Trainer("yolox_s")
->>>>>>> 4b50a4d1
-
-        model = models.get(Models.YOLOX_S, **self.coco_pretrained_ckpt_params)
+
+        model = models.get("yolox_s", **self.coco_pretrained_ckpt_params)
         res = trainer.test(
             model=model,
             test_loader=self.coco_dataset["yolox"],
             test_metrics_list=[DetectionMetrics(post_prediction_callback=YoloPostPredictionCallback(), num_cls=80, normalize_targets=True)],
         )[2]
-        self.assertAlmostEqual(res, self.coco_pretrained_maps[Models.YOLOX_S], delta=0.001)
+        self.assertAlmostEqual(res, self.coco_pretrained_maps["yolox_s"], delta=0.001)
 
     def test_pretrained_yolox_m_coco(self):
-<<<<<<< HEAD
-        trainer = Trainer(Models.YOLOX_M, multi_gpu=MultiGPUMode.OFF)
-        model = models.get(Models.YOLOX_M, **self.coco_pretrained_ckpt_params)
-=======
         trainer = Trainer("yolox_m")
         model = models.get("yolox_m", **self.coco_pretrained_ckpt_params)
->>>>>>> 4b50a4d1
         res = trainer.test(
             model=model,
             test_loader=self.coco_dataset["yolox"],
             test_metrics_list=[DetectionMetrics(post_prediction_callback=YoloPostPredictionCallback(), num_cls=80, normalize_targets=True)],
         )[2]
-        self.assertAlmostEqual(res, self.coco_pretrained_maps[Models.YOLOX_M], delta=0.001)
+        self.assertAlmostEqual(res, self.coco_pretrained_maps["yolox_m"], delta=0.001)
 
     def test_pretrained_yolox_l_coco(self):
-<<<<<<< HEAD
-        trainer = Trainer(Models.YOLOX_L, multi_gpu=MultiGPUMode.OFF)
-        model = models.get(Models.YOLOX_L, **self.coco_pretrained_ckpt_params)
-=======
         trainer = Trainer("yolox_l")
         model = models.get("yolox_l", **self.coco_pretrained_ckpt_params)
->>>>>>> 4b50a4d1
         res = trainer.test(
             model=model,
             test_loader=self.coco_dataset["yolox"],
             test_metrics_list=[DetectionMetrics(post_prediction_callback=YoloPostPredictionCallback(), num_cls=80, normalize_targets=True)],
         )[2]
-        self.assertAlmostEqual(res, self.coco_pretrained_maps[Models.YOLOX_L], delta=0.001)
+        self.assertAlmostEqual(res, self.coco_pretrained_maps["yolox_l"], delta=0.001)
 
     def test_pretrained_yolox_n_coco(self):
-<<<<<<< HEAD
-        trainer = Trainer(Models.YOLOX_N, multi_gpu=MultiGPUMode.OFF)
-=======
         trainer = Trainer("yolox_n")
->>>>>>> 4b50a4d1
-
-        model = models.get(Models.YOLOX_N, **self.coco_pretrained_ckpt_params)
+
+        model = models.get("yolox_n", **self.coco_pretrained_ckpt_params)
         res = trainer.test(
             model=model,
             test_loader=self.coco_dataset["yolox"],
             test_metrics_list=[DetectionMetrics(post_prediction_callback=YoloPostPredictionCallback(), num_cls=80, normalize_targets=True)],
         )[2]
-        self.assertAlmostEqual(res, self.coco_pretrained_maps[Models.YOLOX_N], delta=0.001)
+        self.assertAlmostEqual(res, self.coco_pretrained_maps["yolox_n"], delta=0.001)
 
     def test_pretrained_yolox_t_coco(self):
-<<<<<<< HEAD
-        trainer = Trainer(Models.YOLOX_T, multi_gpu=MultiGPUMode.OFF)
-        model = models.get(Models.YOLOX_T, **self.coco_pretrained_ckpt_params)
-=======
         trainer = Trainer("yolox_t")
         model = models.get("yolox_t", **self.coco_pretrained_ckpt_params)
->>>>>>> 4b50a4d1
         res = trainer.test(
             model=model,
             test_loader=self.coco_dataset["yolox"],
             test_metrics_list=[DetectionMetrics(post_prediction_callback=YoloPostPredictionCallback(), num_cls=80, normalize_targets=True)],
         )[2]
-        self.assertAlmostEqual(res, self.coco_pretrained_maps[Models.YOLOX_T], delta=0.001)
+        self.assertAlmostEqual(res, self.coco_pretrained_maps["yolox_t"], delta=0.001)
 
     def test_transfer_learning_yolox_n_coco(self):
-<<<<<<< HEAD
-        trainer = Trainer("test_transfer_learning_yolox_n_coco", multi_gpu=MultiGPUMode.OFF)
-        model = models.get(Models.YOLOX_N, **self.coco_pretrained_ckpt_params, num_classes=5)
-=======
         trainer = Trainer("test_transfer_learning_yolox_n_coco")
         model = models.get("yolox_n", **self.coco_pretrained_ckpt_params, num_classes=5)
->>>>>>> 4b50a4d1
         trainer.train(
             model=model,
             training_params=self.transfer_detection_train_params_yolox,
@@ -696,7 +560,7 @@
         trainer = Trainer("imagenet_pretrained_mobilenet_v3_large_transfer_learning")
 
         model = models.get(
-            Models.MOBILENET_V3_LARGE, arch_params=self.imagenet_pretrained_arch_params["mobilenet"], **self.imagenet_pretrained_ckpt_params, num_classes=5
+            "mobilenet_v3_large", arch_params=self.imagenet_pretrained_arch_params["mobilenet"], **self.imagenet_pretrained_ckpt_params, num_classes=5
         )
         trainer.train(
             model=model,
@@ -708,15 +572,15 @@
     def test_pretrained_mobilenet_v3_large_imagenet(self):
         trainer = Trainer("imagenet_mobilenet_v3_large")
 
-        model = models.get(Models.MOBILENET_V3_LARGE, arch_params=self.imagenet_pretrained_arch_params["mobilenet"], **self.imagenet_pretrained_ckpt_params)
-        res = trainer.test(model=model, test_loader=self.imagenet_dataset, test_metrics_list=[Accuracy()], metrics_progress_verbose=True)[0].cpu().item()
-        self.assertAlmostEqual(res, self.imagenet_pretrained_accuracies[Models.MOBILENET_V3_LARGE], delta=0.001)
+        model = models.get("mobilenet_v3_large", arch_params=self.imagenet_pretrained_arch_params["mobilenet"], **self.imagenet_pretrained_ckpt_params)
+        res = trainer.test(model=model, test_loader=self.imagenet_dataset, test_metrics_list=[Accuracy()], metrics_progress_verbose=True)[0].cpu().item()
+        self.assertAlmostEqual(res, self.imagenet_pretrained_accuracies["mobilenet_v3_large"], delta=0.001)
 
     def test_transfer_learning_mobilenet_v3_small_imagenet(self):
         trainer = Trainer("imagenet_pretrained_mobilenet_v3_small_transfer_learning")
 
         model = models.get(
-            Models.MOBILENET_V3_SMALL, arch_params=self.imagenet_pretrained_arch_params["mobilenet"], **self.imagenet_pretrained_ckpt_params, num_classes=5
+            "mobilenet_v3_small", arch_params=self.imagenet_pretrained_arch_params["mobilenet"], **self.imagenet_pretrained_ckpt_params, num_classes=5
         )
         trainer.train(
             model=model,
@@ -728,16 +592,14 @@
     def test_pretrained_mobilenet_v3_small_imagenet(self):
         trainer = Trainer("imagenet_mobilenet_v3_small")
 
-        model = models.get(Models.MOBILENET_V3_SMALL, arch_params=self.imagenet_pretrained_arch_params["mobilenet"], **self.imagenet_pretrained_ckpt_params)
-        res = trainer.test(model=model, test_loader=self.imagenet_dataset, test_metrics_list=[Accuracy()], metrics_progress_verbose=True)[0].cpu().item()
-        self.assertAlmostEqual(res, self.imagenet_pretrained_accuracies[Models.MOBILENET_V3_SMALL], delta=0.001)
+        model = models.get("mobilenet_v3_small", arch_params=self.imagenet_pretrained_arch_params["mobilenet"], **self.imagenet_pretrained_ckpt_params)
+        res = trainer.test(model=model, test_loader=self.imagenet_dataset, test_metrics_list=[Accuracy()], metrics_progress_verbose=True)[0].cpu().item()
+        self.assertAlmostEqual(res, self.imagenet_pretrained_accuracies["mobilenet_v3_small"], delta=0.001)
 
     def test_transfer_learning_mobilenet_v2_imagenet(self):
         trainer = Trainer("imagenet_pretrained_mobilenet_v2_transfer_learning")
 
-        model = models.get(
-            Models.MOBILENET_V2, arch_params=self.imagenet_pretrained_arch_params["mobilenet"], **self.imagenet_pretrained_ckpt_params, num_classes=5
-        )
+        model = models.get("mobilenet_v2", arch_params=self.imagenet_pretrained_arch_params["mobilenet"], **self.imagenet_pretrained_ckpt_params, num_classes=5)
         trainer.train(
             model=model,
             training_params=self.transfer_classification_train_params,
@@ -748,18 +610,13 @@
     def test_pretrained_mobilenet_v2_imagenet(self):
         trainer = Trainer("imagenet_mobilenet_v2")
 
-        model = models.get(Models.MOBILENET_V2, arch_params=self.imagenet_pretrained_arch_params["mobilenet"], **self.imagenet_pretrained_ckpt_params)
-        res = trainer.test(model=model, test_loader=self.imagenet_dataset, test_metrics_list=[Accuracy()], metrics_progress_verbose=True)[0].cpu().item()
-        self.assertAlmostEqual(res, self.imagenet_pretrained_accuracies[Models.MOBILENET_V2], delta=0.001)
+        model = models.get("mobilenet_v2", arch_params=self.imagenet_pretrained_arch_params["mobilenet"], **self.imagenet_pretrained_ckpt_params)
+        res = trainer.test(model=model, test_loader=self.imagenet_dataset, test_metrics_list=[Accuracy()], metrics_progress_verbose=True)[0].cpu().item()
+        self.assertAlmostEqual(res, self.imagenet_pretrained_accuracies["mobilenet_v2"], delta=0.001)
 
     def test_pretrained_stdc1_seg50_cityscapes(self):
-<<<<<<< HEAD
-        trainer = Trainer("cityscapes_pretrained_stdc1_seg50", multi_gpu=MultiGPUMode.OFF)
-        model = models.get(Models.STDC1_SEG50, arch_params=self.cityscapes_pretrained_arch_params["stdc"], **self.cityscapes_pretrained_ckpt_params)
-=======
         trainer = Trainer("cityscapes_pretrained_stdc1_seg50")
         model = models.get("stdc1_seg50", arch_params=self.cityscapes_pretrained_arch_params["stdc"], **self.cityscapes_pretrained_ckpt_params)
->>>>>>> 4b50a4d1
         res = (
             trainer.test(
                 model=model,
@@ -770,18 +627,11 @@
             .cpu()
             .item()
         )
-        self.assertAlmostEqual(res, self.cityscapes_pretrained_mious[Models.STDC1_SEG50], delta=0.001)
+        self.assertAlmostEqual(res, self.cityscapes_pretrained_mious["stdc1_seg50"], delta=0.001)
 
     def test_transfer_learning_stdc1_seg50_cityscapes(self):
-<<<<<<< HEAD
-        trainer = Trainer("cityscapes_pretrained_stdc1_seg50_transfer_learning", multi_gpu=MultiGPUMode.OFF)
-        model = models.get(
-            Models.STDC1_SEG50, arch_params=self.cityscapes_pretrained_arch_params["stdc"], **self.cityscapes_pretrained_ckpt_params, num_classes=5
-        )
-=======
         trainer = Trainer("cityscapes_pretrained_stdc1_seg50_transfer_learning")
         model = models.get("stdc1_seg50", arch_params=self.cityscapes_pretrained_arch_params["stdc"], **self.cityscapes_pretrained_ckpt_params, num_classes=5)
->>>>>>> 4b50a4d1
         trainer.train(
             model=model,
             training_params=self.stdc_transfer_segmentation_train_params,
@@ -790,13 +640,8 @@
         )
 
     def test_pretrained_stdc1_seg75_cityscapes(self):
-<<<<<<< HEAD
-        trainer = Trainer("cityscapes_pretrained_stdc1_seg75", multi_gpu=MultiGPUMode.OFF)
-        model = models.get(Models.STDC1_SEG75, arch_params=self.cityscapes_pretrained_arch_params["stdc"], **self.cityscapes_pretrained_ckpt_params)
-=======
         trainer = Trainer("cityscapes_pretrained_stdc1_seg75")
         model = models.get("stdc1_seg75", arch_params=self.cityscapes_pretrained_arch_params["stdc"], **self.cityscapes_pretrained_ckpt_params)
->>>>>>> 4b50a4d1
         res = (
             trainer.test(
                 model=model,
@@ -807,18 +652,11 @@
             .cpu()
             .item()
         )
-        self.assertAlmostEqual(res, self.cityscapes_pretrained_mious[Models.STDC1_SEG75], delta=0.001)
+        self.assertAlmostEqual(res, self.cityscapes_pretrained_mious["stdc1_seg75"], delta=0.001)
 
     def test_transfer_learning_stdc1_seg75_cityscapes(self):
-<<<<<<< HEAD
-        trainer = Trainer("cityscapes_pretrained_stdc1_seg75_transfer_learning", multi_gpu=MultiGPUMode.OFF)
-        model = models.get(
-            Models.STDC1_SEG75, arch_params=self.cityscapes_pretrained_arch_params["stdc"], **self.cityscapes_pretrained_ckpt_params, num_classes=5
-        )
-=======
         trainer = Trainer("cityscapes_pretrained_stdc1_seg75_transfer_learning")
         model = models.get("stdc1_seg75", arch_params=self.cityscapes_pretrained_arch_params["stdc"], **self.cityscapes_pretrained_ckpt_params, num_classes=5)
->>>>>>> 4b50a4d1
         trainer.train(
             model=model,
             training_params=self.stdc_transfer_segmentation_train_params,
@@ -827,13 +665,8 @@
         )
 
     def test_pretrained_stdc2_seg50_cityscapes(self):
-<<<<<<< HEAD
-        trainer = Trainer("cityscapes_pretrained_stdc2_seg50", multi_gpu=MultiGPUMode.OFF)
-        model = models.get(Models.STDC2_SEG50, arch_params=self.cityscapes_pretrained_arch_params["stdc"], **self.cityscapes_pretrained_ckpt_params)
-=======
         trainer = Trainer("cityscapes_pretrained_stdc2_seg50")
         model = models.get("stdc2_seg50", arch_params=self.cityscapes_pretrained_arch_params["stdc"], **self.cityscapes_pretrained_ckpt_params)
->>>>>>> 4b50a4d1
         res = (
             trainer.test(
                 model=model,
@@ -844,18 +677,11 @@
             .cpu()
             .item()
         )
-        self.assertAlmostEqual(res, self.cityscapes_pretrained_mious[Models.STDC2_SEG50], delta=0.001)
+        self.assertAlmostEqual(res, self.cityscapes_pretrained_mious["stdc2_seg50"], delta=0.001)
 
     def test_transfer_learning_stdc2_seg50_cityscapes(self):
-<<<<<<< HEAD
-        trainer = Trainer("cityscapes_pretrained_stdc2_seg50_transfer_learning", multi_gpu=MultiGPUMode.OFF)
-        model = models.get(
-            Models.STDC2_SEG50, arch_params=self.cityscapes_pretrained_arch_params["stdc"], **self.cityscapes_pretrained_ckpt_params, num_classes=5
-        )
-=======
         trainer = Trainer("cityscapes_pretrained_stdc2_seg50_transfer_learning")
         model = models.get("stdc2_seg50", arch_params=self.cityscapes_pretrained_arch_params["stdc"], **self.cityscapes_pretrained_ckpt_params, num_classes=5)
->>>>>>> 4b50a4d1
         trainer.train(
             model=model,
             training_params=self.stdc_transfer_segmentation_train_params,
@@ -864,13 +690,8 @@
         )
 
     def test_pretrained_stdc2_seg75_cityscapes(self):
-<<<<<<< HEAD
-        trainer = Trainer("cityscapes_pretrained_stdc2_seg75", multi_gpu=MultiGPUMode.OFF)
-        model = models.get(Models.STDC2_SEG75, arch_params=self.cityscapes_pretrained_arch_params["stdc"], **self.cityscapes_pretrained_ckpt_params)
-=======
         trainer = Trainer("cityscapes_pretrained_stdc2_seg75")
         model = models.get("stdc2_seg75", arch_params=self.cityscapes_pretrained_arch_params["stdc"], **self.cityscapes_pretrained_ckpt_params)
->>>>>>> 4b50a4d1
         res = (
             trainer.test(
                 model=model,
@@ -881,18 +702,11 @@
             .cpu()
             .item()
         )
-        self.assertAlmostEqual(res, self.cityscapes_pretrained_mious[Models.STDC2_SEG75], delta=0.001)
+        self.assertAlmostEqual(res, self.cityscapes_pretrained_mious["stdc2_seg75"], delta=0.001)
 
     def test_transfer_learning_stdc2_seg75_cityscapes(self):
-<<<<<<< HEAD
-        trainer = Trainer("cityscapes_pretrained_stdc2_seg75_transfer_learning", multi_gpu=MultiGPUMode.OFF)
-        model = models.get(
-            Models.STDC2_SEG75, arch_params=self.cityscapes_pretrained_arch_params["stdc"], **self.cityscapes_pretrained_ckpt_params, num_classes=5
-        )
-=======
         trainer = Trainer("cityscapes_pretrained_stdc2_seg75_transfer_learning")
         model = models.get("stdc2_seg75", arch_params=self.cityscapes_pretrained_arch_params["stdc"], **self.cityscapes_pretrained_ckpt_params, num_classes=5)
->>>>>>> 4b50a4d1
         trainer.train(
             model=model,
             training_params=self.stdc_transfer_segmentation_train_params,
@@ -903,9 +717,7 @@
     def test_transfer_learning_vit_base_imagenet21k(self):
         trainer = Trainer("imagenet21k_pretrained_vit_base")
 
-        model = models.get(
-            Models.VIT_BASE, arch_params=self.imagenet_pretrained_arch_params[Models.VIT_BASE], **self.imagenet21k_pretrained_ckpt_params, num_classes=5
-        )
+        model = models.get("vit_base", arch_params=self.imagenet_pretrained_arch_params["vit_base"], **self.imagenet21k_pretrained_ckpt_params, num_classes=5)
         trainer.train(
             model=model,
             training_params=self.transfer_classification_train_params,
@@ -916,9 +728,7 @@
     def test_transfer_learning_vit_large_imagenet21k(self):
         trainer = Trainer("imagenet21k_pretrained_vit_large")
 
-        model = models.get(
-            Models.VIT_LARGE, arch_params=self.imagenet_pretrained_arch_params[Models.VIT_BASE], **self.imagenet21k_pretrained_ckpt_params, num_classes=5
-        )
+        model = models.get("vit_large", arch_params=self.imagenet_pretrained_arch_params["vit_base"], **self.imagenet21k_pretrained_ckpt_params, num_classes=5)
         trainer.train(
             model=model,
             training_params=self.transfer_classification_train_params,
@@ -927,60 +737,40 @@
         )
 
     def test_pretrained_vit_base_imagenet(self):
-<<<<<<< HEAD
-        trainer = Trainer("imagenet_pretrained_vit_base", multi_gpu=MultiGPUMode.OFF)
-        model = models.get(Models.VIT_BASE, arch_params=self.imagenet_pretrained_arch_params[Models.VIT_BASE], **self.imagenet_pretrained_ckpt_params)
-=======
         trainer = Trainer("imagenet_pretrained_vit_base")
         model = models.get("vit_base", arch_params=self.imagenet_pretrained_arch_params["vit_base"], **self.imagenet_pretrained_ckpt_params)
->>>>>>> 4b50a4d1
         res = (
             trainer.test(model=model, test_loader=self.imagenet_dataset_05_mean_std, test_metrics_list=[Accuracy()], metrics_progress_verbose=True)[0]
             .cpu()
             .item()
         )
-        self.assertAlmostEqual(res, self.imagenet_pretrained_accuracies[Models.VIT_BASE], delta=0.001)
+        self.assertAlmostEqual(res, self.imagenet_pretrained_accuracies["vit_base"], delta=0.001)
 
     def test_pretrained_vit_large_imagenet(self):
-<<<<<<< HEAD
-        trainer = Trainer("imagenet_pretrained_vit_large", multi_gpu=MultiGPUMode.OFF)
-        model = models.get(Models.VIT_LARGE, arch_params=self.imagenet_pretrained_arch_params[Models.VIT_BASE], **self.imagenet_pretrained_ckpt_params)
-=======
         trainer = Trainer("imagenet_pretrained_vit_large")
         model = models.get("vit_large", arch_params=self.imagenet_pretrained_arch_params["vit_base"], **self.imagenet_pretrained_ckpt_params)
->>>>>>> 4b50a4d1
         res = (
             trainer.test(model=model, test_loader=self.imagenet_dataset_05_mean_std, test_metrics_list=[Accuracy()], metrics_progress_verbose=True)[0]
             .cpu()
             .item()
         )
-        self.assertAlmostEqual(res, self.imagenet_pretrained_accuracies[Models.VIT_LARGE], delta=0.001)
+        self.assertAlmostEqual(res, self.imagenet_pretrained_accuracies["vit_large"], delta=0.001)
 
     def test_pretrained_beit_base_imagenet(self):
-<<<<<<< HEAD
-        trainer = Trainer("imagenet_pretrained_beit_base", multi_gpu=MultiGPUMode.OFF)
-        model = models.get(
-            Models.BEIT_BASE_PATCH16_224, arch_params=self.imagenet_pretrained_arch_params[Models.VIT_BASE], **self.imagenet_pretrained_ckpt_params
-        )
-=======
         trainer = Trainer("imagenet_pretrained_beit_base")
         model = models.get("beit_base_patch16_224", arch_params=self.imagenet_pretrained_arch_params["vit_base"], **self.imagenet_pretrained_ckpt_params)
->>>>>>> 4b50a4d1
         res = (
             trainer.test(model=model, test_loader=self.imagenet_dataset_05_mean_std, test_metrics_list=[Accuracy()], metrics_progress_verbose=True)[0]
             .cpu()
             .item()
         )
-        self.assertAlmostEqual(res, self.imagenet_pretrained_accuracies[Models.BEIT_BASE_PATCH16_224], delta=0.001)
+        self.assertAlmostEqual(res, self.imagenet_pretrained_accuracies["beit_base_patch16_224"], delta=0.001)
 
     def test_transfer_learning_beit_base_imagenet(self):
         trainer = Trainer("test_transfer_learning_beit_base_imagenet")
 
         model = models.get(
-            Models.BEIT_BASE_PATCH16_224,
-            arch_params=self.imagenet_pretrained_arch_params[Models.VIT_BASE],
-            **self.imagenet_pretrained_ckpt_params,
-            num_classes=5,
+            "beit_base_patch16_224", arch_params=self.imagenet_pretrained_arch_params["vit_base"], **self.imagenet_pretrained_ckpt_params, num_classes=5
         )
         trainer.train(
             model=model,
@@ -990,13 +780,8 @@
         )
 
     def test_pretrained_pplite_t_seg50_cityscapes(self):
-<<<<<<< HEAD
-        trainer = Trainer("cityscapes_pretrained_pplite_t_seg50", multi_gpu=MultiGPUMode.OFF)
-        model = models.get(Models.PP_LITE_T_SEG50, arch_params=self.cityscapes_pretrained_arch_params["pplite_seg"], **self.cityscapes_pretrained_ckpt_params)
-=======
         trainer = Trainer("cityscapes_pretrained_pplite_t_seg50")
         model = models.get("pp_lite_t_seg50", arch_params=self.cityscapes_pretrained_arch_params["pplite_seg"], **self.cityscapes_pretrained_ckpt_params)
->>>>>>> 4b50a4d1
 
         res = (
             trainer.test(
@@ -1008,16 +793,11 @@
             .cpu()
             .item()
         )
-        self.assertAlmostEqual(res, self.cityscapes_pretrained_mious[Models.PP_LITE_T_SEG50], delta=0.001)
+        self.assertAlmostEqual(res, self.cityscapes_pretrained_mious["pp_lite_t_seg50"], delta=0.001)
 
     def test_pretrained_pplite_t_seg75_cityscapes(self):
-<<<<<<< HEAD
-        trainer = Trainer("cityscapes_pretrained_pplite_t_seg75", multi_gpu=MultiGPUMode.OFF)
-        model = models.get(Models.PP_LITE_T_SEG75, arch_params=self.cityscapes_pretrained_arch_params["pplite_seg"], **self.cityscapes_pretrained_ckpt_params)
-=======
         trainer = Trainer("cityscapes_pretrained_pplite_t_seg75")
         model = models.get("pp_lite_t_seg75", arch_params=self.cityscapes_pretrained_arch_params["pplite_seg"], **self.cityscapes_pretrained_ckpt_params)
->>>>>>> 4b50a4d1
 
         res = (
             trainer.test(
@@ -1029,16 +809,11 @@
             .cpu()
             .item()
         )
-        self.assertAlmostEqual(res, self.cityscapes_pretrained_mious[Models.PP_LITE_T_SEG75], delta=0.001)
+        self.assertAlmostEqual(res, self.cityscapes_pretrained_mious["pp_lite_t_seg75"], delta=0.001)
 
     def test_pretrained_pplite_b_seg50_cityscapes(self):
-<<<<<<< HEAD
-        trainer = Trainer("cityscapes_pretrained_pplite_b_seg50", multi_gpu=MultiGPUMode.OFF)
-        model = models.get(Models.PP_LITE_B_SEG50, arch_params=self.cityscapes_pretrained_arch_params["pplite_seg"], **self.cityscapes_pretrained_ckpt_params)
-=======
         trainer = Trainer("cityscapes_pretrained_pplite_b_seg50")
         model = models.get("pp_lite_b_seg50", arch_params=self.cityscapes_pretrained_arch_params["pplite_seg"], **self.cityscapes_pretrained_ckpt_params)
->>>>>>> 4b50a4d1
 
         res = (
             trainer.test(
@@ -1050,16 +825,11 @@
             .cpu()
             .item()
         )
-        self.assertAlmostEqual(res, self.cityscapes_pretrained_mious[Models.PP_LITE_B_SEG50], delta=0.001)
+        self.assertAlmostEqual(res, self.cityscapes_pretrained_mious["pp_lite_b_seg50"], delta=0.001)
 
     def test_pretrained_pplite_b_seg75_cityscapes(self):
-<<<<<<< HEAD
-        trainer = Trainer("cityscapes_pretrained_pplite_b_seg75", multi_gpu=MultiGPUMode.OFF)
-        model = models.get(Models.PP_LITE_B_SEG75, arch_params=self.cityscapes_pretrained_arch_params["pplite_seg"], **self.cityscapes_pretrained_ckpt_params)
-=======
         trainer = Trainer("cityscapes_pretrained_pplite_b_seg75")
         model = models.get("pp_lite_b_seg75", arch_params=self.cityscapes_pretrained_arch_params["pplite_seg"], **self.cityscapes_pretrained_ckpt_params)
->>>>>>> 4b50a4d1
 
         res = (
             trainer.test(
@@ -1071,7 +841,7 @@
             .cpu()
             .item()
         )
-        self.assertAlmostEqual(res, self.cityscapes_pretrained_mious[Models.PP_LITE_B_SEG75], delta=0.001)
+        self.assertAlmostEqual(res, self.cityscapes_pretrained_mious["pp_lite_b_seg75"], delta=0.001)
 
     def tearDown(self) -> None:
         if os.path.exists("~/.cache/torch/hub/"):

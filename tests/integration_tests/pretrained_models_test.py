--- conflicted
+++ resolved
@@ -22,26 +22,16 @@
 class PretrainedModelsTest(unittest.TestCase):
     def setUp(self) -> None:
         super_gradients.init_trainer()
-<<<<<<< HEAD
-
-        self.imagenet_pretrained_arch_params = {"resnet": {"pretrained_weights": "imagenet"},
-                                                "regnet": {"pretrained_weights": "imagenet"},
-                                                "repvgg_a0": {"pretrained_weights": "imagenet",
-                                                              "build_residual_branches": True},
-                                                "efficientnet_b0": {"pretrained_weights": "imagenet"},
-                                                "mobilenet": {"pretrained_weights": "imagenet"},
-                                                "vit_base":
-                                                    {"image_size": (224, 224),
-                                                     "patch_size": (16, 16)}}
-=======
         self.imagenet_pretrained_arch_params = {"resnet": {},
                                                 "regnet": {},
                                                 "repvgg_a0": {"build_residual_branches": True},
                                                 "efficientnet_b0": {},
-                                                "mobilenet": {}}
+                                                "mobilenet": {},
+                                                "vit_base":
+                                                    {"image_size": (224, 224),
+                                                     "patch_size": (16, 16)}}
 
         self.imagenet_pretrained_ckpt_params = {"pretrained_weights": "imagenet"}
->>>>>>> 7d28af59
 
         self.imagenet_pretrained_accuracies = {"resnet50": 0.7947,
                                                "resnet34": 0.7413,
@@ -215,9 +205,7 @@
                                                         "load_opt_params": False,
                                                         "train_metrics_list": [IoU(5)],
                                                         "valid_metrics_list": [IoU(5)],
-                                                        "loss_logging_items_names": ["main_loss", "aux_loss1",
-                                                                                     "aux_loss2", "detail_loss",
-                                                                                     "loss"],
+                                                        "loss_logging_items_names": ["main_loss", "aux_loss1", "aux_loss2", "detail_loss", "loss"],
                                                         "metric_to_watch": "IoU",
                                                         "greater_metric_to_watch_is_better": True
                                                         }

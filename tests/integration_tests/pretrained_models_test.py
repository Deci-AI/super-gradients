import unittest
import super_gradients
from super_gradients.training import MultiGPUMode
from super_gradients.training import SgModel
from super_gradients.training.datasets.dataset_interfaces.dataset_interface import ImageNetDatasetInterface, \
    ClassificationTestDatasetInterface, CityscapesDatasetInterface, SegmentationTestDatasetInterface, \
    CoCoSegmentationDatasetInterface, CoCoDetectionDatasetInterface, DetectionTestDatasetInterface
from super_gradients.training.utils.segmentation_utils import coco_sub_classes_inclusion_tuples_list
from super_gradients.training.metrics import Accuracy, IoU
import os
import shutil
from super_gradients.training.utils.ssd_utils import SSDPostPredictCallback
from super_gradients.training.models.detection_models.ssd import DEFAULT_SSD_LITE_MOBILENET_V2_ARCH_PARAMS
import torchvision.transforms as transforms
from super_gradients.training.losses.ddrnet_loss import DDRNetLoss
from super_gradients.training.utils.detection_utils import crowd_detection_collate_fn
from super_gradients.training.metrics import DetectionMetricsV2
from super_gradients.training.transforms.transforms import Rescale
from super_gradients.training.losses.stdc_loss import STDCLoss


class PretrainedModelsTest(unittest.TestCase):
    def setUp(self) -> None:
        super_gradients.init_trainer()
        self.imagenet_pretrained_arch_params = {"resnet": {},
                                                "regnet": {},
                                                "repvgg_a0": {"build_residual_branches": True},
                                                "efficientnet_b0": {},
                                                "mobilenet": {},
                                                "vit_base":
                                                    {"image_size": (224, 224),
                                                     "patch_size": (16, 16)}}

        self.imagenet_pretrained_ckpt_params = {"pretrained_weights": "imagenet"}

        self.imagenet21k_pretrained_ckpt_params = {"pretrained_weights": "imagenet21k"}

        self.imagenet_pretrained_accuracies = {"resnet50": 0.8191,
                                               "resnet34": 0.7413,
                                               "resnet18": 0.706,
                                               "repvgg_a0": 0.7205,
                                               "regnetY800": 0.7707,
                                               "regnetY600": 0.7618,
                                               "regnetY400": 0.7474,
                                               "regnetY200": 0.7088,
                                               "efficientnet_b0": 0.7762,
                                               "mobilenet_v3_large": 0.7452,
                                               "mobilenet_v3_small": 0.6745,
                                               "mobilenet_v2": 0.7308,
                                               "vit_base": 0.8415,
                                               "vit_large": 0.8564,
                                               "beit_base_patch16_224": 0.85
                                               }
        self.imagenet_dataset = ImageNetDatasetInterface(data_dir="/data/Imagenet", dataset_params={"batch_size": 128})

        self.imagenet_dataset_05_mean_std = ImageNetDatasetInterface(data_dir="/data/Imagenet",
                                                                     dataset_params={"batch_size": 128,
                                                                                     "img_mean": [0.5, 0.5, 0.5],
                                                                                     "img_std": [0.5, 0.5, 0.5],
                                                                                     "resize_size": 248
                                                                                     })

        self.transfer_classification_dataset = ClassificationTestDatasetInterface(image_size=224)

        self.transfer_classification_train_params = {"max_epochs": 3,
                                                     "lr_updates": [1],
                                                     "lr_decay_factor": 0.1,
                                                     "initial_lr": 0.6,
                                                     "loss": "cross_entropy",
                                                     "lr_mode": "step",
                                                     "optimizer_params": {"weight_decay": 0.000,
                                                                          "momentum": 0.9},
                                                     "train_metrics_list": [Accuracy()],
                                                     "valid_metrics_list": [Accuracy()],
                                                     "loss_logging_items_names": ["Loss"],
                                                     "metric_to_watch": "Accuracy",
                                                     "greater_metric_to_watch_is_better": True}
<<<<<<< HEAD
        self.coco_pretrained_arch_params = {'ssd_lite_mobilenet_v2': {'num_classes': 80}}
        self.coco_pretrained_ckpt_params = {"pretrained_weights": "coco"}
        self.coco_dataset = {
            'ssd_lite_mobilenet_v2': CoCoDetectionDatasetInterface(
=======
        self.coco_pretrained_arch_params = {"yolo_v5": {},
                                            'ssd_lite_mobilenet_v2': {'num_classes': 80},
                                            'coco_ssd_mobilenet_v1': {'num_classes': 80}}
        self.coco_pretrained_ckpt_params = {"pretrained_weights": "coco"}
        self.coco_dataset = {
            'yolo_v5': CoCoDetectionDatasetInterface(
                dataset_params={
                    "batch_size": 8,
                    "val_batch_size": 8,
                    "train_image_size": 640,
                    "val_image_size": 640,
                    "val_collate_fn": crowd_detection_collate_fn,
                    "val_sample_loading_method": "rectangular",
                    "dataset_hyper_param": {
                        "hsv_h": 0.015,
                        "hsv_s": 0.7,
                        "hsv_v": 0.4,
                        "degrees": 0.0,
                        "translate": 0.1,
                        "scale": 0.5,  # IMAGE SCALE (+/- gain)
                        "shear": 0.0 # IMAGE SHEAR (+/- deg),
                    },
                    "with_crowd": True
                },
            ),
            'ssd_mobilenet': CoCoDetectionDatasetInterface(
>>>>>>> a53d7cec
                dataset_params={
                    "batch_size": 32,
                    "val_batch_size": 32,
                    "train_image_size": 320,
                    "val_image_size": 320,
                    "val_collate_fn": crowd_detection_collate_fn,
                    "val_sample_loading_method": "default",
                    "with_crowd": True
                }
            ),
        }
<<<<<<< HEAD
        self.coco_pretrained_maps = {'ssd_lite_mobilenet_v2': 0.215}
=======
        self.coco_pretrained_maps = {"yolo_v5s": 0.3676, "yolo_v5m": 0.4456, "yolo_v5l": 0.4745, "yolo_v5n": 0.2717,
                                     'ssd_lite_mobilenet_v2': 0.215, 'coco_ssd_mobilenet_v1': 0.243}
>>>>>>> a53d7cec
        self.transfer_detection_dataset = {
            'ssd_lite_mobilenet_v2': DetectionTestDatasetInterface(image_size=320, classes=['class1', 'class2'])
        }

        ssd_dboxes = DEFAULT_SSD_LITE_MOBILENET_V2_ARCH_PARAMS['anchors']
        self.transfer_detection_train_params = {
            'ssd_lite_mobilenet_v2':
                {
                    "max_epochs": 3,
                    "lr_mode": "cosine",
                    "initial_lr": 0.01,
                    "cosine_final_lr_ratio": 0.01,
                    "lr_warmup_epochs": 3,
                    "batch_accumulate": 1,
                    "loss": "ssd_loss",
                    "criterion_params": {"dboxes": ssd_dboxes},
                    "optimizer": "SGD",
                    "warmup_momentum": 0.8,
                    "optimizer_params": {"momentum": 0.937,
                                         "weight_decay": 0.0005,
                                         "nesterov": True},
                    "train_metrics_list": [],
                    "valid_metrics_list": [
                        DetectionMetricsV2(
                            post_prediction_callback=SSDPostPredictCallback(),
                            num_cls=len(self.transfer_detection_dataset['ssd_lite_mobilenet_v2'].classes))],
                    "loss_logging_items_names": ['smooth_l1', 'closs', 'Loss'],
                    "metric_to_watch": "mAP@0.50:0.95",
                    "greater_metric_to_watch_is_better": True
                }
        }

        self.coco_segmentation_subclass_pretrained_arch_params = {
            "shelfnet34_lw": {"num_classes": 21, "image_size": 512}}
        self.coco_segmentation_subclass_pretrained_ckpt_params = {"pretrained_weights": "coco_segmentation_subclass"}
        self.coco_segmentation_subclass_pretrained_mious = {"shelfnet34_lw": 0.651}
        self.coco_segmentation_dataset = CoCoSegmentationDatasetInterface(dataset_params={
            "batch_size": 24,
            "val_batch_size": 24,
            "dataset_dir": "/data/coco/",
            "img_size": 608,
            "crop_size": 512
        }, dataset_classes_inclusion_tuples_list=coco_sub_classes_inclusion_tuples_list()
        )

        self.cityscapes_pretrained_models = ["ddrnet_23", "ddrnet_23_slim", "stdc1_seg50", "regseg48"]
        self.cityscapes_pretrained_arch_params = {
            "ddrnet_23": {"aux_head": True, "sync_bn": True},
            "regseg48": {},
            "stdc": {"use_aux_heads": True, "aux_head": True}}

        self.cityscapes_pretrained_ckpt_params = {"pretrained_weights": "cityscapes"}
        self.cityscapes_pretrained_mious = {"ddrnet_23": 0.7865,
                                            "ddrnet_23_slim": 0.7689,
                                            "stdc1_seg50": 0.7436,
                                            "stdc1_seg75": 0.7687,
                                            "stdc2_seg50": 0.7527,
                                            "stdc2_seg75": 0.7893,
                                            "regseg48": 0.7815}

        self.cityscapes_dataset = CityscapesDatasetInterface(dataset_params={
            "batch_size": 3,
            "val_batch_size": 3,
            "dataset_dir": "/data/cityscapes/",
            "crop_size": 1024,
            "img_size": 1024,
            "image_mask_transforms_aug": transforms.Compose([]),
            "image_mask_transforms": transforms.Compose([])  # no transform for evaluation
        }, cache_labels=False)

        self.cityscapes_dataset_rescaled50 = CityscapesDatasetInterface(dataset_params={
            "batch_size": 3,
            "val_batch_size": 3,
            "image_mask_transforms_aug": transforms.Compose([]),
            "image_mask_transforms": transforms.Compose([Rescale(scale_factor=0.5)])  # no transform for evaluation
        }, cache_labels=False)

        self.cityscapes_dataset_rescaled75 = CityscapesDatasetInterface(dataset_params={
            "batch_size": 3,
            "val_batch_size": 3,
            "image_mask_transforms_aug": transforms.Compose([]),
            "image_mask_transforms": transforms.Compose([Rescale(scale_factor=0.75)])  # no transform for evaluation
        }, cache_labels=False)

        self.transfer_segmentation_dataset = SegmentationTestDatasetInterface(image_size=1024)
        self.ddrnet_transfer_segmentation_train_params = {"max_epochs": 3,
                                                          "initial_lr": 1e-2,
                                                          "loss": DDRNetLoss(),
                                                          "lr_mode": "poly",
                                                          "ema": True,  # unlike the paper (not specified in paper)
                                                          "average_best_models": True,
                                                          "optimizer": "SGD",
                                                          "mixed_precision": False,
                                                          "optimizer_params":
                                                              {"weight_decay": 5e-4,
                                                               "momentum": 0.9},
                                                          "load_opt_params": False,
                                                          "train_metrics_list": [IoU(5)],
                                                          "valid_metrics_list": [IoU(5)],
                                                          "loss_logging_items_names": ["main_loss", "aux_loss", "Loss"],
                                                          "metric_to_watch": "IoU",
                                                          "greater_metric_to_watch_is_better": True
                                                          }

        self.stdc_transfer_segmentation_train_params = {"max_epochs": 3,
                                                        "initial_lr": 1e-2,
                                                        "loss": STDCLoss(num_classes=5),
                                                        "lr_mode": "poly",
                                                        "ema": True,  # unlike the paper (not specified in paper)
                                                        "optimizer": "SGD",
                                                        "optimizer_params":
                                                            {"weight_decay": 5e-4,
                                                             "momentum": 0.9},
                                                        "load_opt_params": False,
                                                        "train_metrics_list": [IoU(5)],
                                                        "valid_metrics_list": [IoU(5)],
                                                        "loss_logging_items_names": ["main_loss", "aux_loss1", "aux_loss2", "detail_loss", "loss"],
                                                        "metric_to_watch": "IoU",
                                                        "greater_metric_to_watch_is_better": True
                                                        }

        self.regseg_transfer_segmentation_train_params = {
            "max_epochs": 3,
            "initial_lr": 1e-2,
            "loss": "cross_entropy",
            "lr_mode": "poly",
            "ema": True,  # unlike the paper (not specified in paper)
            "optimizer": "SGD",
            "optimizer_params":
                {
                    "weight_decay": 5e-4,
                    "momentum": 0.9
                },
            "load_opt_params": False,
            "train_metrics_list": [IoU(5)],
            "valid_metrics_list": [IoU(5)],
            "loss_logging_items_names": ["loss"],
            "metric_to_watch": "IoU",
            "greater_metric_to_watch_is_better": True
        }

    def test_pretrained_resnet50_imagenet(self):
        trainer = SgModel('imagenet_pretrained_resnet50', model_checkpoints_location='local',
                          multi_gpu=MultiGPUMode.OFF)
        trainer.connect_dataset_interface(self.imagenet_dataset, data_loader_num_workers=8)
        trainer.build_model("resnet50", arch_params=self.imagenet_pretrained_arch_params["resnet"], checkpoint_params=self.imagenet_pretrained_ckpt_params)
        res = trainer.test(test_loader=self.imagenet_dataset.val_loader, test_metrics_list=[Accuracy()],
                           metrics_progress_verbose=True)[0].cpu().item()
        self.assertAlmostEqual(res, self.imagenet_pretrained_accuracies["resnet50"], delta=0.001)

    def test_transfer_learning_resnet50_imagenet(self):
        trainer = SgModel('imagenet_pretrained_resnet50_transfer_learning', model_checkpoints_location='local',
                          multi_gpu=MultiGPUMode.OFF)
        trainer.connect_dataset_interface(self.transfer_classification_dataset, data_loader_num_workers=8)
        trainer.build_model("resnet50", arch_params=self.imagenet_pretrained_arch_params["resnet"], checkpoint_params=self.imagenet_pretrained_ckpt_params)
        trainer.train(training_params=self.transfer_classification_train_params)

    def test_pretrained_resnet34_imagenet(self):
        trainer = SgModel('imagenet_pretrained_resnet34', model_checkpoints_location='local',
                          multi_gpu=MultiGPUMode.OFF)
        trainer.connect_dataset_interface(self.imagenet_dataset, data_loader_num_workers=8)
        trainer.build_model("resnet34", arch_params=self.imagenet_pretrained_arch_params["resnet"], checkpoint_params=self.imagenet_pretrained_ckpt_params)
        res = trainer.test(test_loader=self.imagenet_dataset.val_loader, test_metrics_list=[Accuracy()],
                           metrics_progress_verbose=True)[0].cpu().item()
        self.assertAlmostEqual(res, self.imagenet_pretrained_accuracies["resnet34"], delta=0.001)

    def test_transfer_learning_resnet34_imagenet(self):
        trainer = SgModel('imagenet_pretrained_resnet34_transfer_learning', model_checkpoints_location='local',
                          multi_gpu=MultiGPUMode.OFF)
        trainer.connect_dataset_interface(self.transfer_classification_dataset, data_loader_num_workers=8)
        trainer.build_model("resnet34", arch_params=self.imagenet_pretrained_arch_params["resnet"], checkpoint_params=self.imagenet_pretrained_ckpt_params)
        trainer.train(training_params=self.transfer_classification_train_params)

    def test_pretrained_resnet18_imagenet(self):
        trainer = SgModel('imagenet_pretrained_resnet18', model_checkpoints_location='local',
                          multi_gpu=MultiGPUMode.OFF)
        trainer.connect_dataset_interface(self.imagenet_dataset, data_loader_num_workers=8)
        trainer.build_model("resnet18", arch_params=self.imagenet_pretrained_arch_params["resnet"], checkpoint_params=self.imagenet_pretrained_ckpt_params)
        res = trainer.test(test_loader=self.imagenet_dataset.val_loader, test_metrics_list=[Accuracy()],
                           metrics_progress_verbose=True)[0].cpu().item()
        self.assertAlmostEqual(res, self.imagenet_pretrained_accuracies["resnet18"], delta=0.001)

    def test_transfer_learning_resnet18_imagenet(self):
        trainer = SgModel('imagenet_pretrained_resnet18_transfer_learning', model_checkpoints_location='local',
                          multi_gpu=MultiGPUMode.OFF)
        trainer.connect_dataset_interface(self.transfer_classification_dataset, data_loader_num_workers=8)
        trainer.build_model("resnet18", arch_params=self.imagenet_pretrained_arch_params["resnet"], checkpoint_params=self.imagenet_pretrained_ckpt_params)
        trainer.train(training_params=self.transfer_classification_train_params)

    def test_pretrained_regnetY800_imagenet(self):
        trainer = SgModel('imagenet_pretrained_regnetY800', model_checkpoints_location='local',
                          multi_gpu=MultiGPUMode.OFF)
        trainer.connect_dataset_interface(self.imagenet_dataset, data_loader_num_workers=8)
        trainer.build_model("regnetY800", arch_params=self.imagenet_pretrained_arch_params["regnet"], checkpoint_params=self.imagenet_pretrained_ckpt_params)
        res = trainer.test(test_loader=self.imagenet_dataset.val_loader, test_metrics_list=[Accuracy()],
                           metrics_progress_verbose=True)[0].cpu().item()
        self.assertAlmostEqual(res, self.imagenet_pretrained_accuracies["regnetY800"], delta=0.001)

    def test_transfer_learning_regnetY800_imagenet(self):
        trainer = SgModel('imagenet_pretrained_regnetY800_transfer_learning', model_checkpoints_location='local',
                          multi_gpu=MultiGPUMode.OFF)
        trainer.connect_dataset_interface(self.transfer_classification_dataset, data_loader_num_workers=8)
        trainer.build_model("regnetY800", arch_params=self.imagenet_pretrained_arch_params["regnet"], checkpoint_params=self.imagenet_pretrained_ckpt_params)
        trainer.train(training_params=self.transfer_classification_train_params)

    def test_pretrained_regnetY600_imagenet(self):
        trainer = SgModel('imagenet_pretrained_regnetY600', model_checkpoints_location='local',
                          multi_gpu=MultiGPUMode.OFF)
        trainer.connect_dataset_interface(self.imagenet_dataset, data_loader_num_workers=8)
        trainer.build_model("regnetY600", arch_params=self.imagenet_pretrained_arch_params["regnet"], checkpoint_params=self.imagenet_pretrained_ckpt_params)
        res = trainer.test(test_loader=self.imagenet_dataset.val_loader, test_metrics_list=[Accuracy()],
                           metrics_progress_verbose=True)[0].cpu().item()
        self.assertAlmostEqual(res, self.imagenet_pretrained_accuracies["regnetY600"], delta=0.001)

    def test_transfer_learning_regnetY600_imagenet(self):
        trainer = SgModel('imagenet_pretrained_regnetY600_transfer_learning', model_checkpoints_location='local',
                          multi_gpu=MultiGPUMode.OFF)
        trainer.connect_dataset_interface(self.transfer_classification_dataset, data_loader_num_workers=8)
        trainer.build_model("regnetY600", arch_params=self.imagenet_pretrained_arch_params["regnet"], checkpoint_params=self.imagenet_pretrained_ckpt_params)
        trainer.train(training_params=self.transfer_classification_train_params)

    def test_pretrained_regnetY400_imagenet(self):
        trainer = SgModel('imagenet_pretrained_regnetY400', model_checkpoints_location='local',
                          multi_gpu=MultiGPUMode.OFF)
        trainer.connect_dataset_interface(self.imagenet_dataset, data_loader_num_workers=8)
        trainer.build_model("regnetY400", arch_params=self.imagenet_pretrained_arch_params["regnet"], checkpoint_params=self.imagenet_pretrained_ckpt_params)
        res = trainer.test(test_loader=self.imagenet_dataset.val_loader, test_metrics_list=[Accuracy()],
                           metrics_progress_verbose=True)[0].cpu().item()
        self.assertAlmostEqual(res, self.imagenet_pretrained_accuracies["regnetY400"], delta=0.001)

    def test_transfer_learning_regnetY400_imagenet(self):
        trainer = SgModel('imagenet_pretrained_regnetY400_transfer_learning', model_checkpoints_location='local',
                          multi_gpu=MultiGPUMode.OFF)
        trainer.connect_dataset_interface(self.transfer_classification_dataset, data_loader_num_workers=8)
        trainer.build_model("regnetY400", arch_params=self.imagenet_pretrained_arch_params["regnet"], checkpoint_params=self.imagenet_pretrained_ckpt_params)
        trainer.train(training_params=self.transfer_classification_train_params)

    def test_pretrained_regnetY200_imagenet(self):
        trainer = SgModel('imagenet_pretrained_regnetY200', model_checkpoints_location='local',
                          multi_gpu=MultiGPUMode.OFF)
        trainer.connect_dataset_interface(self.imagenet_dataset, data_loader_num_workers=8)
        trainer.build_model("regnetY200", arch_params=self.imagenet_pretrained_arch_params["regnet"], checkpoint_params=self.imagenet_pretrained_ckpt_params)
        res = trainer.test(test_loader=self.imagenet_dataset.val_loader, test_metrics_list=[Accuracy()],
                           metrics_progress_verbose=True)[0].cpu().item()
        self.assertAlmostEqual(res, self.imagenet_pretrained_accuracies["regnetY200"], delta=0.001)

    def test_transfer_learning_regnetY200_imagenet(self):
        trainer = SgModel('imagenet_pretrained_regnetY200_transfer_learning', model_checkpoints_location='local',
                          multi_gpu=MultiGPUMode.OFF)
        trainer.connect_dataset_interface(self.transfer_classification_dataset, data_loader_num_workers=8)
        trainer.build_model("regnetY200", arch_params=self.imagenet_pretrained_arch_params["regnet"], checkpoint_params=self.imagenet_pretrained_ckpt_params)
        trainer.train(training_params=self.transfer_classification_train_params)

    def test_pretrained_repvgg_a0_imagenet(self):
        trainer = SgModel('imagenet_pretrained_repvgg_a0', model_checkpoints_location='local',
                          multi_gpu=MultiGPUMode.OFF)
        trainer.connect_dataset_interface(self.imagenet_dataset, data_loader_num_workers=8)
        trainer.build_model("repvgg_a0", arch_params=self.imagenet_pretrained_arch_params["repvgg_a0"], checkpoint_params=self.imagenet_pretrained_ckpt_params)
        res = trainer.test(test_loader=self.imagenet_dataset.val_loader, test_metrics_list=[Accuracy()],
                           metrics_progress_verbose=True)[0].cpu().item()
        self.assertAlmostEqual(res, self.imagenet_pretrained_accuracies["repvgg_a0"], delta=0.001)

    def test_transfer_learning_repvgg_a0_imagenet(self):
        trainer = SgModel('imagenet_pretrained_repvgg_a0_transfer_learning', model_checkpoints_location='local',
                          multi_gpu=MultiGPUMode.OFF)
        trainer.connect_dataset_interface(self.transfer_classification_dataset, data_loader_num_workers=8)
        trainer.build_model("repvgg_a0", arch_params=self.imagenet_pretrained_arch_params["repvgg_a0"], checkpoint_params=self.imagenet_pretrained_ckpt_params)
        trainer.train(training_params=self.transfer_classification_train_params)

    def test_pretrained_regseg48_cityscapes(self):
        trainer = SgModel('cityscapes_pretrained_regseg48', model_checkpoints_location='local',
                          multi_gpu=MultiGPUMode.OFF)
        trainer.connect_dataset_interface(self.cityscapes_dataset, data_loader_num_workers=8)
        trainer.build_model("regseg48", arch_params=self.cityscapes_pretrained_arch_params["regseg48"], checkpoint_params=self.cityscapes_pretrained_ckpt_params)
        res = trainer.test(test_loader=self.cityscapes_dataset.val_loader,
                           test_metrics_list=[IoU(num_classes=20, ignore_index=19)],
                           metrics_progress_verbose=True)[0].cpu().item()
        self.assertAlmostEqual(res, self.cityscapes_pretrained_mious["regseg48"], delta=0.001)

    def test_transfer_learning_regseg48_cityscapes(self):
        trainer = SgModel('regseg48_cityscapes_transfer_learning', model_checkpoints_location='local',
                          multi_gpu=MultiGPUMode.OFF)
        trainer.connect_dataset_interface(self.transfer_segmentation_dataset, data_loader_num_workers=8)
        trainer.build_model("regseg48", arch_params=self.cityscapes_pretrained_arch_params["regseg48"], checkpoint_params=self.cityscapes_pretrained_ckpt_params)
        trainer.train(training_params=self.regseg_transfer_segmentation_train_params)

    def test_pretrained_ddrnet23_cityscapes(self):
        trainer = SgModel('cityscapes_pretrained_ddrnet23', model_checkpoints_location='local',
                          multi_gpu=MultiGPUMode.OFF)
        trainer.connect_dataset_interface(self.cityscapes_dataset, data_loader_num_workers=8)
        trainer.build_model("ddrnet_23", arch_params=self.cityscapes_pretrained_arch_params["ddrnet_23"], checkpoint_params=self.cityscapes_pretrained_ckpt_params)
        res = trainer.test(test_loader=self.cityscapes_dataset.val_loader,
                           test_metrics_list=[IoU(num_classes=20, ignore_index=19)],
                           metrics_progress_verbose=True)[0].cpu().item()
        self.assertAlmostEqual(res, self.cityscapes_pretrained_mious["ddrnet_23"], delta=0.001)

    def test_pretrained_ddrnet23_slim_cityscapes(self):
        trainer = SgModel('cityscapes_pretrained_ddrnet23_slim', model_checkpoints_location='local',
                          multi_gpu=MultiGPUMode.OFF)
        trainer.connect_dataset_interface(self.cityscapes_dataset, data_loader_num_workers=8)
        trainer.build_model("ddrnet_23_slim", arch_params=self.cityscapes_pretrained_arch_params["ddrnet_23"], checkpoint_params=self.cityscapes_pretrained_ckpt_params)
        res = trainer.test(test_loader=self.cityscapes_dataset.val_loader,
                           test_metrics_list=[IoU(num_classes=20, ignore_index=19)],
                           metrics_progress_verbose=True)[0].cpu().item()
        self.assertAlmostEqual(res, self.cityscapes_pretrained_mious["ddrnet_23_slim"], delta=0.001)

    def test_transfer_learning_ddrnet23_cityscapes(self):
        trainer = SgModel('cityscapes_pretrained_ddrnet23_transfer_learning', model_checkpoints_location='local',
                          multi_gpu=MultiGPUMode.OFF)
        trainer.connect_dataset_interface(self.transfer_segmentation_dataset, data_loader_num_workers=8)
        trainer.build_model("ddrnet_23", arch_params=self.cityscapes_pretrained_arch_params["ddrnet_23"], checkpoint_params=self.cityscapes_pretrained_ckpt_params)
        trainer.train(training_params=self.ddrnet_transfer_segmentation_train_params)

    def test_transfer_learning_ddrnet23_slim_cityscapes(self):
        trainer = SgModel('cityscapes_pretrained_ddrnet23_slim_transfer_learning', model_checkpoints_location='local',
                          multi_gpu=MultiGPUMode.OFF)
        trainer.connect_dataset_interface(self.transfer_segmentation_dataset, data_loader_num_workers=8)
        trainer.build_model("ddrnet_23_slim", arch_params=self.cityscapes_pretrained_arch_params["ddrnet_23"], checkpoint_params=self.cityscapes_pretrained_ckpt_params)
        trainer.train(training_params=self.ddrnet_transfer_segmentation_train_params)

    def test_pretrained_coco_segmentation_subclass_pretrained_shelfnet34_lw(self):
        trainer = SgModel('coco_segmentation_subclass_pretrained_shelfnet34_lw', model_checkpoints_location='local',
                          multi_gpu=MultiGPUMode.OFF)
        trainer.connect_dataset_interface(self.coco_segmentation_dataset, data_loader_num_workers=8)
        trainer.build_model("shelfnet34_lw",
                            arch_params=self.coco_segmentation_subclass_pretrained_arch_params["shelfnet34_lw"], checkpoint_params=self.coco_segmentation_subclass_pretrained_ckpt_params)
        res = trainer.test(test_loader=self.coco_segmentation_dataset.val_loader, test_metrics_list=[IoU(21)],
                           metrics_progress_verbose=True)[0].cpu().item()
        self.assertAlmostEqual(res, self.coco_segmentation_subclass_pretrained_mious["shelfnet34_lw"], delta=0.001)

    def test_pretrained_efficientnet_b0_imagenet(self):
        trainer = SgModel('imagenet_pretrained_efficientnet_b0', model_checkpoints_location='local',
                          multi_gpu=MultiGPUMode.OFF)
        trainer.connect_dataset_interface(self.imagenet_dataset, data_loader_num_workers=8)
        trainer.build_model("efficientnet_b0", arch_params=self.imagenet_pretrained_arch_params["efficientnet_b0"], checkpoint_params=self.imagenet_pretrained_ckpt_params)
        res = trainer.test(test_loader=self.imagenet_dataset.val_loader, test_metrics_list=[Accuracy()],
                           metrics_progress_verbose=True)[0].cpu().item()
        self.assertAlmostEqual(res, self.imagenet_pretrained_accuracies["efficientnet_b0"], delta=0.001)

    def test_transfer_learning_efficientnet_b0_imagenet(self):
        trainer = SgModel('imagenet_pretrained_efficientnet_b0_transfer_learning', model_checkpoints_location='local',
                          multi_gpu=MultiGPUMode.OFF)
        trainer.connect_dataset_interface(self.transfer_classification_dataset, data_loader_num_workers=8)
        trainer.build_model("efficientnet_b0", arch_params=self.imagenet_pretrained_arch_params["efficientnet_b0"], checkpoint_params=self.imagenet_pretrained_ckpt_params)
        trainer.train(training_params=self.transfer_classification_train_params)


    def test_pretrained_ssd_lite_mobilenet_v2_coco(self):
        trainer = SgModel('coco_ssd_lite_mobilenet_v2', model_checkpoints_location='local',
                          multi_gpu=MultiGPUMode.OFF)
        trainer.connect_dataset_interface(self.coco_dataset['ssd_mobilenet'], data_loader_num_workers=8)
        trainer.build_model("ssd_lite_mobilenet_v2",
                            arch_params=self.coco_pretrained_arch_params["ssd_lite_mobilenet_v2"],
                            checkpoint_params=self.coco_pretrained_ckpt_params)
        ssd_post_prediction_callback = SSDPostPredictCallback()
        res = trainer.test(test_loader=self.coco_dataset['ssd_mobilenet'].val_loader,
                           test_metrics_list=[DetectionMetricsV2(post_prediction_callback=ssd_post_prediction_callback,
                                                                 num_cls=len(self.coco_dataset['ssd_mobilenet'].coco_classes))],
                           metrics_progress_verbose=True)[2]
        self.assertAlmostEqual(res, self.coco_pretrained_maps["ssd_lite_mobilenet_v2"], delta=0.001)

    def test_transfer_learning_ssd_lite_mobilenet_v2_coco(self):
        trainer = SgModel('coco_ssd_lite_mobilenet_v2_transfer_learning',
                          model_checkpoints_location='local', multi_gpu=MultiGPUMode.OFF)
        trainer.connect_dataset_interface(self.transfer_detection_dataset['ssd_lite_mobilenet_v2'],
                                          data_loader_num_workers=8)
        transfer_arch_params = self.coco_pretrained_arch_params['ssd_lite_mobilenet_v2'].copy()
        transfer_arch_params['num_classes'] = len(self.transfer_detection_dataset['ssd_lite_mobilenet_v2'].classes)
        trainer.build_model("ssd_lite_mobilenet_v2",
                            arch_params=transfer_arch_params,
                            checkpoint_params=self.coco_pretrained_ckpt_params)
        trainer.train(training_params=self.transfer_detection_train_params['ssd_lite_mobilenet_v2'])

    def test_pretrained_ssd_mobilenet_v1_coco(self):
        trainer = SgModel('coco_ssd_mobilenet_v1', model_checkpoints_location='local',
                          multi_gpu=MultiGPUMode.OFF)
        trainer.connect_dataset_interface(self.coco_dataset['ssd_mobilenet'], data_loader_num_workers=8)
        trainer.build_model("ssd_mobilenet_v1",
                            arch_params=self.coco_pretrained_arch_params["coco_ssd_mobilenet_v1"],
                            checkpoint_params=self.coco_pretrained_ckpt_params)
        ssd_post_prediction_callback = SSDPostPredictCallback()
        res = trainer.test(test_loader=self.coco_dataset['ssd_mobilenet'].val_loader,
                           test_metrics_list=[DetectionMetricsV2(post_prediction_callback=ssd_post_prediction_callback,
                                                                 num_cls=len(self.coco_dataset['ssd_mobilenet'].coco_classes))],
                           metrics_progress_verbose=True)[2]
        self.assertAlmostEqual(res, self.coco_pretrained_maps["coco_ssd_mobilenet_v1"], delta=0.001)

    def test_transfer_learning_mobilenet_v3_large_imagenet(self):
        trainer = SgModel('imagenet_pretrained_mobilenet_v3_large_transfer_learning',
                          model_checkpoints_location='local',
                          multi_gpu=MultiGPUMode.OFF)
        trainer.connect_dataset_interface(self.transfer_classification_dataset, data_loader_num_workers=8)
        trainer.build_model("mobilenet_v3_large", arch_params=self.imagenet_pretrained_arch_params["mobilenet"], checkpoint_params=self.imagenet_pretrained_ckpt_params)
        trainer.train(training_params=self.transfer_classification_train_params)

    def test_pretrained_mobilenet_v3_large_imagenet(self):
        trainer = SgModel('imagenet_mobilenet_v3_large', model_checkpoints_location='local',
                          multi_gpu=MultiGPUMode.OFF)
        trainer.connect_dataset_interface(self.imagenet_dataset, data_loader_num_workers=8)
        trainer.build_model("mobilenet_v3_large", arch_params=self.imagenet_pretrained_arch_params["mobilenet"], checkpoint_params=self.imagenet_pretrained_ckpt_params)
        res = trainer.test(test_loader=self.imagenet_dataset.val_loader, test_metrics_list=[Accuracy()],
                           metrics_progress_verbose=True)[0].cpu().item()
        self.assertAlmostEqual(res, self.imagenet_pretrained_accuracies["mobilenet_v3_large"], delta=0.001)

    def test_transfer_learning_mobilenet_v3_small_imagenet(self):
        trainer = SgModel('imagenet_pretrained_mobilenet_v3_small_transfer_learning',
                          model_checkpoints_location='local',
                          multi_gpu=MultiGPUMode.OFF)
        trainer.connect_dataset_interface(self.transfer_classification_dataset, data_loader_num_workers=8)
        trainer.build_model("mobilenet_v3_small", arch_params=self.imagenet_pretrained_arch_params["mobilenet"], checkpoint_params=self.imagenet_pretrained_ckpt_params)
        trainer.train(training_params=self.transfer_classification_train_params)

    def test_pretrained_mobilenet_v3_small_imagenet(self):
        trainer = SgModel('imagenet_mobilenet_v3_small', model_checkpoints_location='local',
                          multi_gpu=MultiGPUMode.OFF)
        trainer.connect_dataset_interface(self.imagenet_dataset, data_loader_num_workers=8)
        trainer.build_model("mobilenet_v3_small", arch_params=self.imagenet_pretrained_arch_params["mobilenet"], checkpoint_params=self.imagenet_pretrained_ckpt_params)
        res = trainer.test(test_loader=self.imagenet_dataset.val_loader, test_metrics_list=[Accuracy()],
                           metrics_progress_verbose=True)[0].cpu().item()
        self.assertAlmostEqual(res, self.imagenet_pretrained_accuracies["mobilenet_v3_small"], delta=0.001)

    def test_transfer_learning_mobilenet_v2_imagenet(self):
        trainer = SgModel('imagenet_pretrained_mobilenet_v2_transfer_learning',
                          model_checkpoints_location='local',
                          multi_gpu=MultiGPUMode.OFF)
        trainer.connect_dataset_interface(self.transfer_classification_dataset, data_loader_num_workers=8)
        trainer.build_model("mobilenet_v2", arch_params=self.imagenet_pretrained_arch_params["mobilenet"], checkpoint_params=self.imagenet_pretrained_ckpt_params)
        trainer.train(training_params=self.transfer_classification_train_params)

    def test_pretrained_mobilenet_v2_imagenet(self):
        trainer = SgModel('imagenet_mobilenet_v2', model_checkpoints_location='local',
                          multi_gpu=MultiGPUMode.OFF)
        trainer.connect_dataset_interface(self.imagenet_dataset, data_loader_num_workers=8)
        trainer.build_model("mobilenet_v2", arch_params=self.imagenet_pretrained_arch_params["mobilenet"], checkpoint_params=self.imagenet_pretrained_ckpt_params)
        res = trainer.test(test_loader=self.imagenet_dataset.val_loader, test_metrics_list=[Accuracy()],
                           metrics_progress_verbose=True)[0].cpu().item()
        self.assertAlmostEqual(res, self.imagenet_pretrained_accuracies["mobilenet_v2"], delta=0.001)

    def test_pretrained_stdc1_seg50_cityscapes(self):
        trainer = SgModel('cityscapes_pretrained_stdc1_seg50', model_checkpoints_location='local',
                          multi_gpu=MultiGPUMode.OFF)
        trainer.connect_dataset_interface(self.cityscapes_dataset_rescaled50, data_loader_num_workers=8)
        trainer.build_model("stdc1_seg50", arch_params=self.cityscapes_pretrained_arch_params["stdc"], checkpoint_params=self.cityscapes_pretrained_ckpt_params)
        res = trainer.test(test_loader=self.cityscapes_dataset_rescaled50.val_loader,
                           test_metrics_list=[IoU(num_classes=20, ignore_index=19)],
                           metrics_progress_verbose=True)[0].cpu().item()
        self.assertAlmostEqual(res, self.cityscapes_pretrained_mious["stdc1_seg50"], delta=0.001)

    def test_transfer_learning_stdc1_seg50_cityscapes(self):
        trainer = SgModel('cityscapes_pretrained_stdc1_seg50_transfer_learning', model_checkpoints_location='local',
                          multi_gpu=MultiGPUMode.OFF)
        trainer.connect_dataset_interface(self.transfer_segmentation_dataset, data_loader_num_workers=8)
        trainer.build_model("stdc1_seg50", arch_params=self.cityscapes_pretrained_arch_params["stdc"], checkpoint_params=self.cityscapes_pretrained_ckpt_params)
        trainer.train(training_params=self.stdc_transfer_segmentation_train_params)

    def test_pretrained_stdc1_seg75_cityscapes(self):
        trainer = SgModel('cityscapes_pretrained_stdc1_seg75', model_checkpoints_location='local',
                          multi_gpu=MultiGPUMode.OFF)
        trainer.connect_dataset_interface(self.cityscapes_dataset_rescaled75, data_loader_num_workers=8)
        trainer.build_model("stdc1_seg75", arch_params=self.cityscapes_pretrained_arch_params["stdc"], checkpoint_params=self.cityscapes_pretrained_ckpt_params)
        res = trainer.test(test_loader=self.cityscapes_dataset_rescaled75.val_loader,
                           test_metrics_list=[IoU(num_classes=20, ignore_index=19)],
                           metrics_progress_verbose=True)[0].cpu().item()
        self.assertAlmostEqual(res, self.cityscapes_pretrained_mious["stdc1_seg75"], delta=0.001)

    def test_transfer_learning_stdc1_seg75_cityscapes(self):
        trainer = SgModel('cityscapes_pretrained_stdc1_seg75_transfer_learning', model_checkpoints_location='local',
                          multi_gpu=MultiGPUMode.OFF)
        trainer.connect_dataset_interface(self.transfer_segmentation_dataset, data_loader_num_workers=8)
        trainer.build_model("stdc1_seg75", arch_params=self.cityscapes_pretrained_arch_params["stdc"], checkpoint_params=self.cityscapes_pretrained_ckpt_params)
        trainer.train(training_params=self.stdc_transfer_segmentation_train_params)

    def test_pretrained_stdc2_seg50_cityscapes(self):
        trainer = SgModel('cityscapes_pretrained_stdc2_seg50', model_checkpoints_location='local',
                          multi_gpu=MultiGPUMode.OFF)
        trainer.connect_dataset_interface(self.cityscapes_dataset_rescaled50, data_loader_num_workers=8)
        trainer.build_model("stdc2_seg50", arch_params=self.cityscapes_pretrained_arch_params["stdc"], checkpoint_params=self.cityscapes_pretrained_ckpt_params)
        res = trainer.test(test_loader=self.cityscapes_dataset_rescaled50.val_loader,
                           test_metrics_list=[IoU(num_classes=20, ignore_index=19)],
                           metrics_progress_verbose=True)[0].cpu().item()
        self.assertAlmostEqual(res, self.cityscapes_pretrained_mious["stdc2_seg50"], delta=0.001)

    def test_transfer_learning_stdc2_seg50_cityscapes(self):
        trainer = SgModel('cityscapes_pretrained_stdc2_seg50_transfer_learning', model_checkpoints_location='local',
                          multi_gpu=MultiGPUMode.OFF)
        trainer.connect_dataset_interface(self.transfer_segmentation_dataset, data_loader_num_workers=8)
        trainer.build_model("stdc2_seg50", arch_params=self.cityscapes_pretrained_arch_params["stdc"], checkpoint_params=self.cityscapes_pretrained_ckpt_params)
        trainer.train(training_params=self.stdc_transfer_segmentation_train_params)

    def test_pretrained_stdc2_seg75_cityscapes(self):
        trainer = SgModel('cityscapes_pretrained_stdc2_seg75', model_checkpoints_location='local',
                          multi_gpu=MultiGPUMode.OFF)
        trainer.connect_dataset_interface(self.cityscapes_dataset_rescaled75, data_loader_num_workers=8)
        trainer.build_model("stdc2_seg75", arch_params=self.cityscapes_pretrained_arch_params["stdc"], checkpoint_params=self.cityscapes_pretrained_ckpt_params)
        res = trainer.test(test_loader=self.cityscapes_dataset_rescaled75.val_loader,
                           test_metrics_list=[IoU(num_classes=20, ignore_index=19)],
                           metrics_progress_verbose=True)[0].cpu().item()
        self.assertAlmostEqual(res, self.cityscapes_pretrained_mious["stdc2_seg75"], delta=0.001)

    def test_transfer_learning_stdc2_seg75_cityscapes(self):
        trainer = SgModel('cityscapes_pretrained_stdc2_seg75_transfer_learning', model_checkpoints_location='local',
                          multi_gpu=MultiGPUMode.OFF)
        trainer.connect_dataset_interface(self.transfer_segmentation_dataset, data_loader_num_workers=8)
        trainer.build_model("stdc2_seg75", arch_params=self.cityscapes_pretrained_arch_params["stdc"], checkpoint_params=self.cityscapes_pretrained_ckpt_params)
        trainer.train(training_params=self.stdc_transfer_segmentation_train_params)

    def test_transfer_learning_vit_base_imagenet21k(self):
        trainer = SgModel('imagenet21k_pretrained_vit_base',
                          model_checkpoints_location='local',
                          multi_gpu=MultiGPUMode.OFF)
        trainer.connect_dataset_interface(self.transfer_classification_dataset, data_loader_num_workers=8)
        trainer.build_model("vit_base", arch_params=self.imagenet_pretrained_arch_params["vit_base"],
                            checkpoint_params=self.imagenet21k_pretrained_ckpt_params)
        trainer.train(training_params=self.transfer_classification_train_params)

    def test_transfer_learning_vit_large_imagenet21k(self):
        trainer = SgModel('imagenet21k_pretrained_vit_large',
                          model_checkpoints_location='local',
                          multi_gpu=MultiGPUMode.OFF)
        trainer.connect_dataset_interface(self.transfer_classification_dataset, data_loader_num_workers=8)
        trainer.build_model("vit_large", arch_params=self.imagenet_pretrained_arch_params["vit_base"],
                            checkpoint_params=self.imagenet21k_pretrained_ckpt_params)
        trainer.train(training_params=self.transfer_classification_train_params)

    def test_pretrained_vit_base_imagenet(self):
        trainer = SgModel('imagenet_pretrained_vit_base', model_checkpoints_location='local',
                          multi_gpu=MultiGPUMode.OFF)
        trainer.connect_dataset_interface(self.imagenet_dataset_05_mean_std, data_loader_num_workers=8)
        trainer.build_model("vit_base", arch_params=self.imagenet_pretrained_arch_params["vit_base"],
                            checkpoint_params=self.imagenet_pretrained_ckpt_params)
        res = trainer.test(test_loader=self.imagenet_dataset_05_mean_std.val_loader, test_metrics_list=[Accuracy()],
                           metrics_progress_verbose=True)[0].cpu().item()
        self.assertAlmostEqual(res, self.imagenet_pretrained_accuracies["vit_base"], delta=0.001)

    def test_pretrained_vit_large_imagenet(self):
        trainer = SgModel('imagenet_pretrained_vit_large', model_checkpoints_location='local',
                          multi_gpu=MultiGPUMode.OFF)
        trainer.connect_dataset_interface(self.imagenet_dataset_05_mean_std, data_loader_num_workers=8)
        trainer.build_model("vit_large", arch_params=self.imagenet_pretrained_arch_params["vit_base"],
                            checkpoint_params=self.imagenet_pretrained_ckpt_params)
        res = trainer.test(test_loader=self.imagenet_dataset_05_mean_std.val_loader, test_metrics_list=[Accuracy()],
                           metrics_progress_verbose=True)[0].cpu().item()
        self.assertAlmostEqual(res, self.imagenet_pretrained_accuracies["vit_large"], delta=0.001)

    def test_pretrained_beit_base_imagenet(self):
        trainer = SgModel('imagenet_pretrained_beit_base', model_checkpoints_location='local',
                          multi_gpu=MultiGPUMode.OFF)
        trainer.connect_dataset_interface(self.imagenet_dataset_05_mean_std, data_loader_num_workers=8)
        trainer.build_model("beit_base_patch16_224", arch_params=self.imagenet_pretrained_arch_params["vit_base"],
                            checkpoint_params=self.imagenet_pretrained_ckpt_params)
        res = trainer.test(test_loader=self.imagenet_dataset_05_mean_std.val_loader, test_metrics_list=[Accuracy()],
                           metrics_progress_verbose=True)[0].cpu().item()
        self.assertAlmostEqual(res, self.imagenet_pretrained_accuracies["beit_base_patch16_224"], delta=0.001)

    def test_transfer_learning_beit_base_imagenet(self):
        trainer = SgModel('test_transfer_learning_beit_base_imagenet',
                          model_checkpoints_location='local',
                          multi_gpu=MultiGPUMode.OFF)
        trainer.connect_dataset_interface(self.transfer_classification_dataset, data_loader_num_workers=8)
        trainer.build_model("beit_base_patch16_224", arch_params=self.imagenet_pretrained_arch_params["vit_base"],
                            checkpoint_params=self.imagenet_pretrained_ckpt_params)
        trainer.train(training_params=self.transfer_classification_train_params)

    def tearDown(self) -> None:
        if os.path.exists('~/.cache/torch/hub/'):
            shutil.rmtree('~/.cache/torch/hub/')


if __name__ == '__main__':
    unittest.main()<|MERGE_RESOLUTION|>--- conflicted
+++ resolved
@@ -75,12 +75,10 @@
                                                      "loss_logging_items_names": ["Loss"],
                                                      "metric_to_watch": "Accuracy",
                                                      "greater_metric_to_watch_is_better": True}
-<<<<<<< HEAD
         self.coco_pretrained_arch_params = {'ssd_lite_mobilenet_v2': {'num_classes': 80}}
         self.coco_pretrained_ckpt_params = {"pretrained_weights": "coco"}
         self.coco_dataset = {
             'ssd_lite_mobilenet_v2': CoCoDetectionDatasetInterface(
-=======
         self.coco_pretrained_arch_params = {"yolo_v5": {},
                                             'ssd_lite_mobilenet_v2': {'num_classes': 80},
                                             'coco_ssd_mobilenet_v1': {'num_classes': 80}}
@@ -107,7 +105,6 @@
                 },
             ),
             'ssd_mobilenet': CoCoDetectionDatasetInterface(
->>>>>>> a53d7cec
                 dataset_params={
                     "batch_size": 32,
                     "val_batch_size": 32,
@@ -119,12 +116,7 @@
                 }
             ),
         }
-<<<<<<< HEAD
         self.coco_pretrained_maps = {'ssd_lite_mobilenet_v2': 0.215}
-=======
-        self.coco_pretrained_maps = {"yolo_v5s": 0.3676, "yolo_v5m": 0.4456, "yolo_v5l": 0.4745, "yolo_v5n": 0.2717,
-                                     'ssd_lite_mobilenet_v2': 0.215, 'coco_ssd_mobilenet_v1': 0.243}
->>>>>>> a53d7cec
         self.transfer_detection_dataset = {
             'ssd_lite_mobilenet_v2': DetectionTestDatasetInterface(image_size=320, classes=['class1', 'class2'])
         }

#!/usr/bin/env python3
import unittest

from super_gradients.common.object_names import Models
from super_gradients.training import Trainer
from super_gradients.training.dataloaders import imagenet_val, imagenet_vit_base_val
from super_gradients.training.dataloaders.dataloaders import (
    classification_test_dataloader,
    coco2017_val_yolox,
    coco2017_val_ssd_lite_mobilenet_v2,
    detection_test_dataloader,
    coco_segmentation_val,
    cityscapes_val,
    cityscapes_stdc_seg50_val,
    cityscapes_stdc_seg75_val,
    segmentation_test_dataloader,
)
from super_gradients.training.utils.detection_utils import CrowdDetectionCollateFN

from super_gradients.training.metrics import Accuracy, IoU
import os
import shutil
from super_gradients.training.utils.ssd_utils import SSDPostPredictCallback
from super_gradients.training.models.detection_models.ssd import DEFAULT_SSD_LITE_MOBILENET_V2_ARCH_PARAMS
from super_gradients.training.losses.ddrnet_loss import DDRNetLoss
from super_gradients.training.metrics import DetectionMetrics
from super_gradients.training.losses.stdc_loss import STDCLoss
from super_gradients.training.models.detection_models.yolo_base import YoloPostPredictionCallback
from super_gradients.training import models
import super_gradients


class PretrainedModelsTest(unittest.TestCase):
    def setUp(self) -> None:
        super_gradients.init_trainer()
        self.imagenet_pretrained_arch_params = {
            "resnet": {},
            "regnet": {},
            Models.REPVGG_A0: {"build_residual_branches": True},
            Models.EFFICIENTNET_B0: {},
            "mobilenet": {},
            Models.VIT_BASE: {"image_size": (224, 224), "patch_size": (16, 16)},
        }

        self.imagenet_pretrained_trainsfer_learning_arch_params = {
            "resnet": {},
            "regnet": {},
            Models.REPVGG_A0: {"build_residual_branches": True},
            Models.EFFICIENTNET_B0: {},
            "mobilenet": {},
            Models.VIT_BASE: {"image_size": (224, 224), "patch_size": (16, 16)},
        }

        self.imagenet_pretrained_ckpt_params = {"pretrained_weights": "imagenet"}

        self.imagenet21k_pretrained_ckpt_params = {"pretrained_weights": "imagenet21k"}

        self.imagenet_pretrained_accuracies = {
            Models.RESNET50: 0.8191,
            Models.RESNET34: 0.7413,
            Models.RESNET18: 0.706,
            Models.REPVGG_A0: 0.7205,
            Models.REGNETY800: 0.7707,
            Models.REGNETY600: 0.7618,
            Models.REGNETY400: 0.7474,
            Models.REGNETY200: 0.7088,
            Models.EFFICIENTNET_B0: 0.7762,
            Models.MOBILENET_V3_LARGE: 0.7452,
            Models.MOBILENET_V3_SMALL: 0.6745,
            Models.MOBILENET_V2: 0.7308,
            Models.VIT_BASE: 0.8415,
            Models.VIT_LARGE: 0.8564,
            Models.BEIT_BASE_PATCH16_224: 0.85,
        }
        self.imagenet_dataset = imagenet_val(dataloader_params={"batch_size": 128})

        self.imagenet_dataset_05_mean_std = imagenet_vit_base_val(dataloader_params={"batch_size": 128})

        self.transfer_classification_dataloader = classification_test_dataloader(image_size=224)

        self.transfer_classification_train_params = {
            "max_epochs": 3,
            "lr_updates": [1],
            "lr_decay_factor": 0.1,
            "initial_lr": 0.6,
            "loss": "cross_entropy",
            "lr_mode": "step",
            "optimizer_params": {"weight_decay": 0.000, "momentum": 0.9},
            "train_metrics_list": [Accuracy()],
            "valid_metrics_list": [Accuracy()],
            "metric_to_watch": "Accuracy",
            "greater_metric_to_watch_is_better": True,
        }
        self.coco_pretrained_ckpt_params = {"pretrained_weights": "coco"}
        self.coco_pretrained_arch_params = {Models.SSD_LITE_MOBILENET_V2: {"num_classes": 80}, Models.SSD_MOBILENET_V1: {"num_classes": 80}}
        self.coco_pretrained_ckpt_params = {"pretrained_weights": "coco"}

        self.coco_dataset = {
            "yolox": coco2017_val_yolox(dataloader_params={"collate_fn": CrowdDetectionCollateFN()}, dataset_params={"with_crowd": True}),
            "ssd_mobilenet": coco2017_val_ssd_lite_mobilenet_v2(
                dataloader_params={"collate_fn": CrowdDetectionCollateFN()}, dataset_params={"with_crowd": True}
            ),
        }

        self.coco_pretrained_maps = {
            Models.SSD_LITE_MOBILENET_V2: 0.2041,
            Models.SSD_MOBILENET_V1: 0.243,
            Models.YOLOX_S: 0.4047,
            Models.YOLOX_M: 0.4640,
            Models.YOLOX_L: 0.4925,
            Models.YOLOX_N: 0.2677,
            Models.YOLOX_T: 0.3718,
        }

        self.transfer_detection_dataset = detection_test_dataloader()

        ssd_dboxes = DEFAULT_SSD_LITE_MOBILENET_V2_ARCH_PARAMS["heads"]["SSDHead"]["anchors"]
        self.transfer_detection_train_params_ssd = {
            "max_epochs": 3,
            "lr_mode": "cosine",
            "initial_lr": 0.01,
            "cosine_final_lr_ratio": 0.01,
            "lr_warmup_epochs": 3,
            "batch_accumulate": 1,
            "loss": "ssd_loss",
            "criterion_params": {"dboxes": ssd_dboxes},
            "optimizer": "SGD",
            "warmup_momentum": 0.8,
            "optimizer_params": {"momentum": 0.937, "weight_decay": 0.0005, "nesterov": True},
            "train_metrics_list": [],
            "valid_metrics_list": [DetectionMetrics(post_prediction_callback=SSDPostPredictCallback(), num_cls=5)],
            "metric_to_watch": "mAP@0.50:0.95",
            "greater_metric_to_watch_is_better": True,
        }
        self.transfer_detection_train_params_yolox = {
            "max_epochs": 3,
            "lr_mode": "cosine",
            "cosine_final_lr_ratio": 0.05,
            "warmup_bias_lr": 0.0,
            "warmup_momentum": 0.9,
            "initial_lr": 0.02,
            "loss": "yolox_loss",
            "criterion_params": {"strides": [8, 16, 32], "num_classes": 5},  # output strides of all yolo outputs
            "train_metrics_list": [],
            "valid_metrics_list": [DetectionMetrics(post_prediction_callback=YoloPostPredictionCallback(), normalize_targets=True, num_cls=5)],
            "metric_to_watch": "mAP@0.50:0.95",
            "greater_metric_to_watch_is_better": True,
        }

        self.coco_segmentation_subclass_pretrained_arch_params = {"shelfnet34_lw": {"num_classes": 21, "image_size": 512}}
        self.coco_segmentation_subclass_pretrained_ckpt_params = {"pretrained_weights": "coco_segmentation_subclass"}
        self.coco_segmentation_subclass_pretrained_mious = {"shelfnet34_lw": 0.651}
        self.coco_segmentation_dataset = coco_segmentation_val()

        self.cityscapes_pretrained_models = [Models.DDRNET_23, Models.DDRNET_23_SLIM, Models.STDC1_SEG50, Models.REGSEG48]
        self.cityscapes_pretrained_arch_params = {
            Models.DDRNET_23: {"aux_head": True},
            Models.REGSEG48: {},
            "stdc": {"use_aux_heads": True, "aux_head": True},
            "pplite_seg": {"use_aux_heads": True},
        }

        self.cityscapes_pretrained_ckpt_params = {"pretrained_weights": "cityscapes"}
        self.cityscapes_pretrained_mious = {
<<<<<<< HEAD
            "ddrnet_39": 0.8132,
            "ddrnet_23": 0.8026,
            "ddrnet_23_slim": 0.7801,
            "stdc1_seg50": 0.7511,
            "stdc1_seg75": 0.7687,
            "stdc2_seg50": 0.7644,
            "stdc2_seg75": 0.7893,
            "regseg48": 0.7815,
            "pp_lite_t_seg50": 0.7492,
            "pp_lite_t_seg75": 0.7756,
            "pp_lite_b_seg50": 0.7648,
            "pp_lite_b_seg75": 0.7852,
=======
            Models.DDRNET_23: 0.8026,
            Models.DDRNET_23_SLIM: 0.7801,
            Models.STDC1_SEG50: 0.7511,
            Models.STDC1_SEG75: 0.7687,
            Models.STDC2_SEG50: 0.7644,
            Models.STDC2_SEG75: 0.7893,
            Models.REGSEG48: 0.7815,
            Models.PP_LITE_T_SEG50: 0.7492,
            Models.PP_LITE_T_SEG75: 0.7756,
            Models.PP_LITE_B_SEG50: 0.7648,
            Models.PP_LITE_B_SEG75: 0.7852,
>>>>>>> 4d762023
        }

        self.cityscapes_dataset = cityscapes_val()

        self.cityscapes_dataset_rescaled50 = cityscapes_stdc_seg50_val()
        self.cityscapes_dataset_rescaled75 = cityscapes_stdc_seg75_val()

        self.transfer_segmentation_dataset = segmentation_test_dataloader(image_size=1024)
        self.ddrnet_transfer_segmentation_train_params = {
            "max_epochs": 3,
            "initial_lr": 1e-2,
            "loss": DDRNetLoss(),
            "lr_mode": "poly",
            "ema": True,  # unlike the paper (not specified in paper)
            "average_best_models": True,
            "optimizer": "SGD",
            "mixed_precision": False,
            "optimizer_params": {"weight_decay": 5e-4, "momentum": 0.9},
            "load_opt_params": False,
            "train_metrics_list": [IoU(5)],
            "valid_metrics_list": [IoU(5)],
            "metric_to_watch": "IoU",
            "greater_metric_to_watch_is_better": True,
        }

        self.stdc_transfer_segmentation_train_params = {
            "max_epochs": 3,
            "initial_lr": 1e-2,
            "loss": STDCLoss(num_classes=5),
            "lr_mode": "poly",
            "ema": True,  # unlike the paper (not specified in paper)
            "optimizer": "SGD",
            "optimizer_params": {"weight_decay": 5e-4, "momentum": 0.9},
            "load_opt_params": False,
            "train_metrics_list": [IoU(5)],
            "valid_metrics_list": [IoU(5)],
            "metric_to_watch": "IoU",
            "greater_metric_to_watch_is_better": True,
        }

        self.regseg_transfer_segmentation_train_params = {
            "max_epochs": 3,
            "initial_lr": 1e-2,
            "loss": "cross_entropy",
            "lr_mode": "poly",
            "ema": True,  # unlike the paper (not specified in paper)
            "optimizer": "SGD",
            "optimizer_params": {"weight_decay": 5e-4, "momentum": 0.9},
            "load_opt_params": False,
            "train_metrics_list": [IoU(5)],
            "valid_metrics_list": [IoU(5)],
            "metric_to_watch": "IoU",
            "greater_metric_to_watch_is_better": True,
        }

    def test_pretrained_resnet50_imagenet(self):
        trainer = Trainer("imagenet_pretrained_resnet50")
        model = models.get(Models.RESNET50, arch_params=self.imagenet_pretrained_arch_params["resnet"], **self.imagenet_pretrained_ckpt_params)
        res = trainer.test(model=model, test_loader=self.imagenet_dataset, test_metrics_list=[Accuracy()], metrics_progress_verbose=True)[0].cpu().item()
        self.assertAlmostEqual(res, self.imagenet_pretrained_accuracies[Models.RESNET50], delta=0.001)

    def test_transfer_learning_resnet50_imagenet(self):
        trainer = Trainer("imagenet_pretrained_resnet50_transfer_learning")
        model = models.get(Models.RESNET50, arch_params=self.imagenet_pretrained_arch_params["resnet"], **self.imagenet_pretrained_ckpt_params, num_classes=5)
        trainer.train(
            model=model,
            training_params=self.transfer_classification_train_params,
            train_loader=self.transfer_classification_dataloader,
            valid_loader=self.transfer_classification_dataloader,
        )

    def test_pretrained_resnet34_imagenet(self):
        trainer = Trainer("imagenet_pretrained_resnet34")

        model = models.get(Models.RESNET34, arch_params=self.imagenet_pretrained_arch_params["resnet"], **self.imagenet_pretrained_ckpt_params)
        res = trainer.test(model=model, test_loader=self.imagenet_dataset, test_metrics_list=[Accuracy()], metrics_progress_verbose=True)[0].cpu().item()
        self.assertAlmostEqual(res, self.imagenet_pretrained_accuracies[Models.RESNET34], delta=0.001)

    def test_transfer_learning_resnet34_imagenet(self):
        trainer = Trainer("imagenet_pretrained_resnet34_transfer_learning")
        model = models.get(Models.RESNET34, arch_params=self.imagenet_pretrained_arch_params["resnet"], **self.imagenet_pretrained_ckpt_params, num_classes=5)
        trainer.train(
            model=model,
            training_params=self.transfer_classification_train_params,
            train_loader=self.transfer_classification_dataloader,
            valid_loader=self.transfer_classification_dataloader,
        )

    def test_pretrained_resnet18_imagenet(self):
        trainer = Trainer("imagenet_pretrained_resnet18")

        model = models.get(Models.RESNET18, arch_params=self.imagenet_pretrained_arch_params["resnet"], **self.imagenet_pretrained_ckpt_params)
        res = trainer.test(model=model, test_loader=self.imagenet_dataset, test_metrics_list=[Accuracy()], metrics_progress_verbose=True)[0].cpu().item()
        self.assertAlmostEqual(res, self.imagenet_pretrained_accuracies[Models.RESNET18], delta=0.001)

    def test_transfer_learning_resnet18_imagenet(self):
        trainer = Trainer("imagenet_pretrained_resnet18_transfer_learning")
        model = models.get(Models.RESNET18, arch_params=self.imagenet_pretrained_arch_params["resnet"], **self.imagenet_pretrained_ckpt_params, num_classes=5)
        trainer.train(
            model=model,
            training_params=self.transfer_classification_train_params,
            train_loader=self.transfer_classification_dataloader,
            valid_loader=self.transfer_classification_dataloader,
        )

    def test_pretrained_regnetY800_imagenet(self):
        trainer = Trainer("imagenet_pretrained_regnetY800")

        model = models.get(Models.REGNETY800, arch_params=self.imagenet_pretrained_arch_params["regnet"], **self.imagenet_pretrained_ckpt_params)
        res = trainer.test(model=model, test_loader=self.imagenet_dataset, test_metrics_list=[Accuracy()], metrics_progress_verbose=True)[0].cpu().item()
        self.assertAlmostEqual(res, self.imagenet_pretrained_accuracies[Models.REGNETY800], delta=0.001)

    def test_transfer_learning_regnetY800_imagenet(self):
        trainer = Trainer("imagenet_pretrained_regnetY800_transfer_learning")
        model = models.get(Models.REGNETY800, arch_params=self.imagenet_pretrained_arch_params["regnet"], **self.imagenet_pretrained_ckpt_params, num_classes=5)
        trainer.train(
            model=model,
            training_params=self.transfer_classification_train_params,
            train_loader=self.transfer_classification_dataloader,
            valid_loader=self.transfer_classification_dataloader,
        )

    def test_pretrained_regnetY600_imagenet(self):
        trainer = Trainer("imagenet_pretrained_regnetY600")

        model = models.get(Models.REGNETY600, arch_params=self.imagenet_pretrained_arch_params["regnet"], **self.imagenet_pretrained_ckpt_params)
        res = trainer.test(model=model, test_loader=self.imagenet_dataset, test_metrics_list=[Accuracy()], metrics_progress_verbose=True)[0].cpu().item()
        self.assertAlmostEqual(res, self.imagenet_pretrained_accuracies[Models.REGNETY600], delta=0.001)

    def test_transfer_learning_regnetY600_imagenet(self):
        trainer = Trainer("imagenet_pretrained_regnetY600_transfer_learning")
        model = models.get(Models.REGNETY600, arch_params=self.imagenet_pretrained_arch_params["regnet"], **self.imagenet_pretrained_ckpt_params, num_classes=5)
        trainer.train(
            model=model,
            training_params=self.transfer_classification_train_params,
            train_loader=self.transfer_classification_dataloader,
            valid_loader=self.transfer_classification_dataloader,
        )

    def test_pretrained_regnetY400_imagenet(self):
        trainer = Trainer("imagenet_pretrained_regnetY400")

        model = models.get(Models.REGNETY400, arch_params=self.imagenet_pretrained_arch_params["regnet"], **self.imagenet_pretrained_ckpt_params)
        res = trainer.test(model=model, test_loader=self.imagenet_dataset, test_metrics_list=[Accuracy()], metrics_progress_verbose=True)[0].cpu().item()
        self.assertAlmostEqual(res, self.imagenet_pretrained_accuracies[Models.REGNETY400], delta=0.001)

    def test_transfer_learning_regnetY400_imagenet(self):
        trainer = Trainer("imagenet_pretrained_regnetY400_transfer_learning")
        model = models.get(Models.REGNETY400, arch_params=self.imagenet_pretrained_arch_params["regnet"], **self.imagenet_pretrained_ckpt_params, num_classes=5)
        trainer.train(
            model=model,
            training_params=self.transfer_classification_train_params,
            train_loader=self.transfer_classification_dataloader,
            valid_loader=self.transfer_classification_dataloader,
        )

    def test_pretrained_regnetY200_imagenet(self):
        trainer = Trainer("imagenet_pretrained_regnetY200")

        model = models.get(Models.REGNETY200, arch_params=self.imagenet_pretrained_arch_params["regnet"], **self.imagenet_pretrained_ckpt_params)
        res = trainer.test(model=model, test_loader=self.imagenet_dataset, test_metrics_list=[Accuracy()], metrics_progress_verbose=True)[0].cpu().item()
        self.assertAlmostEqual(res, self.imagenet_pretrained_accuracies[Models.REGNETY200], delta=0.001)

    def test_transfer_learning_regnetY200_imagenet(self):
        trainer = Trainer("imagenet_pretrained_regnetY200_transfer_learning")
        model = models.get(Models.REGNETY200, arch_params=self.imagenet_pretrained_arch_params["regnet"], **self.imagenet_pretrained_ckpt_params, num_classes=5)
        trainer.train(
            model=model,
            training_params=self.transfer_classification_train_params,
            train_loader=self.transfer_classification_dataloader,
            valid_loader=self.transfer_classification_dataloader,
        )

    def test_pretrained_repvgg_a0_imagenet(self):
        trainer = Trainer("imagenet_pretrained_repvgg_a0")

        model = models.get(Models.REPVGG_A0, arch_params=self.imagenet_pretrained_arch_params[Models.REPVGG_A0], **self.imagenet_pretrained_ckpt_params)
        res = trainer.test(model=model, test_loader=self.imagenet_dataset, test_metrics_list=[Accuracy()], metrics_progress_verbose=True)[0].cpu().item()
        self.assertAlmostEqual(res, self.imagenet_pretrained_accuracies[Models.REPVGG_A0], delta=0.001)

    def test_transfer_learning_repvgg_a0_imagenet(self):
        trainer = Trainer("imagenet_pretrained_repvgg_a0_transfer_learning")
        model = models.get(
            Models.REPVGG_A0, arch_params=self.imagenet_pretrained_arch_params[Models.REPVGG_A0], **self.imagenet_pretrained_ckpt_params, num_classes=5
        )
        trainer.train(
            model=model,
            training_params=self.transfer_classification_train_params,
            train_loader=self.transfer_classification_dataloader,
            valid_loader=self.transfer_classification_dataloader,
        )

    def test_pretrained_regseg48_cityscapes(self):
        trainer = Trainer("cityscapes_pretrained_regseg48")
        model = models.get(Models.REGSEG48, arch_params=self.cityscapes_pretrained_arch_params[Models.REGSEG48], **self.cityscapes_pretrained_ckpt_params)
        res = (
            trainer.test(
                model=model, test_loader=self.cityscapes_dataset, test_metrics_list=[IoU(num_classes=20, ignore_index=19)], metrics_progress_verbose=True
            )[0]
            .cpu()
            .item()
        )
        self.assertAlmostEqual(res, self.cityscapes_pretrained_mious[Models.REGSEG48], delta=0.001)

    def test_transfer_learning_regseg48_cityscapes(self):
        trainer = Trainer("regseg48_cityscapes_transfer_learning")
        model = models.get(Models.REGSEG48, arch_params=self.cityscapes_pretrained_arch_params[Models.REGSEG48], **self.cityscapes_pretrained_ckpt_params)
        trainer.train(
            model=model,
            train_loader=self.transfer_segmentation_dataset,
            valid_loader=self.transfer_segmentation_dataset,
            training_params=self.regseg_transfer_segmentation_train_params,
        )

    def test_pretrained_ddrnet23_cityscapes(self):
        trainer = Trainer("cityscapes_pretrained_ddrnet23")
        model = models.get(Models.DDRNET_23, arch_params=self.cityscapes_pretrained_arch_params[Models.DDRNET_23], **self.cityscapes_pretrained_ckpt_params)
        res = (
            trainer.test(
                model=model, test_loader=self.cityscapes_dataset, test_metrics_list=[IoU(num_classes=20, ignore_index=19)], metrics_progress_verbose=True
            )[0]
            .cpu()
            .item()
        )
        self.assertAlmostEqual(res, self.cityscapes_pretrained_mious[Models.DDRNET_23], delta=0.001)

    def test_pretrained_ddrnet39_cityscapes(self):
        trainer = Trainer("cityscapes_pretrained_ddrnet39")
        model = models.get("ddrnet_39", arch_params=self.cityscapes_pretrained_arch_params["ddrnet_23"], **self.cityscapes_pretrained_ckpt_params)
        res = (
            trainer.test(
                model=model, test_loader=self.cityscapes_dataset, test_metrics_list=[IoU(num_classes=20, ignore_index=19)], metrics_progress_verbose=True
            )[0]
            .cpu()
            .item()
        )
        self.assertAlmostEqual(res, self.cityscapes_pretrained_mious["ddrnet_39"], delta=0.001)

    def test_pretrained_ddrnet23_slim_cityscapes(self):
        trainer = Trainer("cityscapes_pretrained_ddrnet23_slim")
        model = models.get(
            Models.DDRNET_23_SLIM, arch_params=self.cityscapes_pretrained_arch_params[Models.DDRNET_23], **self.cityscapes_pretrained_ckpt_params
        )
        res = (
            trainer.test(
                model=model, test_loader=self.cityscapes_dataset, test_metrics_list=[IoU(num_classes=20, ignore_index=19)], metrics_progress_verbose=True
            )[0]
            .cpu()
            .item()
        )
        self.assertAlmostEqual(res, self.cityscapes_pretrained_mious[Models.DDRNET_23_SLIM], delta=0.001)

    def test_transfer_learning_ddrnet23_cityscapes(self):
        trainer = Trainer("cityscapes_pretrained_ddrnet23_transfer_learning")
        model = models.get(Models.DDRNET_23, arch_params=self.cityscapes_pretrained_arch_params[Models.DDRNET_23], **self.cityscapes_pretrained_ckpt_params)
        trainer.train(
            model=model,
            training_params=self.ddrnet_transfer_segmentation_train_params,
            train_loader=self.transfer_segmentation_dataset,
            valid_loader=self.transfer_segmentation_dataset,
        )

    def test_transfer_learning_ddrnet23_slim_cityscapes(self):
        trainer = Trainer("cityscapes_pretrained_ddrnet23_slim_transfer_learning")
        model = models.get(
            Models.DDRNET_23_SLIM, arch_params=self.cityscapes_pretrained_arch_params[Models.DDRNET_23], **self.cityscapes_pretrained_ckpt_params
        )
        trainer.train(
            model=model,
            training_params=self.ddrnet_transfer_segmentation_train_params,
            train_loader=self.transfer_segmentation_dataset,
            valid_loader=self.transfer_segmentation_dataset,
        )

    def test_pretrained_coco_segmentation_subclass_pretrained_shelfnet34_lw(self):
        trainer = Trainer("coco_segmentation_subclass_pretrained_shelfnet34_lw")
        model = models.get(
            "shelfnet34_lw",
            arch_params=self.coco_segmentation_subclass_pretrained_arch_params["shelfnet34_lw"],
            **self.coco_segmentation_subclass_pretrained_ckpt_params,
        )
        res = trainer.test(model=model, test_loader=self.coco_segmentation_dataset, test_metrics_list=[IoU(21)], metrics_progress_verbose=True)[0].cpu().item()
        self.assertAlmostEqual(res, self.coco_segmentation_subclass_pretrained_mious["shelfnet34_lw"], delta=0.001)

    def test_pretrained_efficientnet_b0_imagenet(self):
        trainer = Trainer("imagenet_pretrained_efficientnet_b0")

        model = models.get(
            Models.EFFICIENTNET_B0, arch_params=self.imagenet_pretrained_arch_params[Models.EFFICIENTNET_B0], **self.imagenet_pretrained_ckpt_params
        )
        res = trainer.test(model=model, test_loader=self.imagenet_dataset, test_metrics_list=[Accuracy()], metrics_progress_verbose=True)[0].cpu().item()
        self.assertAlmostEqual(res, self.imagenet_pretrained_accuracies[Models.EFFICIENTNET_B0], delta=0.001)

    def test_transfer_learning_efficientnet_b0_imagenet(self):
        trainer = Trainer("imagenet_pretrained_efficientnet_b0_transfer_learning")

        model = models.get(
            Models.EFFICIENTNET_B0,
            arch_params=self.imagenet_pretrained_arch_params[Models.EFFICIENTNET_B0],
            **self.imagenet_pretrained_ckpt_params,
            num_classes=5,
        )
        trainer.train(
            model=model,
            training_params=self.transfer_classification_train_params,
            train_loader=self.transfer_classification_dataloader,
            valid_loader=self.transfer_classification_dataloader,
        )

    def test_pretrained_ssd_lite_mobilenet_v2_coco(self):
        trainer = Trainer("coco_ssd_lite_mobilenet_v2")
        model = models.get(
            Models.SSD_LITE_MOBILENET_V2, arch_params=self.coco_pretrained_arch_params[Models.SSD_LITE_MOBILENET_V2], **self.coco_pretrained_ckpt_params
        )
        ssd_post_prediction_callback = SSDPostPredictCallback()
        res = trainer.test(
            model=model,
            test_loader=self.coco_dataset["ssd_mobilenet"],
            test_metrics_list=[DetectionMetrics(post_prediction_callback=ssd_post_prediction_callback, num_cls=80)],
            metrics_progress_verbose=True,
        )[2]
        self.assertAlmostEqual(res, self.coco_pretrained_maps[Models.SSD_LITE_MOBILENET_V2], delta=0.001)

    def test_transfer_learning_ssd_lite_mobilenet_v2_coco(self):
        trainer = Trainer("coco_ssd_lite_mobilenet_v2_transfer_learning")
        transfer_arch_params = self.coco_pretrained_arch_params[Models.SSD_LITE_MOBILENET_V2].copy()
        transfer_arch_params["num_classes"] = 5
        model = models.get(Models.SSD_LITE_MOBILENET_V2, arch_params=transfer_arch_params, **self.coco_pretrained_ckpt_params)
        trainer.train(
            model=model,
            training_params=self.transfer_detection_train_params_ssd,
            train_loader=self.transfer_detection_dataset,
            valid_loader=self.transfer_detection_dataset,
        )

    def test_pretrained_ssd_mobilenet_v1_coco(self):
        trainer = Trainer(Models.SSD_MOBILENET_V1)
        model = models.get(Models.SSD_MOBILENET_V1, arch_params=self.coco_pretrained_arch_params[Models.SSD_MOBILENET_V1], **self.coco_pretrained_ckpt_params)
        ssd_post_prediction_callback = SSDPostPredictCallback()
        res = trainer.test(
            model=model,
            test_loader=self.coco_dataset["ssd_mobilenet"],
            test_metrics_list=[DetectionMetrics(post_prediction_callback=ssd_post_prediction_callback, num_cls=80)],
            metrics_progress_verbose=True,
        )[2]
        self.assertAlmostEqual(res, self.coco_pretrained_maps[Models.SSD_MOBILENET_V1], delta=0.001)

    def test_pretrained_yolox_s_coco(self):
        trainer = Trainer(Models.YOLOX_S)

        model = models.get(Models.YOLOX_S, **self.coco_pretrained_ckpt_params)
        res = trainer.test(
            model=model,
            test_loader=self.coco_dataset["yolox"],
            test_metrics_list=[DetectionMetrics(post_prediction_callback=YoloPostPredictionCallback(), num_cls=80, normalize_targets=True)],
        )[2]
        self.assertAlmostEqual(res, self.coco_pretrained_maps[Models.YOLOX_S], delta=0.001)

    def test_pretrained_yolox_m_coco(self):
        trainer = Trainer(Models.YOLOX_M)
        model = models.get(Models.YOLOX_M, **self.coco_pretrained_ckpt_params)
        res = trainer.test(
            model=model,
            test_loader=self.coco_dataset["yolox"],
            test_metrics_list=[DetectionMetrics(post_prediction_callback=YoloPostPredictionCallback(), num_cls=80, normalize_targets=True)],
        )[2]
        self.assertAlmostEqual(res, self.coco_pretrained_maps[Models.YOLOX_M], delta=0.001)

    def test_pretrained_yolox_l_coco(self):
        trainer = Trainer(Models.YOLOX_L)
        model = models.get(Models.YOLOX_L, **self.coco_pretrained_ckpt_params)
        res = trainer.test(
            model=model,
            test_loader=self.coco_dataset["yolox"],
            test_metrics_list=[DetectionMetrics(post_prediction_callback=YoloPostPredictionCallback(), num_cls=80, normalize_targets=True)],
        )[2]
        self.assertAlmostEqual(res, self.coco_pretrained_maps[Models.YOLOX_L], delta=0.001)

    def test_pretrained_yolox_n_coco(self):
        trainer = Trainer(Models.YOLOX_N)

        model = models.get(Models.YOLOX_N, **self.coco_pretrained_ckpt_params)
        res = trainer.test(
            model=model,
            test_loader=self.coco_dataset["yolox"],
            test_metrics_list=[DetectionMetrics(post_prediction_callback=YoloPostPredictionCallback(), num_cls=80, normalize_targets=True)],
        )[2]
        self.assertAlmostEqual(res, self.coco_pretrained_maps[Models.YOLOX_N], delta=0.001)

    def test_pretrained_yolox_t_coco(self):
        trainer = Trainer(Models.YOLOX_T)
        model = models.get(Models.YOLOX_T, **self.coco_pretrained_ckpt_params)
        res = trainer.test(
            model=model,
            test_loader=self.coco_dataset["yolox"],
            test_metrics_list=[DetectionMetrics(post_prediction_callback=YoloPostPredictionCallback(), num_cls=80, normalize_targets=True)],
        )[2]
        self.assertAlmostEqual(res, self.coco_pretrained_maps[Models.YOLOX_T], delta=0.001)

    def test_transfer_learning_yolox_n_coco(self):
        trainer = Trainer("test_transfer_learning_yolox_n_coco")
        model = models.get(Models.YOLOX_N, **self.coco_pretrained_ckpt_params, num_classes=5)
        trainer.train(
            model=model,
            training_params=self.transfer_detection_train_params_yolox,
            train_loader=self.transfer_detection_dataset,
            valid_loader=self.transfer_detection_dataset,
        )

    def test_transfer_learning_mobilenet_v3_large_imagenet(self):
        trainer = Trainer("imagenet_pretrained_mobilenet_v3_large_transfer_learning")

        model = models.get(
            Models.MOBILENET_V3_LARGE, arch_params=self.imagenet_pretrained_arch_params["mobilenet"], **self.imagenet_pretrained_ckpt_params, num_classes=5
        )
        trainer.train(
            model=model,
            training_params=self.transfer_classification_train_params,
            train_loader=self.transfer_classification_dataloader,
            valid_loader=self.transfer_classification_dataloader,
        )

    def test_pretrained_mobilenet_v3_large_imagenet(self):
        trainer = Trainer("imagenet_mobilenet_v3_large")

        model = models.get(Models.MOBILENET_V3_LARGE, arch_params=self.imagenet_pretrained_arch_params["mobilenet"], **self.imagenet_pretrained_ckpt_params)
        res = trainer.test(model=model, test_loader=self.imagenet_dataset, test_metrics_list=[Accuracy()], metrics_progress_verbose=True)[0].cpu().item()
        self.assertAlmostEqual(res, self.imagenet_pretrained_accuracies[Models.MOBILENET_V3_LARGE], delta=0.001)

    def test_transfer_learning_mobilenet_v3_small_imagenet(self):
        trainer = Trainer("imagenet_pretrained_mobilenet_v3_small_transfer_learning")

        model = models.get(
            Models.MOBILENET_V3_SMALL, arch_params=self.imagenet_pretrained_arch_params["mobilenet"], **self.imagenet_pretrained_ckpt_params, num_classes=5
        )
        trainer.train(
            model=model,
            training_params=self.transfer_classification_train_params,
            train_loader=self.transfer_classification_dataloader,
            valid_loader=self.transfer_classification_dataloader,
        )

    def test_pretrained_mobilenet_v3_small_imagenet(self):
        trainer = Trainer("imagenet_mobilenet_v3_small")

        model = models.get(Models.MOBILENET_V3_SMALL, arch_params=self.imagenet_pretrained_arch_params["mobilenet"], **self.imagenet_pretrained_ckpt_params)
        res = trainer.test(model=model, test_loader=self.imagenet_dataset, test_metrics_list=[Accuracy()], metrics_progress_verbose=True)[0].cpu().item()
        self.assertAlmostEqual(res, self.imagenet_pretrained_accuracies[Models.MOBILENET_V3_SMALL], delta=0.001)

    def test_transfer_learning_mobilenet_v2_imagenet(self):
        trainer = Trainer("imagenet_pretrained_mobilenet_v2_transfer_learning")

        model = models.get(
            Models.MOBILENET_V2, arch_params=self.imagenet_pretrained_arch_params["mobilenet"], **self.imagenet_pretrained_ckpt_params, num_classes=5
        )
        trainer.train(
            model=model,
            training_params=self.transfer_classification_train_params,
            train_loader=self.transfer_classification_dataloader,
            valid_loader=self.transfer_classification_dataloader,
        )

    def test_pretrained_mobilenet_v2_imagenet(self):
        trainer = Trainer("imagenet_mobilenet_v2")

        model = models.get(Models.MOBILENET_V2, arch_params=self.imagenet_pretrained_arch_params["mobilenet"], **self.imagenet_pretrained_ckpt_params)
        res = trainer.test(model=model, test_loader=self.imagenet_dataset, test_metrics_list=[Accuracy()], metrics_progress_verbose=True)[0].cpu().item()
        self.assertAlmostEqual(res, self.imagenet_pretrained_accuracies[Models.MOBILENET_V2], delta=0.001)

    def test_pretrained_stdc1_seg50_cityscapes(self):
        trainer = Trainer("cityscapes_pretrained_stdc1_seg50")

        model = models.get(Models.STDC1_SEG50, arch_params=self.cityscapes_pretrained_arch_params["stdc"], **self.cityscapes_pretrained_ckpt_params)
        res = (
            trainer.test(
                model=model,
                test_loader=self.cityscapes_dataset_rescaled50,
                test_metrics_list=[IoU(num_classes=20, ignore_index=19)],
                metrics_progress_verbose=True,
            )[0]
            .cpu()
            .item()
        )
        self.assertAlmostEqual(res, self.cityscapes_pretrained_mious[Models.STDC1_SEG50], delta=0.001)

    def test_transfer_learning_stdc1_seg50_cityscapes(self):
        trainer = Trainer("cityscapes_pretrained_stdc1_seg50_transfer_learning")
        model = models.get(
            Models.STDC1_SEG50, arch_params=self.cityscapes_pretrained_arch_params["stdc"], **self.cityscapes_pretrained_ckpt_params, num_classes=5
        )
        trainer.train(
            model=model,
            training_params=self.stdc_transfer_segmentation_train_params,
            train_loader=self.transfer_segmentation_dataset,
            valid_loader=self.transfer_segmentation_dataset,
        )

    def test_pretrained_stdc1_seg75_cityscapes(self):
        trainer = Trainer("cityscapes_pretrained_stdc1_seg75")
        model = models.get(Models.STDC1_SEG75, arch_params=self.cityscapes_pretrained_arch_params["stdc"], **self.cityscapes_pretrained_ckpt_params)
        res = (
            trainer.test(
                model=model,
                test_loader=self.cityscapes_dataset_rescaled75,
                test_metrics_list=[IoU(num_classes=20, ignore_index=19)],
                metrics_progress_verbose=True,
            )[0]
            .cpu()
            .item()
        )
        self.assertAlmostEqual(res, self.cityscapes_pretrained_mious[Models.STDC1_SEG75], delta=0.001)

    def test_transfer_learning_stdc1_seg75_cityscapes(self):
        trainer = Trainer("cityscapes_pretrained_stdc1_seg75_transfer_learning")
        model = models.get(
            Models.STDC1_SEG75, arch_params=self.cityscapes_pretrained_arch_params["stdc"], **self.cityscapes_pretrained_ckpt_params, num_classes=5
        )
        trainer.train(
            model=model,
            training_params=self.stdc_transfer_segmentation_train_params,
            train_loader=self.transfer_segmentation_dataset,
            valid_loader=self.transfer_segmentation_dataset,
        )

    def test_pretrained_stdc2_seg50_cityscapes(self):
        trainer = Trainer("cityscapes_pretrained_stdc2_seg50")
        model = models.get(Models.STDC2_SEG50, arch_params=self.cityscapes_pretrained_arch_params["stdc"], **self.cityscapes_pretrained_ckpt_params)
        res = (
            trainer.test(
                model=model,
                test_loader=self.cityscapes_dataset_rescaled50,
                test_metrics_list=[IoU(num_classes=20, ignore_index=19)],
                metrics_progress_verbose=True,
            )[0]
            .cpu()
            .item()
        )
        self.assertAlmostEqual(res, self.cityscapes_pretrained_mious[Models.STDC2_SEG50], delta=0.001)

    def test_transfer_learning_stdc2_seg50_cityscapes(self):
        trainer = Trainer("cityscapes_pretrained_stdc2_seg50_transfer_learning")
        model = models.get(
            Models.STDC2_SEG50, arch_params=self.cityscapes_pretrained_arch_params["stdc"], **self.cityscapes_pretrained_ckpt_params, num_classes=5
        )
        trainer.train(
            model=model,
            training_params=self.stdc_transfer_segmentation_train_params,
            train_loader=self.transfer_segmentation_dataset,
            valid_loader=self.transfer_segmentation_dataset,
        )

    def test_pretrained_stdc2_seg75_cityscapes(self):
        trainer = Trainer("cityscapes_pretrained_stdc2_seg75")
        model = models.get(Models.STDC2_SEG75, arch_params=self.cityscapes_pretrained_arch_params["stdc"], **self.cityscapes_pretrained_ckpt_params)
        res = (
            trainer.test(
                model=model,
                test_loader=self.cityscapes_dataset_rescaled75,
                test_metrics_list=[IoU(num_classes=20, ignore_index=19)],
                metrics_progress_verbose=True,
            )[0]
            .cpu()
            .item()
        )
        self.assertAlmostEqual(res, self.cityscapes_pretrained_mious[Models.STDC2_SEG75], delta=0.001)

    def test_transfer_learning_stdc2_seg75_cityscapes(self):
        trainer = Trainer("cityscapes_pretrained_stdc2_seg75_transfer_learning")
        model = models.get(
            Models.STDC2_SEG75, arch_params=self.cityscapes_pretrained_arch_params["stdc"], **self.cityscapes_pretrained_ckpt_params, num_classes=5
        )
        trainer.train(
            model=model,
            training_params=self.stdc_transfer_segmentation_train_params,
            train_loader=self.transfer_segmentation_dataset,
            valid_loader=self.transfer_segmentation_dataset,
        )

    def test_transfer_learning_vit_base_imagenet21k(self):
        trainer = Trainer("imagenet21k_pretrained_vit_base")

        model = models.get(
            Models.VIT_BASE, arch_params=self.imagenet_pretrained_arch_params[Models.VIT_BASE], **self.imagenet21k_pretrained_ckpt_params, num_classes=5
        )
        trainer.train(
            model=model,
            training_params=self.transfer_classification_train_params,
            train_loader=self.transfer_classification_dataloader,
            valid_loader=self.transfer_classification_dataloader,
        )

    def test_transfer_learning_vit_large_imagenet21k(self):
        trainer = Trainer("imagenet21k_pretrained_vit_large")

        model = models.get(
            Models.VIT_LARGE, arch_params=self.imagenet_pretrained_arch_params[Models.VIT_BASE], **self.imagenet21k_pretrained_ckpt_params, num_classes=5
        )
        trainer.train(
            model=model,
            training_params=self.transfer_classification_train_params,
            train_loader=self.transfer_classification_dataloader,
            valid_loader=self.transfer_classification_dataloader,
        )

    def test_pretrained_vit_base_imagenet(self):
        trainer = Trainer("imagenet_pretrained_vit_base")
        model = models.get(Models.VIT_BASE, arch_params=self.imagenet_pretrained_arch_params[Models.VIT_BASE], **self.imagenet_pretrained_ckpt_params)
        res = (
            trainer.test(model=model, test_loader=self.imagenet_dataset_05_mean_std, test_metrics_list=[Accuracy()], metrics_progress_verbose=True)[0]
            .cpu()
            .item()
        )
        self.assertAlmostEqual(res, self.imagenet_pretrained_accuracies[Models.VIT_BASE], delta=0.001)

    def test_pretrained_vit_large_imagenet(self):
        trainer = Trainer("imagenet_pretrained_vit_large")
        model = models.get(Models.VIT_LARGE, arch_params=self.imagenet_pretrained_arch_params[Models.VIT_BASE], **self.imagenet_pretrained_ckpt_params)
        res = (
            trainer.test(model=model, test_loader=self.imagenet_dataset_05_mean_std, test_metrics_list=[Accuracy()], metrics_progress_verbose=True)[0]
            .cpu()
            .item()
        )
        self.assertAlmostEqual(res, self.imagenet_pretrained_accuracies[Models.VIT_LARGE], delta=0.001)

    def test_pretrained_beit_base_imagenet(self):
        trainer = Trainer("imagenet_pretrained_beit_base")
        model = models.get(
            Models.BEIT_BASE_PATCH16_224, arch_params=self.imagenet_pretrained_arch_params[Models.VIT_BASE], **self.imagenet_pretrained_ckpt_params
        )
        res = (
            trainer.test(model=model, test_loader=self.imagenet_dataset_05_mean_std, test_metrics_list=[Accuracy()], metrics_progress_verbose=True)[0]
            .cpu()
            .item()
        )
        self.assertAlmostEqual(res, self.imagenet_pretrained_accuracies[Models.BEIT_BASE_PATCH16_224], delta=0.001)

    def test_transfer_learning_beit_base_imagenet(self):
        trainer = Trainer("test_transfer_learning_beit_base_imagenet")

        model = models.get(
            Models.BEIT_BASE_PATCH16_224,
            arch_params=self.imagenet_pretrained_arch_params[Models.VIT_BASE],
            **self.imagenet_pretrained_ckpt_params,
            num_classes=5,
        )
        trainer.train(
            model=model,
            training_params=self.transfer_classification_train_params,
            train_loader=self.transfer_classification_dataloader,
            valid_loader=self.transfer_classification_dataloader,
        )

    def test_pretrained_pplite_t_seg50_cityscapes(self):
        trainer = Trainer("cityscapes_pretrained_pplite_t_seg50")
        model = models.get(Models.PP_LITE_T_SEG50, arch_params=self.cityscapes_pretrained_arch_params["pplite_seg"], **self.cityscapes_pretrained_ckpt_params)

        res = (
            trainer.test(
                model=model,
                test_loader=self.cityscapes_dataset_rescaled50,
                test_metrics_list=[IoU(num_classes=20, ignore_index=19)],
                metrics_progress_verbose=True,
            )[0]
            .cpu()
            .item()
        )
        self.assertAlmostEqual(res, self.cityscapes_pretrained_mious[Models.PP_LITE_T_SEG50], delta=0.001)

    def test_pretrained_pplite_t_seg75_cityscapes(self):
        trainer = Trainer("cityscapes_pretrained_pplite_t_seg75")
        model = models.get(Models.PP_LITE_T_SEG75, arch_params=self.cityscapes_pretrained_arch_params["pplite_seg"], **self.cityscapes_pretrained_ckpt_params)

        res = (
            trainer.test(
                model=model,
                test_loader=self.cityscapes_dataset_rescaled50,
                test_metrics_list=[IoU(num_classes=20, ignore_index=19)],
                metrics_progress_verbose=True,
            )[0]
            .cpu()
            .item()
        )
        self.assertAlmostEqual(res, self.cityscapes_pretrained_mious[Models.PP_LITE_T_SEG75], delta=0.001)

    def test_pretrained_pplite_b_seg50_cityscapes(self):
        trainer = Trainer("cityscapes_pretrained_pplite_b_seg50")
        model = models.get(Models.PP_LITE_B_SEG50, arch_params=self.cityscapes_pretrained_arch_params["pplite_seg"], **self.cityscapes_pretrained_ckpt_params)

        res = (
            trainer.test(
                model=model,
                test_loader=self.cityscapes_dataset_rescaled50,
                test_metrics_list=[IoU(num_classes=20, ignore_index=19)],
                metrics_progress_verbose=True,
            )[0]
            .cpu()
            .item()
        )
        self.assertAlmostEqual(res, self.cityscapes_pretrained_mious[Models.PP_LITE_B_SEG50], delta=0.001)

    def test_pretrained_pplite_b_seg75_cityscapes(self):
        trainer = Trainer("cityscapes_pretrained_pplite_b_seg75")
        model = models.get(Models.PP_LITE_B_SEG75, arch_params=self.cityscapes_pretrained_arch_params["pplite_seg"], **self.cityscapes_pretrained_ckpt_params)

        res = (
            trainer.test(
                model=model,
                test_loader=self.cityscapes_dataset_rescaled50,
                test_metrics_list=[IoU(num_classes=20, ignore_index=19)],
                metrics_progress_verbose=True,
            )[0]
            .cpu()
            .item()
        )
        self.assertAlmostEqual(res, self.cityscapes_pretrained_mious[Models.PP_LITE_B_SEG75], delta=0.001)

    def tearDown(self) -> None:
        if os.path.exists("~/.cache/torch/hub/"):
            shutil.rmtree("~/.cache/torch/hub/")


if __name__ == "__main__":
    unittest.main()<|MERGE_RESOLUTION|>--- conflicted
+++ resolved
@@ -162,20 +162,7 @@
 
         self.cityscapes_pretrained_ckpt_params = {"pretrained_weights": "cityscapes"}
         self.cityscapes_pretrained_mious = {
-<<<<<<< HEAD
             "ddrnet_39": 0.8132,
-            "ddrnet_23": 0.8026,
-            "ddrnet_23_slim": 0.7801,
-            "stdc1_seg50": 0.7511,
-            "stdc1_seg75": 0.7687,
-            "stdc2_seg50": 0.7644,
-            "stdc2_seg75": 0.7893,
-            "regseg48": 0.7815,
-            "pp_lite_t_seg50": 0.7492,
-            "pp_lite_t_seg75": 0.7756,
-            "pp_lite_b_seg50": 0.7648,
-            "pp_lite_b_seg75": 0.7852,
-=======
             Models.DDRNET_23: 0.8026,
             Models.DDRNET_23_SLIM: 0.7801,
             Models.STDC1_SEG50: 0.7511,
@@ -187,7 +174,6 @@
             Models.PP_LITE_T_SEG75: 0.7756,
             Models.PP_LITE_B_SEG50: 0.7648,
             Models.PP_LITE_B_SEG75: 0.7852,
->>>>>>> 4d762023
         }
 
         self.cityscapes_dataset = cityscapes_val()

--- conflicted
+++ resolved
@@ -9,10 +9,8 @@
 from super_gradients.training.metrics import Accuracy, IoU
 import os
 import shutil
-from super_gradients.training.models.detection_models.yolov5_base import YoloV5PostPredictionCallback
 from super_gradients.training.utils.ssd_utils import SSDPostPredictCallback
 from super_gradients.training.models.detection_models.ssd import DEFAULT_SSD_LITE_MOBILENET_V2_ARCH_PARAMS
-from super_gradients.training.utils.detection_utils import Anchors
 import torchvision.transforms as transforms
 from super_gradients.training.losses.ddrnet_loss import DDRNetLoss
 from super_gradients.training.utils.detection_utils import crowd_detection_collate_fn
@@ -77,20 +75,15 @@
                                                      "loss_logging_items_names": ["Loss"],
                                                      "metric_to_watch": "Accuracy",
                                                      "greater_metric_to_watch_is_better": True}
-        self.coco_pretrained_arch_params = {"yolo_v5": {},
-                                            'ssd_lite_mobilenet_v2': {'num_classes': 80},
-                                            'coco_ssd_mobilenet_v1': {'num_classes': 80}}
+        self.coco_pretrained_arch_params = {'ssd_lite_mobilenet_v2': {'num_classes': 80}}
         self.coco_pretrained_ckpt_params = {"pretrained_weights": "coco"}
         self.coco_dataset = {
-<<<<<<< HEAD
-=======
             'ssd_lite_mobilenet_v2': CoCoDetectionDatasetInterface(
         self.coco_pretrained_arch_params = {"yolo_v5": {},
                                             'ssd_lite_mobilenet_v2': {'num_classes': 80},
                                             'coco_ssd_mobilenet_v1': {'num_classes': 80}}
         self.coco_pretrained_ckpt_params = {"pretrained_weights": "coco"}
         self.coco_dataset = {
->>>>>>> 9503fce0
             'yolo_v5': CoCoDetectionDatasetInterface(
                 dataset_params={
                     "batch_size": 8,
@@ -123,46 +116,13 @@
                 }
             ),
         }
-        self.coco_pretrained_maps = {"yolo_v5s": 0.3676, "yolo_v5m": 0.4456, "yolo_v5l": 0.4745, "yolo_v5n": 0.2717,
-                                     'ssd_lite_mobilenet_v2': 0.215, 'coco_ssd_mobilenet_v1': 0.243}
+        self.coco_pretrained_maps = {'ssd_lite_mobilenet_v2': 0.215}
         self.transfer_detection_dataset = {
-            'yolo_v5': DetectionTestDatasetInterface(image_size=640, classes=['class1', 'class2']),
             'ssd_lite_mobilenet_v2': DetectionTestDatasetInterface(image_size=320, classes=['class1', 'class2'])
         }
 
         ssd_dboxes = DEFAULT_SSD_LITE_MOBILENET_V2_ARCH_PARAMS['anchors']
         self.transfer_detection_train_params = {
-            'yolo_v5':
-                {
-                    "max_epochs": 3,
-                    "lr_mode": "cosine",
-                    "initial_lr": 0.01,
-                    "cosine_final_lr_ratio": 0.2,
-                    "lr_warmup_epochs": 3,
-                    "batch_accumulate": 1,
-                    "warmup_bias_lr": 0.1,
-                    "loss": "yolo_v5_loss",
-                    "criterion_params": {"anchors": Anchors(
-                        anchors_list=[[10, 13, 16, 30, 33, 23], [30, 61, 62, 45, 59, 119],
-                                      [116, 90, 156, 198, 373, 326]],
-                        strides=[8, 16, 32]),
-                        "obj_loss_gain": 1.0,
-                        "box_loss_gain": 0.05,
-                        "cls_loss_gain": 0.5,
-                    },
-                    "optimizer": "SGD",
-                    "warmup_momentum": 0.8,
-                    "optimizer_params": {"momentum": 0.937,
-                                         "weight_decay": 0.0005,
-                                         "nesterov": True},
-                    "train_metrics_list": [],
-                    "valid_metrics_list": [
-                        DetectionMetricsV2(
-                            post_prediction_callback=YoloV5PostPredictionCallback(),
-                            num_cls=len(self.transfer_detection_dataset['yolo_v5'].classes))],
-                    "loss_logging_items_names": ["GIoU", "obj", "cls", "Loss"],
-                    "metric_to_watch": "mAP@0.50:0.95",
-                    "greater_metric_to_watch_is_better": True},
             'ssd_lite_mobilenet_v2':
                 {
                     "max_epochs": 3,
@@ -182,7 +142,7 @@
                     "valid_metrics_list": [
                         DetectionMetricsV2(
                             post_prediction_callback=SSDPostPredictCallback(),
-                            num_cls=len(self.transfer_detection_dataset['yolo_v5'].classes))],
+                            num_cls=len(self.transfer_detection_dataset['ssd_lite_mobilenet_v2'].classes))],
                     "loss_logging_items_names": ['smooth_l1', 'closs', 'Loss'],
                     "metric_to_watch": "mAP@0.50:0.95",
                     "greater_metric_to_watch_is_better": True
@@ -503,53 +463,6 @@
         trainer.build_model("efficientnet_b0", arch_params=self.imagenet_pretrained_arch_params["efficientnet_b0"], checkpoint_params=self.imagenet_pretrained_ckpt_params)
         trainer.train(training_params=self.transfer_classification_train_params)
 
-    def test_pretrained_yolov5s_coco(self):
-        trainer = SgModel('coco_pretrained_yolov5s', model_checkpoints_location='local',
-                          multi_gpu=MultiGPUMode.OFF)
-        trainer.connect_dataset_interface(self.coco_dataset['yolo_v5'], data_loader_num_workers=8)
-        trainer.build_model("yolo_v5s", arch_params=self.coco_pretrained_arch_params["yolo_v5"], checkpoint_params=self.coco_pretrained_ckpt_params)
-        res = trainer.test(test_loader=self.coco_dataset['yolo_v5'].val_loader,
-                           test_metrics_list=[DetectionMetricsV2(post_prediction_callback=YoloV5PostPredictionCallback(),
-                                                               num_cls=len(
-                                                                   self.coco_dataset['yolo_v5'].coco_classes))],
-                           metrics_progress_verbose=True)[2]
-        self.assertAlmostEqual(res, self.coco_pretrained_maps["yolo_v5s"], delta=0.001)
-
-    def test_pretrained_yolov5m_coco(self):
-        trainer = SgModel('coco_pretrained_yolov5m', model_checkpoints_location='local',
-                          multi_gpu=MultiGPUMode.OFF)
-        trainer.connect_dataset_interface(self.coco_dataset['yolo_v5'], data_loader_num_workers=8)
-        trainer.build_model("yolo_v5m", arch_params=self.coco_pretrained_arch_params["yolo_v5"], checkpoint_params=self.coco_pretrained_ckpt_params)
-        res = trainer.test(test_loader=self.coco_dataset['yolo_v5'].val_loader,
-                           test_metrics_list=[DetectionMetricsV2(post_prediction_callback=YoloV5PostPredictionCallback(),
-                                                               num_cls=len(
-                                                                   self.coco_dataset['yolo_v5'].coco_classes))],
-                           metrics_progress_verbose=True)[2]
-        self.assertAlmostEqual(res, self.coco_pretrained_maps["yolo_v5m"], delta=0.001)
-
-    def test_pretrained_yolov5l_coco(self):
-        trainer = SgModel('coco_pretrained_yolov5l', model_checkpoints_location='local',
-                          multi_gpu=MultiGPUMode.OFF)
-        trainer.connect_dataset_interface(self.coco_dataset['yolo_v5'], data_loader_num_workers=8)
-        trainer.build_model("yolo_v5l", arch_params=self.coco_pretrained_arch_params["yolo_v5"], checkpoint_params=self.coco_pretrained_ckpt_params)
-        res = trainer.test(test_loader=self.coco_dataset['yolo_v5'].val_loader,
-                           test_metrics_list=[DetectionMetricsV2(post_prediction_callback=YoloV5PostPredictionCallback(),
-                                                               num_cls=len(
-                                                                   self.coco_dataset['yolo_v5'].coco_classes))],
-                           metrics_progress_verbose=True)[2]
-        self.assertAlmostEqual(res, self.coco_pretrained_maps["yolo_v5l"], delta=0.001)
-
-    def test_pretrained_yolov5n_coco(self):
-        trainer = SgModel('coco_pretrained_yolov5n', model_checkpoints_location='local',
-                          multi_gpu=MultiGPUMode.OFF)
-        trainer.connect_dataset_interface(self.coco_dataset['yolo_v5'], data_loader_num_workers=8)
-        trainer.build_model("yolo_v5n", arch_params=self.coco_pretrained_arch_params["yolo_v5"], checkpoint_params=self.coco_pretrained_ckpt_params)
-        res = trainer.test(test_loader=self.coco_dataset['yolo_v5'].val_loader,
-                           test_metrics_list=[DetectionMetricsV2(post_prediction_callback=YoloV5PostPredictionCallback(),
-                                                               num_cls=len(
-                                                                   self.coco_dataset['yolo_v5'].coco_classes))],
-                           metrics_progress_verbose=True)[2]
-        self.assertAlmostEqual(res, self.coco_pretrained_maps["yolo_v5n"], delta=0.001)
 
     def test_pretrained_ssd_lite_mobilenet_v2_coco(self):
         trainer = SgModel('coco_ssd_lite_mobilenet_v2', model_checkpoints_location='local',

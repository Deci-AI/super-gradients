--- conflicted
+++ resolved
@@ -1,6 +1,5 @@
 import unittest
 
-from super_gradients.common.object_names import Models
 from super_gradients.training import models
 from super_gradients.training import Trainer
 from super_gradients.training.dataloaders.dataloaders import classification_test_dataloader
@@ -39,15 +38,9 @@
     def test_teacher_ema_not_duplicated(self):
         """Check that the teacher EMA is a reference to the teacher net (not a copy)."""
 
-<<<<<<< HEAD
-        kd_model = KDTrainer("test_teacher_ema_not_duplicated", device="cpu")
-        student = models.get(Models.RESNET18, arch_params={"num_classes": 1000})
-        teacher = models.get(Models.RESNET50, arch_params={"num_classes": 1000}, pretrained_weights="imagenet")
-=======
         kd_model = KDTrainer("test_teacher_ema_not_duplicated")
         student = models.get("resnet18", arch_params={"num_classes": 1000})
         teacher = models.get("resnet50", arch_params={"num_classes": 1000}, pretrained_weights="imagenet")
->>>>>>> 4b50a4d1
 
         kd_model.train(
             training_params=self.kd_train_params,
@@ -65,15 +58,9 @@
 
         # Create a KD trainer and train it
         train_params = self.kd_train_params.copy()
-<<<<<<< HEAD
-        kd_model = KDTrainer("test_kd_ema_ckpt_reload", device="cpu")
-        student = models.get(Models.RESNET18, arch_params={"num_classes": 1000})
-        teacher = models.get(Models.RESNET50, arch_params={"num_classes": 1000}, pretrained_weights="imagenet")
-=======
         kd_model = KDTrainer("test_kd_ema_ckpt_reload")
         student = models.get("resnet18", arch_params={"num_classes": 1000})
         teacher = models.get("resnet50", arch_params={"num_classes": 1000}, pretrained_weights="imagenet")
->>>>>>> 4b50a4d1
 
         kd_model.train(
             training_params=self.kd_train_params,
@@ -86,15 +73,9 @@
         net = kd_model.net
 
         # Load the trained KD trainer
-<<<<<<< HEAD
-        kd_model = KDTrainer("test_kd_ema_ckpt_reload", device="cpu")
-        student = models.get(Models.RESNET18, arch_params={"num_classes": 1000})
-        teacher = models.get(Models.RESNET50, arch_params={"num_classes": 1000}, pretrained_weights="imagenet")
-=======
         kd_model = KDTrainer("test_kd_ema_ckpt_reload")
         student = models.get("resnet18", arch_params={"num_classes": 1000})
         teacher = models.get("resnet50", arch_params={"num_classes": 1000}, pretrained_weights="imagenet")
->>>>>>> 4b50a4d1
 
         train_params["resume"] = True
         kd_model.train(

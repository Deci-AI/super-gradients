--- conflicted
+++ resolved
@@ -93,7 +93,6 @@
                     target_bboxes_format="xyxy",
                 )
 
-<<<<<<< HEAD
     def test_segmentation_model(self):
         model = models.get(model_name=Models.PP_LITE_T_SEG75, arch_params={"use_aux_heads": False}, num_classes=19, pretrained_weights="cityscapes")
 
@@ -101,7 +100,7 @@
             predictions = model.predict(self.images)
             predictions.show()
             predictions.save(output_folder=tmp_dirname)
-=======
+
     def test_predict_class_names(self):
         for model_name in [Models.YOLO_NAS_S, Models.YOLOX_S, Models.PP_YOLOE_S]:
             model = models.get(model_name, pretrained_weights="coco")
@@ -142,7 +141,6 @@
 
                 preprocessed_shape = pipeline.image_processor.preprocess_image(image)[0].shape
                 self.assertEqual(preprocessed_shape, expected_shape)
->>>>>>> 7438e670
 
 
 if __name__ == "__main__":

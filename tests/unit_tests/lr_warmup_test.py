--- conflicted
+++ resolved
@@ -42,14 +42,8 @@
     def test_lr_warmup(self):
         # Define Model
         net = LeNet()
-<<<<<<< HEAD
-        model = SgModel("lr_warmup_test", model_checkpoints_location='local')
+        model = Trainer("lr_warmup_test", model_checkpoints_location='local')
         model.connect_dataset_interface(self.dataset)
-=======
-        trainer = Trainer("lr_warmup_test", model_checkpoints_location='local')
-        trainer.connect_dataset_interface(self.dataset)
-        trainer.build_model(net, arch_params=self.arch_params)
->>>>>>> 82961b64
 
         lrs = []
         phase_callbacks = [TestLRCallback(lr_placeholder=lrs)]
@@ -63,24 +57,14 @@
                         "warmup_mode": "linear_step"}
 
         expected_lrs = [0.25, 0.5, 0.75, 1.0, 1.0]
-<<<<<<< HEAD
         model.train(net=net, training_params=train_params)
-=======
-        trainer.train(train_params)
->>>>>>> 82961b64
         self.assertListEqual(lrs, expected_lrs)
 
     def test_lr_warmup_with_lr_scheduling(self):
         # Define Model
         net = LeNet()
-<<<<<<< HEAD
-        model = SgModel("lr_warmup_test", model_checkpoints_location='local')
+        model = Trainer("lr_warmup_test", model_checkpoints_location='local')
         model.connect_dataset_interface(self.dataset)
-=======
-        trainer = Trainer("lr_warmup_test", model_checkpoints_location='local')
-        trainer.connect_dataset_interface(self.dataset)
-        trainer.build_model(net, arch_params=self.arch_params)
->>>>>>> 82961b64
 
         lrs = []
         phase_callbacks = [TestLRCallback(lr_placeholder=lrs)]
@@ -94,11 +78,7 @@
                         "warmup_mode": "linear_step"}
 
         expected_lrs = [0.25, 0.5, 0.75, 0.9236067977499791, 0.4763932022500211]
-<<<<<<< HEAD
         model.train(net=net, training_params=train_params)
-=======
-        trainer.train(train_params)
->>>>>>> 82961b64
 
         # ALTHOUGH NOT SEEN IN HERE, THE 4TH EPOCH USES LR=1, SO THIS IS THE EXPECTED LIST AS WE COLLECT
         # THE LRS AFTER THE UPDATE
@@ -107,14 +87,8 @@
     def test_warmup_initial_lr(self):
         # Define Model
         net = LeNet()
-<<<<<<< HEAD
-        model = SgModel("test_warmup_initial_lr", model_checkpoints_location='local')
+        model = Trainer("test_warmup_initial_lr", model_checkpoints_location='local')
         model.connect_dataset_interface(self.dataset)
-=======
-        trainer = Trainer("test_warmup_initial_lr", model_checkpoints_location='local')
-        trainer.connect_dataset_interface(self.dataset)
-        trainer.build_model(net, arch_params=self.arch_params)
->>>>>>> 82961b64
 
         lrs = []
         phase_callbacks = [TestLRCallback(lr_placeholder=lrs)]
@@ -128,24 +102,14 @@
                         "warmup_mode": "linear_step", "initial_lr": 1, "warmup_initial_lr": 4.}
 
         expected_lrs = [4., 3., 2., 1., 1.]
-<<<<<<< HEAD
         model.train(net=net, training_params=train_params)
-=======
-        trainer.train(train_params)
->>>>>>> 82961b64
         self.assertListEqual(lrs, expected_lrs)
 
     def test_custom_lr_warmup(self):
         # Define Model
         net = LeNet()
-<<<<<<< HEAD
-        model = SgModel("custom_lr_warmup_test", model_checkpoints_location='local')
+        model = Trainer("custom_lr_warmup_test", model_checkpoints_location='local')
         model.connect_dataset_interface(self.dataset)
-=======
-        trainer = Trainer("custom_lr_warmup_test", model_checkpoints_location='local')
-        trainer.connect_dataset_interface(self.dataset)
-        trainer.build_model(net, arch_params=self.arch_params)
->>>>>>> 82961b64
 
         lrs = []
         phase_callbacks = [TestLRCallback(lr_placeholder=lrs)]
@@ -159,11 +123,7 @@
                         "warmup_mode": ExponentialWarmupLRCallback, "initial_lr": 1., "warmup_initial_lr": 0.1}
 
         expected_lrs = [0.1, 0.18102751585334242, 0.40128313980266034, 1.0, 1.0]
-<<<<<<< HEAD
         model.train(net=net, training_params=train_params)
-=======
-        trainer.train(train_params)
->>>>>>> 82961b64
         self.assertListEqual(lrs, expected_lrs)
 
 

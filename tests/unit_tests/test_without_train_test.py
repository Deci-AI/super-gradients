import shutil
import unittest
import os
from super_gradients import Trainer
from super_gradients.common.object_names import Models
from super_gradients.training.dataloaders.dataloaders import classification_test_dataloader, detection_test_dataloader, segmentation_test_dataloader
from super_gradients.training.metrics import Accuracy, Top5
from super_gradients.training import models
from super_gradients.training.metrics.detection_metrics import DetectionMetrics
from super_gradients.training.metrics.segmentation_metrics import PixelAccuracy, IoU
from super_gradients.training.models.detection_models.yolo_base import YoloPostPredictionCallback


class TestWithoutTrainTest(unittest.TestCase):
    @classmethod
    def setUp(cls):
        # NAMES FOR THE EXPERIMENTS TO LATER DELETE
        cls.folder_names = ["test_classification_model", "test_detection_model", "test_segmentation_model"]

    @classmethod
    def tearDownClass(cls) -> None:
        # ERASE ALL THE FOLDERS THAT WERE CREATED DURING THIS TEST
        for folder in cls.folder_names:
            if os.path.isdir(os.path.join("checkpoints", folder)):
                shutil.rmtree(os.path.join("checkpoints", folder))

    @staticmethod
    def get_classification_trainer(name=""):
        trainer = Trainer(name)
        model = models.get(Models.RESNET18, num_classes=5)
        return trainer, model

    @staticmethod
    def get_detection_trainer(name=""):
<<<<<<< HEAD
        trainer = Trainer(name, multi_gpu=MultiGPUMode.OFF)
        model = models.get(Models.YOLOX_S, num_classes=5)
=======
        trainer = Trainer(name)
        model = models.get("yolox_s", num_classes=5)
>>>>>>> 4b50a4d1
        return trainer, model

    @staticmethod
    def get_segmentation_trainer(name=""):
        shelfnet_lw_arch_params = {"num_classes": 5}
        trainer = Trainer(name)
        model = models.get(Models.SHELFNET34_LW, arch_params=shelfnet_lw_arch_params)
        return trainer, model

    def test_test_without_train(self):
        trainer, model = self.get_classification_trainer(self.folder_names[0])
        assert isinstance(
            trainer.test(model=model, silent_mode=True, test_metrics_list=[Accuracy(), Top5()], test_loader=classification_test_dataloader()), tuple
        )

        trainer, model = self.get_detection_trainer(self.folder_names[1])

        test_metrics = [DetectionMetrics(post_prediction_callback=YoloPostPredictionCallback(), num_cls=5)]

        assert isinstance(
            trainer.test(model=model, silent_mode=True, test_metrics_list=test_metrics, test_loader=detection_test_dataloader(image_size=320)), tuple
        )

        trainer, model = self.get_segmentation_trainer(self.folder_names[2])
        assert isinstance(
            trainer.test(model=model, silent_mode=True, test_metrics_list=[IoU(21), PixelAccuracy()], test_loader=segmentation_test_dataloader()), tuple
        )


if __name__ == "__main__":
    unittest.main()<|MERGE_RESOLUTION|>--- conflicted
+++ resolved
@@ -2,7 +2,6 @@
 import unittest
 import os
 from super_gradients import Trainer
-from super_gradients.common.object_names import Models
 from super_gradients.training.dataloaders.dataloaders import classification_test_dataloader, detection_test_dataloader, segmentation_test_dataloader
 from super_gradients.training.metrics import Accuracy, Top5
 from super_gradients.training import models
@@ -27,25 +26,20 @@
     @staticmethod
     def get_classification_trainer(name=""):
         trainer = Trainer(name)
-        model = models.get(Models.RESNET18, num_classes=5)
+        model = models.get("resnet18", num_classes=5)
         return trainer, model
 
     @staticmethod
     def get_detection_trainer(name=""):
-<<<<<<< HEAD
-        trainer = Trainer(name, multi_gpu=MultiGPUMode.OFF)
-        model = models.get(Models.YOLOX_S, num_classes=5)
-=======
         trainer = Trainer(name)
         model = models.get("yolox_s", num_classes=5)
->>>>>>> 4b50a4d1
         return trainer, model
 
     @staticmethod
     def get_segmentation_trainer(name=""):
         shelfnet_lw_arch_params = {"num_classes": 5}
         trainer = Trainer(name)
-        model = models.get(Models.SHELFNET34_LW, arch_params=shelfnet_lw_arch_params)
+        model = models.get("shelfnet34_lw", arch_params=shelfnet_lw_arch_params)
         return trainer, model
 
     def test_test_without_train(self):

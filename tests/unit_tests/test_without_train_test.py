import shutil
import unittest
import os
from super_gradients import Trainer, \
    ClassificationTestDatasetInterface, \
    SegmentationTestDatasetInterface, DetectionTestDatasetInterface
from super_gradients.training.metrics import Accuracy, Top5
from super_gradients.training import MultiGPUMode
from super_gradients.training.models.detection_models.yolo_base import YoloPostPredictionCallback
from super_gradients.training.utils.detection_utils import DetectionCollateFN
from super_gradients.training.metrics.detection_metrics import DetectionMetrics
from super_gradients.training.metrics.segmentation_metrics import PixelAccuracy, IoU


class TestWithoutTrainTest(unittest.TestCase):
    @classmethod
    def setUp(cls):
        # NAMES FOR THE EXPERIMENTS TO LATER DELETE
        cls.folder_names = ['test_classification_model', 'test_detection_model', 'test_segmentation_model']

    @classmethod
    def tearDownClass(cls) -> None:
        # ERASE ALL THE FOLDERS THAT WERE CREATED DURING THIS TEST
        for folder in cls.folder_names:
            if os.path.isdir(os.path.join('checkpoints', folder)):
                shutil.rmtree(os.path.join('checkpoints', folder))

    @staticmethod
    def get_classification_trainer(name=''):
        trainer = Trainer(name, model_checkpoints_location='local')
        dataset_params = {"batch_size": 4}
        dataset = ClassificationTestDatasetInterface(dataset_params=dataset_params)
        trainer.connect_dataset_interface(dataset)
        trainer.build_model("resnet18_cifar")
        return trainer

    @staticmethod
    def get_detection_trainer(name=''):
        dataset_params = {"batch_size": 4,
                          "test_batch_size": 4,
                          "dataset_dir": "/data/coco/",
                          "s3_link": None,
                          "image_size": 320,
                          "test_collate_fn": DetectionCollateFN(),
                          "train_collate_fn": DetectionCollateFN(),
                          }

<<<<<<< HEAD
        yolo_v3_arch_params = {"image_size": 320, "iou_t": 0.225, "multi_gpu_mode": "distributed_data_parallel"}

        post_prediction_callback = YoloV3NonMaxSuppression()
        trainer = Trainer(name, model_checkpoints_location='local',
=======
        model = SgModel(name, model_checkpoints_location='local',
>>>>>>> 25ec581c
                        multi_gpu=MultiGPUMode.OFF,
                        post_prediction_callback=YoloPostPredictionCallback())
        dataset_interface = DetectionTestDatasetInterface(dataset_params=dataset_params)
<<<<<<< HEAD
        trainer.connect_dataset_interface(dataset_interface, data_loader_num_workers=4)
        trainer.build_model('yolo_v3', arch_params=yolo_v3_arch_params)
        return trainer
=======
        model.connect_dataset_interface(dataset_interface, data_loader_num_workers=4)
        model.build_model('yolox_s')
        return model
>>>>>>> 25ec581c

    @staticmethod
    def get_segmentation_trainer(name=''):
        shelfnet_lw_arch_params = {"num_classes": 5, "load_checkpoint": False}
        trainer = Trainer(name, model_checkpoints_location='local', multi_gpu=False)

        dataset_interface = SegmentationTestDatasetInterface()
        trainer.connect_dataset_interface(dataset_interface, data_loader_num_workers=8)
        trainer.build_model('shelfnet34_lw', arch_params=shelfnet_lw_arch_params)
        return trainer

    def test_test_without_train(self):
        trainer = self.get_classification_trainer(self.folder_names[0])
        assert isinstance(trainer.test(silent_mode=True, test_metrics_list=[Accuracy(), Top5()]), tuple)

        trainer = self.get_detection_trainer(self.folder_names[1])

        test_metrics = [DetectionMetrics(post_prediction_callback=trainer.post_prediction_callback, num_cls=5)]

        assert isinstance(trainer.test(silent_mode=True, test_metrics_list=test_metrics), tuple)

        trainer = self.get_segmentation_trainer(self.folder_names[2])
        assert isinstance(trainer.test(silent_mode=True, test_metrics_list=[IoU(21), PixelAccuracy()]), tuple)

    def test_test_on_valid_loader_without_train(self):
        trainer = self.get_classification_trainer(self.folder_names[0])
        assert isinstance(trainer.test(test_loader=trainer.valid_loader, silent_mode=True, test_metrics_list=[Accuracy(), Top5()]), tuple)

        trainer = self.get_detection_trainer(self.folder_names[1])

        test_metrics = [DetectionMetrics(post_prediction_callback=trainer.post_prediction_callback, num_cls=5)]

        assert isinstance(trainer.test(test_loader=trainer.valid_loader, silent_mode=True, test_metrics_list=test_metrics), tuple)

        model = self.get_segmentation_trainer(self.folder_names[2])
        assert isinstance(model.test(test_loader=model.valid_loader, silent_mode=True, test_metrics_list=[IoU(21), PixelAccuracy()]), tuple)


if __name__ == '__main__':
    unittest.main()<|MERGE_RESOLUTION|>--- conflicted
+++ resolved
@@ -45,26 +45,13 @@
                           "train_collate_fn": DetectionCollateFN(),
                           }
 
-<<<<<<< HEAD
-        yolo_v3_arch_params = {"image_size": 320, "iou_t": 0.225, "multi_gpu_mode": "distributed_data_parallel"}
-
-        post_prediction_callback = YoloV3NonMaxSuppression()
         trainer = Trainer(name, model_checkpoints_location='local',
-=======
-        model = SgModel(name, model_checkpoints_location='local',
->>>>>>> 25ec581c
                         multi_gpu=MultiGPUMode.OFF,
                         post_prediction_callback=YoloPostPredictionCallback())
         dataset_interface = DetectionTestDatasetInterface(dataset_params=dataset_params)
-<<<<<<< HEAD
         trainer.connect_dataset_interface(dataset_interface, data_loader_num_workers=4)
-        trainer.build_model('yolo_v3', arch_params=yolo_v3_arch_params)
+        trainer.build_model('yolox_s')
         return trainer
-=======
-        model.connect_dataset_interface(dataset_interface, data_loader_num_workers=4)
-        model.build_model('yolox_s')
-        return model
->>>>>>> 25ec581c
 
     @staticmethod
     def get_segmentation_trainer(name=''):

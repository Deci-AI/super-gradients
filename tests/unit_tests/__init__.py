# PACKAGE IMPORTS FOR EXTERNAL USAGE
from tests.unit_tests.crash_tips_test import CrashTipTest
from tests.unit_tests.double_training_test import CallTrainTwiceTest
from tests.unit_tests.factories_test import FactoriesTest
from tests.unit_tests.optimizer_params_override_test import TrainOptimizerParamsOverride
from tests.unit_tests.resume_training_test import ResumeTrainingTest
from tests.unit_tests.strictload_enum_test import StrictLoadEnumTest
from tests.unit_tests.train_after_test_test import CallTrainAfterTestTest
from tests.unit_tests.zero_weight_decay_on_bias_bn_test import ZeroWdForBnBiasTest
from tests.unit_tests.save_ckpt_test import SaveCkptListUnitTest
from tests.unit_tests.all_architectures_test import AllArchitecturesTest
from tests.unit_tests.average_meter_test import TestAverageMeter
from tests.unit_tests.repvgg_unit_test import TestRepVgg
from tests.unit_tests.test_without_train_test import TestWithoutTrainTest
from tests.unit_tests.train_with_intialized_param_args_test import TrainWithInitializedObjectsTest
from tests.unit_tests.test_auto_augment import TestAutoAugment
from tests.unit_tests.ohem_loss_test import OhemLossTest
from tests.unit_tests.early_stop_test import EarlyStopTest
from tests.unit_tests.segmentation_transforms_test import SegmentationTransformsTest
from tests.unit_tests.pretrained_models_unit_test import PretrainedModelsUnitTest
from tests.unit_tests.conv_bn_relu_test import TestConvBnRelu
from tests.unit_tests.initialize_with_dataloaders_test import InitializeWithDataloadersTest
from tests.unit_tests.training_params_factory_test import TrainingParamsTest
from tests.unit_tests.config_inspector_test import ConfigInspectTest
from tests.unit_tests.transforms_test import TestTransforms
from tests.unit_tests.post_prediction_callback_test import TestPostPredictionCallback
from tests.unit_tests.test_predict import TestModelPredict
from tests.unit_tests.test_deprecate import TestDeprecationDecorator
<<<<<<< HEAD
from tests.unit_tests.test_models_factory import DynamicModelTests
=======
from tests.unit_tests.test_mixed_precision_cpu import TestMixedPrecisionDisabled
>>>>>>> 463cb83c

__all__ = [
    "CrashTipTest",
    "ZeroWdForBnBiasTest",
    "SaveCkptListUnitTest",
    "AllArchitecturesTest",
    "TestAverageMeter",
    "TestRepVgg",
    "TestWithoutTrainTest",
    "StrictLoadEnumTest",
    "TrainWithInitializedObjectsTest",
    "TestAutoAugment",
    "OhemLossTest",
    "EarlyStopTest",
    "SegmentationTransformsTest",
    "PretrainedModelsUnitTest",
    "TestConvBnRelu",
    "FactoriesTest",
    "InitializeWithDataloadersTest",
    "TrainingParamsTest",
    "TrainOptimizerParamsOverride",
    "CallTrainTwiceTest",
    "ResumeTrainingTest",
    "CallTrainAfterTestTest",
    "ConfigInspectTest",
    "TestTransforms",
    "TestPostPredictionCallback",
    "TestModelPredict",
    "TestDeprecationDecorator",
<<<<<<< HEAD
    "DynamicModelTests",
=======
    "TestMixedPrecisionDisabled",
>>>>>>> 463cb83c
]<|MERGE_RESOLUTION|>--- conflicted
+++ resolved
@@ -26,11 +26,8 @@
 from tests.unit_tests.post_prediction_callback_test import TestPostPredictionCallback
 from tests.unit_tests.test_predict import TestModelPredict
 from tests.unit_tests.test_deprecate import TestDeprecationDecorator
-<<<<<<< HEAD
 from tests.unit_tests.test_models_factory import DynamicModelTests
-=======
 from tests.unit_tests.test_mixed_precision_cpu import TestMixedPrecisionDisabled
->>>>>>> 463cb83c
 
 __all__ = [
     "CrashTipTest",
@@ -60,9 +57,6 @@
     "TestPostPredictionCallback",
     "TestModelPredict",
     "TestDeprecationDecorator",
-<<<<<<< HEAD
+    "TestMixedPrecisionDisabled",
     "DynamicModelTests",
-=======
-    "TestMixedPrecisionDisabled",
->>>>>>> 463cb83c
 ]
# PACKAGE IMPORTS FOR EXTERNAL USAGE
from tests.unit_tests.double_training_test import CallTrainTwiceTest
from tests.unit_tests.factories_test import FactoriesTest
from tests.unit_tests.optimizer_params_override_test import TrainOptimizerParamsOverride
from tests.unit_tests.strictload_enum_test import StrictLoadEnumTest
from tests.unit_tests.zero_weight_decay_on_bias_bn_test import ZeroWdForBnBiasTest
from tests.unit_tests.save_ckpt_test import SaveCkptListUnitTest
from tests.unit_tests.all_architectures_test import AllArchitecturesTest
from tests.unit_tests.average_meter_test import TestAverageMeter
from tests.unit_tests.repvgg_unit_test import TestRepVgg
from tests.unit_tests.test_without_train_test import TestWithoutTrainTest
from tests.unit_tests.train_with_intialized_param_args_test import TrainWithInitializedObjectsTest
from tests.unit_tests.test_auto_augment import TestAutoAugment
from tests.unit_tests.ohem_loss_test import OhemLossTest
from tests.unit_tests.early_stop_test import EarlyStopTest
from tests.unit_tests.segmentation_transforms_test import SegmentationTransformsTest
from tests.unit_tests.pretrained_models_unit_test import PretrainedModelsUnitTest
from tests.unit_tests.conv_bn_relu_test import TestConvBnRelu
from tests.unit_tests.initialize_with_dataloaders_test import InitializeWithDataloadersTest
from tests.unit_tests.training_params_factory_test import TrainingParamsTest

<<<<<<< HEAD

=======
>>>>>>> 6b1cb8e2
__all__ = [
    "ZeroWdForBnBiasTest",
    "SaveCkptListUnitTest",
    "AllArchitecturesTest",
    "TestAverageMeter",
    "TestRepVgg",
    "TestWithoutTrainTest",
    "StrictLoadEnumTest",
    "TrainWithInitializedObjectsTest",
    "TestAutoAugment",
    "OhemLossTest",
    "EarlyStopTest",
    "SegmentationTransformsTest",
    "PretrainedModelsUnitTest",
    "TestConvBnRelu",
    "FactoriesTest",
    "InitializeWithDataloadersTest",
    "TrainingParamsTest",
<<<<<<< HEAD
    "CallTrainTwiceTest",
=======
    "TrainOptimizerParamsOverride",
>>>>>>> 6b1cb8e2
]<|MERGE_RESOLUTION|>--- conflicted
+++ resolved
@@ -19,10 +19,6 @@
 from tests.unit_tests.initialize_with_dataloaders_test import InitializeWithDataloadersTest
 from tests.unit_tests.training_params_factory_test import TrainingParamsTest
 
-<<<<<<< HEAD
-
-=======
->>>>>>> 6b1cb8e2
 __all__ = [
     "ZeroWdForBnBiasTest",
     "SaveCkptListUnitTest",
@@ -41,9 +37,6 @@
     "FactoriesTest",
     "InitializeWithDataloadersTest",
     "TrainingParamsTest",
-<<<<<<< HEAD
+    "TrainOptimizerParamsOverride",
     "CallTrainTwiceTest",
-=======
-    "TrainOptimizerParamsOverride",
->>>>>>> 6b1cb8e2
 ]
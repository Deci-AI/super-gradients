--- conflicted
+++ resolved
@@ -59,30 +59,7 @@
                 classes=self.testcase_classes)
 
     def test_train_with_dataloaders(self):
-<<<<<<< HEAD
-        model = SgModel(experiment_name="test_name", model_checkpoints_location="local")
-
-        model.build_model("resnet18", arch_params={"num_classes": self.testcase_classes})
-        model.train(training_params={"max_epochs": 2,
-                                     "lr_updates": [5, 6, 12],
-                                     "lr_decay_factor": 0.01,
-                                     "lr_mode": "step",
-                                     "initial_lr": 0.01,
-                                     "loss": "cross_entropy",
-                                     "optimizer": "SGD",
-                                     "optimizer_params": {"weight_decay": 1e-5, "momentum": 0.9},
-                                     "train_metrics_list": [Accuracy()],
-                                     "valid_metrics_list": [Accuracy()],
-                                     "metric_to_watch": "Accuracy",
-                                     "greater_metric_to_watch_is_better": True},
-                    train_loader=self.testcase_trainloader,
-                    valid_loader=self.testcase_validloader,
-                    )
-        self.assertTrue(0 < model.best_metric.item() < 1)
-=======
-        trainer = Trainer(experiment_name="test_name", model_checkpoints_location="local",
-                          train_loader=self.testcase_trainloader, valid_loader=self.testcase_validloader,
-                          classes=self.testcase_classes)
+        trainer = Trainer(experiment_name="test_name", model_checkpoints_location="local")
 
         trainer.build_model("resnet18")
         trainer.train(training_params={"max_epochs": 2,
@@ -96,9 +73,11 @@
                                        "train_metrics_list": [Accuracy()],
                                        "valid_metrics_list": [Accuracy()],
                                        "metric_to_watch": "Accuracy",
-                                       "greater_metric_to_watch_is_better": True})
+                                       "greater_metric_to_watch_is_better": True},
+                      train_loader=self.testcase_trainloader,
+                      valid_loader=self.testcase_validloader,
+                      )
         self.assertTrue(0 < trainer.best_metric.item() < 1)
->>>>>>> de72dc62
 
 
 if __name__ == '__main__':

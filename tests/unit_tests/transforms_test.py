--- conflicted
+++ resolved
@@ -287,8 +287,6 @@
         self.assertTrue((shifted_image[:, : padding_coordinates.left, :] == pad_value).all())
         self.assertTrue((shifted_image[:, -padding_coordinates.right :, :] == pad_value).all())
 
-<<<<<<< HEAD
-=======
     def test_pad_grayscale_image(self):
         image = np.random.randint(0, 256, size=(640, 480), dtype=np.uint8)
         padding_coordinates = PaddingCoordinates(top=80, bottom=80, left=60, right=60)
@@ -303,7 +301,6 @@
         self.assertTrue((shifted_image[:, : padding_coordinates.left] == pad_value).all())
         self.assertTrue((shifted_image[:, -padding_coordinates.right :] == pad_value).all())
 
->>>>>>> 43daf370
     def test_shift_bboxes(self):
         bboxes = np.array([[10, 20, 50, 60, 1], [30, 40, 80, 90, 2]], dtype=np.float32)
         shift_w, shift_h = 60, 80

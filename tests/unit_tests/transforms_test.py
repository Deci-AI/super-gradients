import unittest

import numpy as np

from super_gradients.training.transforms.keypoint_transforms import (
    KeypointsRandomHorizontalFlip,
    KeypointsRandomVerticalFlip,
    KeypointsRandomAffineTransform,
    KeypointsPadIfNeeded,
    KeypointsLongestMaxSize,
)
from super_gradients.training.transforms.transforms import DetectionImagePermute, DetectionPadToSize

from super_gradients.training.transforms.utils import (
    _rescale_image,
    _rescale_bboxes,
<<<<<<< HEAD
    _shift_image,
    _shift_bboxes,
    _rescale_and_pad_to_size,
    _rescale_xyxy_bboxes,
    _get_center_padding_params,
    _pad_image_on_side,
=======
    _pad_image,
    _shift_bboxes,
    _rescale_and_pad_to_size,
    _rescale_xyxy_bboxes,
    _get_center_padding_coordinates,
    _get_bottom_right_padding_coordinates,
    PaddingCoordinates,
>>>>>>> 8774c2f8
)


class TestTransforms(unittest.TestCase):
    def test_keypoints_random_affine(self):
        image = np.random.rand(640, 480, 3)
        mask = np.random.rand(640, 480)

        # Cover all image pixels with keypoints. This would guarantee test coverate of all possible keypoint locations
        # without relying on randomly generated keypoints.
        x = np.arange(image.shape[1])
        y = np.arange(image.shape[0])
        xv, yv = np.meshgrid(x, y, indexing="xy")

        joints = np.stack([xv.flatten(), yv.flatten(), np.ones_like(yv.flatten())], axis=-1)  # [N, 3]
        joints = joints.reshape((-1, 1, 3)).repeat(17, axis=1)  # [N, 17, 3]

        aug = KeypointsRandomAffineTransform(min_scale=0.8, max_scale=1.2, max_rotation=30, max_translate=0.5, prob=1, image_pad_value=0, mask_pad_value=0)
        aug_image, aug_mask, aug_joints, _, _ = aug(image, mask, joints, None, None)

        joints_outside_image = (
            (aug_joints[:, :, 0] < 0) | (aug_joints[:, :, 1] < 0) | (aug_joints[:, :, 0] >= aug_image.shape[1]) | (aug_joints[:, :, 1] >= aug_image.shape[0])
        )

        # Ensure that keypoints outside the image are not visible
        self.assertTrue((aug_joints[joints_outside_image, 2] == 0).all(), msg=f"{aug_joints[joints_outside_image]}")
        # Ensure that all keypoints with visible status are inside the image
        # (There is no intersection of two sets: keypoints outside the image and keypoints with visible status)
        self.assertFalse((joints_outside_image & (aug_joints[:, :, 2] == 1)).any())

    def test_keypoints_horizontal_flip(self):
        image = np.random.rand(640, 480, 3)
        mask = np.random.rand(640, 480)
        joints = np.random.randint(0, 100, size=(1, 17, 3))

        aug = KeypointsRandomHorizontalFlip(flip_index=[16, 15, 14, 13, 12, 11, 10, 9, 8, 7, 6, 5, 4, 3, 2, 1, 0], prob=1)
        aug_image, aug_mask, aug_joints, _, _ = aug(image, mask, joints, None, None)

        np.testing.assert_array_equal(aug_image, image[:, ::-1, :])
        np.testing.assert_array_equal(aug_mask, mask[:, ::-1])
        np.testing.assert_array_equal(image.shape[1] - aug_joints[:, ::-1, 0] - 1, joints[..., 0])
        np.testing.assert_array_equal(aug_joints[:, ::-1, 1], joints[..., 1])
        np.testing.assert_array_equal(aug_joints[:, ::-1, 2], joints[..., 2])

    def test_keypoints_vertical_flip(self):
        image = np.random.rand(640, 480, 3)
        mask = np.random.rand(640, 480)
        joints = np.random.randint(0, 100, size=(1, 17, 3))

        aug = KeypointsRandomVerticalFlip(prob=1)
        aug_image, aug_mask, aug_joints, _, _ = aug(image, mask, joints, None, None)

        np.testing.assert_array_equal(aug_image, image[::-1, :, :])
        np.testing.assert_array_equal(aug_mask, mask[::-1, :])
        np.testing.assert_array_equal(aug_joints[..., 0], joints[..., 0])
        np.testing.assert_array_equal(image.shape[0] - aug_joints[..., 1] - 1, joints[..., 1])
        np.testing.assert_array_equal(aug_joints[..., 2], joints[..., 2])

    def test_keypoints_pad_if_needed(self):
        image = np.random.rand(640, 480, 3)
        mask = np.random.rand(640, 480)
        joints = np.random.randint(0, 100, size=(1, 17, 3))

        aug = KeypointsPadIfNeeded(min_width=768, min_height=768, image_pad_value=0, mask_pad_value=0)
        aug_image, aug_mask, aug_joints, _, _ = aug(image, mask, joints, None, None)

        self.assertEqual(aug_image.shape, (768, 768, 3))
        self.assertEqual(aug_mask.shape, (768, 768))
        np.testing.assert_array_equal(aug_joints, joints)

    def test_keypoints_longest_max_size(self):
        image = np.random.rand(640, 480, 3)
        mask = np.random.rand(640, 480)
        joints = np.random.randint(0, 480, size=(1, 17, 3))

        aug = KeypointsLongestMaxSize(max_height=512, max_width=512)
        aug_image, aug_mask, aug_joints, _, _ = aug(image, mask, joints, None, None)

        self.assertEqual(aug_image.shape[:2], aug_mask.shape[:2])
        self.assertLessEqual(aug_image.shape[0], 512)
        self.assertLessEqual(aug_image.shape[1], 512)

        self.assertTrue((aug_joints[..., 0] < aug_image.shape[1]).all())
        self.assertTrue((aug_joints[..., 1] < aug_image.shape[0]).all())

    def test_detection_image_permute(self):
        aug = DetectionImagePermute(dims=(2, 1, 0))
        image = np.random.rand(640, 480, 3)
        sample = {"image": image}

        output = aug(sample)
        self.assertEqual(output["image"].shape, (3, 480, 640))

    def test_detection_pad_to_size(self):
        aug = DetectionPadToSize(output_size=(640, 640), pad_value=123)
        image = np.ones((512, 480, 3))

        # Boxes in format (x1, y1, x2, y2, class_id)
        boxes = np.array([[0, 0, 100, 100, 0], [100, 100, 200, 200, 1]])

        sample = {"image": image, "target": boxes}
        output = aug(sample)

        shift_x = (640 - 480) // 2
        shift_y = (640 - 512) // 2
        expected_boxes = np.array(
            [[0 + shift_x, 0 + shift_y, 100 + shift_x, 100 + shift_y, 0], [100 + shift_x, 100 + shift_y, 200 + shift_x, 200 + shift_y, 1]]
        )
        self.assertEqual(output["image"].shape, (640, 640, 3))
        np.testing.assert_array_equal(output["target"], expected_boxes)

    def test_rescale_image(self):
        image = np.random.randint(0, 256, size=(640, 480, 3), dtype=np.uint8)
        target_shape = (320, 240)
        rescaled_image = _rescale_image(image, target_shape)

        # Check if the rescaled image has the correct target shape
        self.assertEqual(rescaled_image.shape[:2], target_shape)

    def test_rescale_bboxes(self):
<<<<<<< HEAD
        bboxes = np.array([[10, 20, 50, 60, 1], [30, 40, 80, 90, 2]], dtype=np.float32)
        sy, sx = (2.0, 0.5)
        expected_bboxes = np.array([[5.0, 40.0, 25.0, 120.0, 1.0], [15.0, 80.0, 40.0, 180.0, 2.0]], dtype=np.float32)

        rescaled_bboxes = _rescale_bboxes(targets=bboxes, scale_factors=(sy, sx))
        np.testing.assert_array_equal(rescaled_bboxes, expected_bboxes)

    def test_get_shift_params(self):
        input_size = (640, 480)
        output_size = (800, 600)
        shift_h, shift_w, pad_h, pad_w = _get_center_padding_params(input_size, output_size)

        # Check if the shift and padding values are correct
        self.assertEqual((shift_h, shift_w, pad_h, pad_w), (80, 60, (80, 80), (60, 60)))

    def test_shift_image(self):
        image = np.random.randint(0, 256, size=(640, 480, 3), dtype=np.uint8)
        pad_h = (80, 80)
        pad_w = (60, 60)
        pad_value = 0
        shifted_image = _shift_image(image, pad_h, pad_w, pad_value)
=======
        sy, sx = (2.0, 0.5)

        # Empty bboxes
        bboxes = np.zeros((0, 4))
        expected_bboxes = np.zeros((0, 4))
        rescaled_bboxes = _rescale_bboxes(targets=bboxes, scale_factors=(sy, sx))
        np.testing.assert_array_equal(rescaled_bboxes, expected_bboxes)

        # Not empty bboxes
        bboxes = np.array([[10, 20, 50, 60, 1], [30, 40, 80, 90, 2]], dtype=np.float32)
        expected_bboxes = np.array([[5.0, 40.0, 25.0, 120.0, 1.0], [15.0, 80.0, 40.0, 180.0, 2.0]], dtype=np.float32)
        rescaled_bboxes = _rescale_bboxes(targets=bboxes, scale_factors=(sy, sx))
        np.testing.assert_array_equal(rescaled_bboxes, expected_bboxes)

    def test_pad_image(self):
        image = np.random.randint(0, 256, size=(640, 480, 3), dtype=np.uint8)
        padding_coordinates = PaddingCoordinates(top=80, bottom=80, left=60, right=60)
        pad_value = 0
        shifted_image = _pad_image(image, padding_coordinates, pad_value)
>>>>>>> 8774c2f8

        # Check if the shifted image has the correct shape
        self.assertEqual(shifted_image.shape, (800, 600, 3))
        # Check if the padding values are correct
<<<<<<< HEAD
        self.assertTrue((shifted_image[: pad_h[0], :, :] == pad_value).all())
        self.assertTrue((shifted_image[-pad_h[1] :, :, :] == pad_value).all())
        self.assertTrue((shifted_image[:, : pad_w[0], :] == pad_value).all())
        self.assertTrue((shifted_image[:, -pad_w[1] :, :] == pad_value).all())
=======
        self.assertTrue((shifted_image[: padding_coordinates.top, :, :] == pad_value).all())
        self.assertTrue((shifted_image[-padding_coordinates.bottom :, :, :] == pad_value).all())
        self.assertTrue((shifted_image[:, : padding_coordinates.left, :] == pad_value).all())
        self.assertTrue((shifted_image[:, -padding_coordinates.right :, :] == pad_value).all())
>>>>>>> 8774c2f8

    def test_shift_bboxes(self):
        bboxes = np.array([[10, 20, 50, 60, 1], [30, 40, 80, 90, 2]], dtype=np.float32)
        shift_w, shift_h = 60, 80
        shifted_bboxes = _shift_bboxes(bboxes, shift_w, shift_h)

        # Check if the shifted bboxes have the correct values
        expected_bboxes = np.array([[70, 100, 110, 140, 1], [90, 120, 140, 170, 2]], dtype=np.float32)
        np.testing.assert_array_equal(shifted_bboxes, expected_bboxes)

    def test_rescale_xyxy_bboxes(self):
        bboxes = np.array([[10, 20, 50, 60, 1], [30, 40, 80, 90, 2]], dtype=np.float32)
        r = 0.5
        rescaled_bboxes = _rescale_xyxy_bboxes(bboxes, r)

        # Check if the rescaled bboxes have the correct values
        expected_bboxes = np.array([[5.0, 10.0, 25.0, 30.0, 1.0], [15.0, 20.0, 40.0, 45.0, 2.0]], dtype=np.float32)
        np.testing.assert_array_equal(rescaled_bboxes, expected_bboxes)

<<<<<<< HEAD
    def test_pad_image_on_side(self):
        # Test Case 1: Padding needed
        image = np.array([[1, 2], [3, 4]])
        output_size = (3, 4)
        expected_result = np.array([[1, 2, 114, 114], [3, 4, 114, 114], [114, 114, 114, 114]])
        result = _pad_image_on_side(image, output_size)
        assert np.array_equal(result, expected_result)

        # Test Case 2: No padding needed
        image = np.array([[1, 2, 3], [4, 5, 6], [7, 8, 9]])
        output_size = (3, 3)
        expected_result = np.array([[1, 2, 3], [4, 5, 6], [7, 8, 9]])
        result = _pad_image_on_side(image, output_size)
        assert np.array_equal(result, expected_result)
=======
    def test_padding(self):
        # Test Case 1: Padding needed
        image = np.array([[1, 2], [3, 4]])
        padding_coordinates = PaddingCoordinates(top=0, left=0, bottom=1, right=2)
        expected_padded_image = np.array([[1, 2, 114, 114], [3, 4, 114, 114], [114, 114, 114, 114]])

        padded_image = _pad_image(image=image, padding_coordinates=padding_coordinates, pad_value=114)
        np.testing.assert_array_equal(padded_image, expected_padded_image)

        # Test Case 2: No padding needed
        image = np.array([[1, 2, 3], [4, 5, 6], [7, 8, 9]])
        padding_coordinates = PaddingCoordinates(top=0, left=0, bottom=0, right=0)
        expected_padded_image = np.array([[1, 2, 3], [4, 5, 6], [7, 8, 9]])

        padded_image = _pad_image(image=image, padding_coordinates=padding_coordinates, pad_value=114)
        np.testing.assert_array_equal(padded_image, expected_padded_image)

        # Test Case 3: Image with channel dimension
        image = np.array([[[1, 2, 3], [4, 5, 6]], [[7, 8, 9], [10, 11, 12]]])
        padding_coordinates = PaddingCoordinates(top=0, left=0, bottom=1, right=2)
        expected_padded_image = np.array(
            [
                [[1, 2, 3], [4, 5, 6], [0, 0, 0], [0, 0, 0]],
                [[7, 8, 9], [10, 11, 12], [0, 0, 0], [0, 0, 0]],
                [[0, 0, 0], [0, 0, 0], [0, 0, 0], [0, 0, 0]],
            ],
        )

        padded_image = _pad_image(image=image, padding_coordinates=padding_coordinates, pad_value=0)
        np.testing.assert_array_equal(padded_image, expected_padded_image)

    def test_get_padding_coordinates(self):
        # Test Case 1: Width padding required
        image = np.zeros((640, 480))
        output_size = (640, 640)
        expected_center_padding = PaddingCoordinates(top=0, bottom=0, left=80, right=80)
        expected_bottom_right_padding = PaddingCoordinates(top=0, bottom=0, left=0, right=160)

        center_padding_coordinates = _get_center_padding_coordinates(input_shape=image.shape, output_shape=output_size)
        bottom_right_padding_coordinates = _get_bottom_right_padding_coordinates(input_shape=image.shape, output_shape=output_size)
        self.assertEqual(center_padding_coordinates, expected_center_padding)
        self.assertEqual(bottom_right_padding_coordinates, expected_bottom_right_padding)

        # Test Case 2: Height padding required
        image = np.zeros((480, 640))
        output_size = (640, 640)
        expected_center_padding = PaddingCoordinates(top=80, bottom=80, left=0, right=0)
        expected_bottom_right_padding = PaddingCoordinates(top=0, bottom=160, left=0, right=0)

        center_padding_coordinates = _get_center_padding_coordinates(input_shape=image.shape, output_shape=output_size)
        bottom_right_padding_coordinates = _get_bottom_right_padding_coordinates(input_shape=image.shape, output_shape=output_size)
        self.assertEqual(center_padding_coordinates, expected_center_padding)
        self.assertEqual(bottom_right_padding_coordinates, expected_bottom_right_padding)

        # Test Case 3: Width and Height padding required
        image = np.zeros((480, 640))
        output_size = (800, 800)
        expected_center_padding = PaddingCoordinates(top=160, bottom=160, left=80, right=80)
        expected_bottom_right_padding = PaddingCoordinates(top=0, bottom=320, left=0, right=160)

        center_padding_coordinates = _get_center_padding_coordinates(input_shape=image.shape, output_shape=output_size)
        bottom_right_padding_coordinates = _get_bottom_right_padding_coordinates(input_shape=image.shape, output_shape=output_size)
        self.assertEqual(center_padding_coordinates, expected_center_padding)
        self.assertEqual(bottom_right_padding_coordinates, expected_bottom_right_padding)

        # Test Case 4: Image shape is bigger than output shape
        image = np.zeros((800, 800))
        output_size = (640, 640)
        expected_center_padding = PaddingCoordinates(top=-80, bottom=-80, left=-80, right=-80)
        expected_bottom_right_padding = PaddingCoordinates(top=0, bottom=-160, left=0, right=-160)

        center_padding_coordinates = _get_center_padding_coordinates(input_shape=image.shape, output_shape=output_size)
        bottom_right_padding_coordinates = _get_bottom_right_padding_coordinates(input_shape=image.shape, output_shape=output_size)
        self.assertEqual(center_padding_coordinates, expected_center_padding)
        self.assertEqual(bottom_right_padding_coordinates, expected_bottom_right_padding)

        # Test Case 5: Width and Height padding required with an image of 3 channels
        image = np.zeros((480, 640, 3))
        output_size = (800, 800)
        expected_center_padding = PaddingCoordinates(top=160, bottom=160, left=80, right=80)
        expected_bottom_right_padding = PaddingCoordinates(top=0, bottom=320, left=0, right=160)

        center_padding_coordinates = _get_center_padding_coordinates(input_shape=image.shape, output_shape=output_size)
        bottom_right_padding_coordinates = _get_bottom_right_padding_coordinates(input_shape=image.shape, output_shape=output_size)
        self.assertEqual(center_padding_coordinates, expected_center_padding)
        self.assertEqual(bottom_right_padding_coordinates, expected_bottom_right_padding)
>>>>>>> 8774c2f8

    def test_rescale_and_pad_to_size(self):
        image = np.random.randint(0, 256, size=(640, 480, 3), dtype=np.uint8)
        output_size = (800, 500)
        pad_val = 114
        rescaled_padded_image, r = _rescale_and_pad_to_size(image, output_size, pad_val=pad_val)

        # Check if the rescaled and padded image has the correct shape
        self.assertEqual(rescaled_padded_image.shape, (3, *output_size))

        # Check if the image is rescaled with the correct ratio
        resized_image_shape = (int(image.shape[0] * r), int(image.shape[1] * r))

        # Check if the padding is correctly applied
        padded_area = rescaled_padded_image[:, resized_image_shape[0] :, :]  # Right padding area
        self.assertTrue((padded_area == pad_val).all())
        padded_area = rescaled_padded_image[:, :, resized_image_shape[1] :]  # Bottom padding area
        self.assertTrue((padded_area == pad_val).all())


if __name__ == "__main__":
    unittest.main()<|MERGE_RESOLUTION|>--- conflicted
+++ resolved
@@ -14,14 +14,6 @@
 from super_gradients.training.transforms.utils import (
     _rescale_image,
     _rescale_bboxes,
-<<<<<<< HEAD
-    _shift_image,
-    _shift_bboxes,
-    _rescale_and_pad_to_size,
-    _rescale_xyxy_bboxes,
-    _get_center_padding_params,
-    _pad_image_on_side,
-=======
     _pad_image,
     _shift_bboxes,
     _rescale_and_pad_to_size,
@@ -29,7 +21,6 @@
     _get_center_padding_coordinates,
     _get_bottom_right_padding_coordinates,
     PaddingCoordinates,
->>>>>>> 8774c2f8
 )
 
 
@@ -150,29 +141,6 @@
         self.assertEqual(rescaled_image.shape[:2], target_shape)
 
     def test_rescale_bboxes(self):
-<<<<<<< HEAD
-        bboxes = np.array([[10, 20, 50, 60, 1], [30, 40, 80, 90, 2]], dtype=np.float32)
-        sy, sx = (2.0, 0.5)
-        expected_bboxes = np.array([[5.0, 40.0, 25.0, 120.0, 1.0], [15.0, 80.0, 40.0, 180.0, 2.0]], dtype=np.float32)
-
-        rescaled_bboxes = _rescale_bboxes(targets=bboxes, scale_factors=(sy, sx))
-        np.testing.assert_array_equal(rescaled_bboxes, expected_bboxes)
-
-    def test_get_shift_params(self):
-        input_size = (640, 480)
-        output_size = (800, 600)
-        shift_h, shift_w, pad_h, pad_w = _get_center_padding_params(input_size, output_size)
-
-        # Check if the shift and padding values are correct
-        self.assertEqual((shift_h, shift_w, pad_h, pad_w), (80, 60, (80, 80), (60, 60)))
-
-    def test_shift_image(self):
-        image = np.random.randint(0, 256, size=(640, 480, 3), dtype=np.uint8)
-        pad_h = (80, 80)
-        pad_w = (60, 60)
-        pad_value = 0
-        shifted_image = _shift_image(image, pad_h, pad_w, pad_value)
-=======
         sy, sx = (2.0, 0.5)
 
         # Empty bboxes
@@ -192,22 +160,14 @@
         padding_coordinates = PaddingCoordinates(top=80, bottom=80, left=60, right=60)
         pad_value = 0
         shifted_image = _pad_image(image, padding_coordinates, pad_value)
->>>>>>> 8774c2f8
 
         # Check if the shifted image has the correct shape
         self.assertEqual(shifted_image.shape, (800, 600, 3))
         # Check if the padding values are correct
-<<<<<<< HEAD
-        self.assertTrue((shifted_image[: pad_h[0], :, :] == pad_value).all())
-        self.assertTrue((shifted_image[-pad_h[1] :, :, :] == pad_value).all())
-        self.assertTrue((shifted_image[:, : pad_w[0], :] == pad_value).all())
-        self.assertTrue((shifted_image[:, -pad_w[1] :, :] == pad_value).all())
-=======
         self.assertTrue((shifted_image[: padding_coordinates.top, :, :] == pad_value).all())
         self.assertTrue((shifted_image[-padding_coordinates.bottom :, :, :] == pad_value).all())
         self.assertTrue((shifted_image[:, : padding_coordinates.left, :] == pad_value).all())
         self.assertTrue((shifted_image[:, -padding_coordinates.right :, :] == pad_value).all())
->>>>>>> 8774c2f8
 
     def test_shift_bboxes(self):
         bboxes = np.array([[10, 20, 50, 60, 1], [30, 40, 80, 90, 2]], dtype=np.float32)
@@ -227,22 +187,6 @@
         expected_bboxes = np.array([[5.0, 10.0, 25.0, 30.0, 1.0], [15.0, 20.0, 40.0, 45.0, 2.0]], dtype=np.float32)
         np.testing.assert_array_equal(rescaled_bboxes, expected_bboxes)
 
-<<<<<<< HEAD
-    def test_pad_image_on_side(self):
-        # Test Case 1: Padding needed
-        image = np.array([[1, 2], [3, 4]])
-        output_size = (3, 4)
-        expected_result = np.array([[1, 2, 114, 114], [3, 4, 114, 114], [114, 114, 114, 114]])
-        result = _pad_image_on_side(image, output_size)
-        assert np.array_equal(result, expected_result)
-
-        # Test Case 2: No padding needed
-        image = np.array([[1, 2, 3], [4, 5, 6], [7, 8, 9]])
-        output_size = (3, 3)
-        expected_result = np.array([[1, 2, 3], [4, 5, 6], [7, 8, 9]])
-        result = _pad_image_on_side(image, output_size)
-        assert np.array_equal(result, expected_result)
-=======
     def test_padding(self):
         # Test Case 1: Padding needed
         image = np.array([[1, 2], [3, 4]])
@@ -329,7 +273,6 @@
         bottom_right_padding_coordinates = _get_bottom_right_padding_coordinates(input_shape=image.shape, output_shape=output_size)
         self.assertEqual(center_padding_coordinates, expected_center_padding)
         self.assertEqual(bottom_right_padding_coordinates, expected_bottom_right_padding)
->>>>>>> 8774c2f8
 
     def test_rescale_and_pad_to_size(self):
         image = np.random.randint(0, 256, size=(640, 480, 3), dtype=np.uint8)

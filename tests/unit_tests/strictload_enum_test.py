import os
import shutil
import tempfile
import unittest

<<<<<<< HEAD
=======
from super_gradients.common.sg_loggers import BaseSGLogger
from super_gradients.training import Trainer
>>>>>>> 82961b64
import torch
import torch.nn as nn
import torch.nn.functional as F

<<<<<<< HEAD
from super_gradients.training import models
from super_gradients.training.sg_model.sg_model import StrictLoad
=======
from super_gradients.training.sg_trainer.sg_trainer import StrictLoad
from super_gradients.training.utils import HpmStruct
>>>>>>> 82961b64


class Net(nn.Module):
    def __init__(self):
        super(Net, self).__init__()
        self.conv1 = nn.Conv2d(3, 6, 3)
        self.pool = nn.MaxPool2d(2, 2)
        self.conv2 = nn.Conv2d(6, 16, 3)
        self.fc1 = nn.Linear(16 * 3 * 3, 120)
        self.fc2 = nn.Linear(120, 84)
        self.fc3 = nn.Linear(84, 10)

    def forward(self, x):
        x = self.pool(F.relu(self.conv1(x)))
        x = self.pool(F.relu(self.conv2(x)))
        x = x.view(-1, 16 * 3 * 3)
        x = F.relu(self.fc1(x))
        x = F.relu(self.fc2(x))
        x = self.fc3(x)
        return x


class StrictLoadEnumTest(unittest.TestCase):
    @classmethod
    def setUpClass(cls):
        cls.temp_working_file_dir = tempfile.TemporaryDirectory(prefix='strict_load_test').name
        if not os.path.isdir(cls.temp_working_file_dir):
            os.mkdir(cls.temp_working_file_dir)

<<<<<<< HEAD
=======
        cls.experiment_name = 'load_checkpoint_test'

        cls.checkpoint_diff_keys_name = 'strict_load_test_diff_keys.pth'
        cls.checkpoint_diff_keys_path = cls.temp_working_file_dir + '/' + cls.checkpoint_diff_keys_name

        # Setup the model
        cls.original_torch_net = Net()

        # Save the model's state_dict checkpoint with different keys
        torch.save(cls.change_state_dict_keys(cls.original_torch_net.state_dict()), cls.checkpoint_diff_keys_path)

        # Save the model's state_dict checkpoint in Trainer format
        cls.trainer = Trainer("load_checkpoint_test", model_checkpoints_location='local')  # Saves in /checkpoints
        cls.trainer.build_model(cls.original_torch_net, arch_params={'num_classes': 10})
        # FIXME: after uniting init and build_model we should remove this
        cls.trainer.sg_logger = BaseSGLogger('project_name', 'load_checkpoint_test', 'local', resumed=False,
                                             training_params=HpmStruct(max_epochs=10),
                                             checkpoints_dir_path=cls.trainer.checkpoints_dir_path)
        cls.trainer._save_checkpoint()

>>>>>>> 82961b64
    @classmethod
    def tearDownClass(cls):
        if os.path.isdir(cls.temp_working_file_dir):
            shutil.rmtree(cls.temp_working_file_dir)

    @classmethod
    def change_state_dict_keys(self, state_dict):
        new_ckpt_dict = {}
        for i, (ckpt_key, ckpt_val) in enumerate(state_dict.items()):
            new_ckpt_dict[str(i)] = ckpt_val
        return new_ckpt_dict

    def check_models_have_same_weights(self, model_1, model_2):
        model_1, model_2 = model_1.to('cpu'), model_2.to('cpu')
        models_differ = 0
        for key_item_1, key_item_2 in zip(model_1.state_dict().items(), model_2.state_dict().items()):
            if torch.equal(key_item_1[1], key_item_2[1]):
                pass
            else:
                models_differ += 1
                if (key_item_1[0] == key_item_2[0]):
                    print('Mismtach found at', key_item_1[0])
                else:
                    raise Exception
        if models_differ == 0:
            return True
        else:
            return False

    def test_strict_load_on(self):
        # Define Model
        net = models.get('resnet18', arch_params={"num_classes": 1000})
        pretrained_net = models.get('resnet18', arch_params={"num_classes": 1000},
                                    checkpoint_params={"pretrained_weights": "imagenet"})

        # Make sure we initialized a model with different weights
        assert not self.check_models_have_same_weights(net, pretrained_net)

<<<<<<< HEAD
        pretrained_sd_path = os.path.join(self.temp_working_file_dir, "pretrained_net_strict_load_on.pth")
        torch.save(pretrained_net.state_dict(), pretrained_sd_path)
=======
        # Build the Trainer and load the checkpoint
        trainer = Trainer(self.experiment_name, model_checkpoints_location='local',
                          ckpt_name='ckpt_latest_weights_only.pth')
        trainer.build_model(new_torch_net, arch_params={'num_classes': 10},
                            checkpoint_params={'strict_load': StrictLoad.ON,
                                               'load_checkpoint': True})
>>>>>>> 82961b64

        net = models.get('resnet18', arch_params={"num_classes": 1000},
                         checkpoint_params={"checkpoint_path": pretrained_sd_path,
                                            "strict_load": StrictLoad.ON})
        # Assert the weights were loaded correctly
<<<<<<< HEAD
        assert self.check_models_have_same_weights(net, pretrained_net)
=======
        assert self.check_models_have_same_weights(trainer.net, self.original_torch_net)
>>>>>>> 82961b64

    def test_strict_load_off(self):
        # Define Model
        net = models.get('resnet18', arch_params={"num_classes": 1000})
        pretrained_net = models.get('resnet18', arch_params={"num_classes": 1000},
                                    checkpoint_params={"pretrained_weights": "imagenet"})

        # Make sure we initialized a model with different weights
        assert not self.check_models_have_same_weights(net, pretrained_net)

<<<<<<< HEAD
        pretrained_sd_path = os.path.join(self.temp_working_file_dir, "pretrained_net_strict_load_off.pth")
        del pretrained_net.linear
        torch.save(pretrained_net.state_dict(), pretrained_sd_path)

        with self.assertRaises(RuntimeError):
            models.get('resnet18', arch_params={"num_classes": 1000},
                       checkpoint_params={"checkpoint_path": pretrained_sd_path,
                                          "strict_load": StrictLoad.ON})
=======
        # Build the Trainer and load the checkpoint
        trainer = Trainer(self.experiment_name, model_checkpoints_location='local',
                          ckpt_name='ckpt_latest_weights_only.pth')
        trainer.build_model(new_torch_net, arch_params={'num_classes': 10},
                            checkpoint_params={'strict_load': StrictLoad.OFF,
                                               'load_checkpoint': True})

        # Assert the weights were loaded correctly
        assert self.check_models_have_same_weights(trainer.net, self.original_torch_net)

    def test_strict_load_no_key_matching_external_checkpoint(self):
        # Define Model
        new_torch_net = Net()

        # Make sure we initialized a model with different weights
        assert not self.check_models_have_same_weights(new_torch_net, self.original_torch_net)

        # Build the Trainer and load the checkpoint
        trainer = Trainer(self.experiment_name, model_checkpoints_location='local')
        trainer.build_model(new_torch_net, arch_params={'num_classes': 10},
                            checkpoint_params={'strict_load': StrictLoad.NO_KEY_MATCHING,
                                               'external_checkpoint_path': self.checkpoint_diff_keys_path,
                                               'load_checkpoint': True})
>>>>>>> 82961b64

        net = models.get('resnet18', arch_params={"num_classes": 1000},
                         checkpoint_params={"checkpoint_path": pretrained_sd_path,
                                            "strict_load": StrictLoad.OFF})
        del net.linear
        # Assert the weights were loaded correctly
<<<<<<< HEAD
        assert self.check_models_have_same_weights(net, pretrained_net)
=======
        assert self.check_models_have_same_weights(trainer.net, self.original_torch_net)
>>>>>>> 82961b64

    def test_strict_load_no_key_matching_sg_checkpoint(self):
        # Define Model
        net = models.get('resnet18', arch_params={"num_classes": 1000})
        pretrained_net = models.get('resnet18', arch_params={"num_classes": 1000},
                                    checkpoint_params={"pretrained_weights": "imagenet"})

        # Make sure we initialized a model with different weights
        assert not self.check_models_have_same_weights(net, pretrained_net)

        pretrained_sd_path = os.path.join(self.temp_working_file_dir, "pretrained_net_strict_load_soft.pth")
        torch.save(self.change_state_dict_keys(pretrained_net.state_dict()), pretrained_sd_path)

<<<<<<< HEAD
        with self.assertRaises(RuntimeError):
            models.get('resnet18', arch_params={"num_classes": 1000},
                       checkpoint_params={"checkpoint_path": pretrained_sd_path,
                                          "strict_load": StrictLoad.ON})
=======
        # Build the Trainer and load the checkpoint
        trainer = Trainer(self.experiment_name, model_checkpoints_location='local',
                          ckpt_name='ckpt_latest_weights_only.pth')
        trainer.build_model(new_torch_net, arch_params={'num_classes': 10},
                            checkpoint_params={'strict_load': StrictLoad.NO_KEY_MATCHING,
                                               'load_checkpoint': True})
>>>>>>> 82961b64

        net = models.get('resnet18', arch_params={"num_classes": 1000},
                         checkpoint_params={"checkpoint_path": pretrained_sd_path,
                                            "strict_load": StrictLoad.NO_KEY_MATCHING})
        # Assert the weights were loaded correctly
<<<<<<< HEAD
        assert self.check_models_have_same_weights(net, pretrained_net)
=======
        assert self.check_models_have_same_weights(trainer.net, self.original_torch_net)
>>>>>>> 82961b64


if __name__ == '__main__':
    unittest.main()<|MERGE_RESOLUTION|>--- conflicted
+++ resolved
@@ -3,22 +3,15 @@
 import tempfile
 import unittest
 
-<<<<<<< HEAD
-=======
 from super_gradients.common.sg_loggers import BaseSGLogger
 from super_gradients.training import Trainer
->>>>>>> 82961b64
 import torch
 import torch.nn as nn
 import torch.nn.functional as F
 
-<<<<<<< HEAD
 from super_gradients.training import models
-from super_gradients.training.sg_model.sg_model import StrictLoad
-=======
 from super_gradients.training.sg_trainer.sg_trainer import StrictLoad
 from super_gradients.training.utils import HpmStruct
->>>>>>> 82961b64
 
 
 class Net(nn.Module):
@@ -48,8 +41,6 @@
         if not os.path.isdir(cls.temp_working_file_dir):
             os.mkdir(cls.temp_working_file_dir)
 
-<<<<<<< HEAD
-=======
         cls.experiment_name = 'load_checkpoint_test'
 
         cls.checkpoint_diff_keys_name = 'strict_load_test_diff_keys.pth'
@@ -62,15 +53,14 @@
         torch.save(cls.change_state_dict_keys(cls.original_torch_net.state_dict()), cls.checkpoint_diff_keys_path)
 
         # Save the model's state_dict checkpoint in Trainer format
-        cls.trainer = Trainer("load_checkpoint_test", model_checkpoints_location='local')  # Saves in /checkpoints
-        cls.trainer.build_model(cls.original_torch_net, arch_params={'num_classes': 10})
+        cls.sg_model = Trainer("load_checkpoint_test", model_checkpoints_location='local')  # Saves in /checkpoints
+        cls.sg_model.build_model(cls.original_torch_net, arch_params={'num_classes': 10})
         # FIXME: after uniting init and build_model we should remove this
-        cls.trainer.sg_logger = BaseSGLogger('project_name', 'load_checkpoint_test', 'local', resumed=False,
-                                             training_params=HpmStruct(max_epochs=10),
-                                             checkpoints_dir_path=cls.trainer.checkpoints_dir_path)
-        cls.trainer._save_checkpoint()
+        cls.sg_model.sg_logger = BaseSGLogger('project_name', 'load_checkpoint_test', 'local', resumed=False,
+                                              training_params=HpmStruct(max_epochs=10),
+                                              checkpoints_dir_path=cls.sg_model.checkpoints_dir_path)
+        cls.sg_model._save_checkpoint()
 
->>>>>>> 82961b64
     @classmethod
     def tearDownClass(cls):
         if os.path.isdir(cls.temp_working_file_dir):
@@ -109,27 +99,14 @@
         # Make sure we initialized a model with different weights
         assert not self.check_models_have_same_weights(net, pretrained_net)
 
-<<<<<<< HEAD
         pretrained_sd_path = os.path.join(self.temp_working_file_dir, "pretrained_net_strict_load_on.pth")
         torch.save(pretrained_net.state_dict(), pretrained_sd_path)
-=======
-        # Build the Trainer and load the checkpoint
-        trainer = Trainer(self.experiment_name, model_checkpoints_location='local',
-                          ckpt_name='ckpt_latest_weights_only.pth')
-        trainer.build_model(new_torch_net, arch_params={'num_classes': 10},
-                            checkpoint_params={'strict_load': StrictLoad.ON,
-                                               'load_checkpoint': True})
->>>>>>> 82961b64
 
         net = models.get('resnet18', arch_params={"num_classes": 1000},
                          checkpoint_params={"checkpoint_path": pretrained_sd_path,
                                             "strict_load": StrictLoad.ON})
         # Assert the weights were loaded correctly
-<<<<<<< HEAD
         assert self.check_models_have_same_weights(net, pretrained_net)
-=======
-        assert self.check_models_have_same_weights(trainer.net, self.original_torch_net)
->>>>>>> 82961b64
 
     def test_strict_load_off(self):
         # Define Model
@@ -140,7 +117,6 @@
         # Make sure we initialized a model with different weights
         assert not self.check_models_have_same_weights(net, pretrained_net)
 
-<<<<<<< HEAD
         pretrained_sd_path = os.path.join(self.temp_working_file_dir, "pretrained_net_strict_load_off.pth")
         del pretrained_net.linear
         torch.save(pretrained_net.state_dict(), pretrained_sd_path)
@@ -149,42 +125,13 @@
             models.get('resnet18', arch_params={"num_classes": 1000},
                        checkpoint_params={"checkpoint_path": pretrained_sd_path,
                                           "strict_load": StrictLoad.ON})
-=======
-        # Build the Trainer and load the checkpoint
-        trainer = Trainer(self.experiment_name, model_checkpoints_location='local',
-                          ckpt_name='ckpt_latest_weights_only.pth')
-        trainer.build_model(new_torch_net, arch_params={'num_classes': 10},
-                            checkpoint_params={'strict_load': StrictLoad.OFF,
-                                               'load_checkpoint': True})
-
-        # Assert the weights were loaded correctly
-        assert self.check_models_have_same_weights(trainer.net, self.original_torch_net)
-
-    def test_strict_load_no_key_matching_external_checkpoint(self):
-        # Define Model
-        new_torch_net = Net()
-
-        # Make sure we initialized a model with different weights
-        assert not self.check_models_have_same_weights(new_torch_net, self.original_torch_net)
-
-        # Build the Trainer and load the checkpoint
-        trainer = Trainer(self.experiment_name, model_checkpoints_location='local')
-        trainer.build_model(new_torch_net, arch_params={'num_classes': 10},
-                            checkpoint_params={'strict_load': StrictLoad.NO_KEY_MATCHING,
-                                               'external_checkpoint_path': self.checkpoint_diff_keys_path,
-                                               'load_checkpoint': True})
->>>>>>> 82961b64
 
         net = models.get('resnet18', arch_params={"num_classes": 1000},
                          checkpoint_params={"checkpoint_path": pretrained_sd_path,
                                             "strict_load": StrictLoad.OFF})
         del net.linear
         # Assert the weights were loaded correctly
-<<<<<<< HEAD
         assert self.check_models_have_same_weights(net, pretrained_net)
-=======
-        assert self.check_models_have_same_weights(trainer.net, self.original_torch_net)
->>>>>>> 82961b64
 
     def test_strict_load_no_key_matching_sg_checkpoint(self):
         # Define Model
@@ -198,29 +145,16 @@
         pretrained_sd_path = os.path.join(self.temp_working_file_dir, "pretrained_net_strict_load_soft.pth")
         torch.save(self.change_state_dict_keys(pretrained_net.state_dict()), pretrained_sd_path)
 
-<<<<<<< HEAD
         with self.assertRaises(RuntimeError):
             models.get('resnet18', arch_params={"num_classes": 1000},
                        checkpoint_params={"checkpoint_path": pretrained_sd_path,
                                           "strict_load": StrictLoad.ON})
-=======
-        # Build the Trainer and load the checkpoint
-        trainer = Trainer(self.experiment_name, model_checkpoints_location='local',
-                          ckpt_name='ckpt_latest_weights_only.pth')
-        trainer.build_model(new_torch_net, arch_params={'num_classes': 10},
-                            checkpoint_params={'strict_load': StrictLoad.NO_KEY_MATCHING,
-                                               'load_checkpoint': True})
->>>>>>> 82961b64
 
         net = models.get('resnet18', arch_params={"num_classes": 1000},
                          checkpoint_params={"checkpoint_path": pretrained_sd_path,
                                             "strict_load": StrictLoad.NO_KEY_MATCHING})
         # Assert the weights were loaded correctly
-<<<<<<< HEAD
         assert self.check_models_have_same_weights(net, pretrained_net)
-=======
-        assert self.check_models_have_same_weights(trainer.net, self.original_torch_net)
->>>>>>> 82961b64
 
 
 if __name__ == '__main__':

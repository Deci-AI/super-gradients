--- conflicted
+++ resolved
@@ -99,14 +99,9 @@
         # Build the SgModel and load the checkpoint
         model = SgModel(self.experiment_name, model_checkpoints_location='local',
                         ckpt_name='ckpt_latest_weights_only.pth')
-<<<<<<< HEAD
-        model.build_model(new_torch_net, arch_params={'num_classes': 10, 'strict_load': StrictLoad.ON,
-                          'load_checkpoint': True})
-=======
         model.build_model(new_torch_net, arch_params={'num_classes': 10},
                           checkpoint_params={'strict_load': StrictLoad.ON,
                                              'load_checkpoint': True})
->>>>>>> 70d3fa0e
 
         # Assert the weights were loaded correctly
         assert self.check_models_have_same_weights(model.net, self.original_torch_net)
@@ -121,14 +116,9 @@
         # Build the SgModel and load the checkpoint
         model = SgModel(self.experiment_name, model_checkpoints_location='local',
                         ckpt_name='ckpt_latest_weights_only.pth')
-<<<<<<< HEAD
-        model.build_model(new_torch_net, arch_params={'num_classes': 10, 'strict_load': StrictLoad.OFF,
-                          'load_checkpoint': True})
-=======
         model.build_model(new_torch_net, arch_params={'num_classes': 10},
                           checkpoint_params={'strict_load': StrictLoad.OFF,
                                              'load_checkpoint': True})
->>>>>>> 70d3fa0e
 
         # Assert the weights were loaded correctly
         assert self.check_models_have_same_weights(model.net, self.original_torch_net)
@@ -142,15 +132,10 @@
 
         # Build the SgModel and load the checkpoint
         model = SgModel(self.experiment_name, model_checkpoints_location='local')
-<<<<<<< HEAD
-        model.build_model(new_torch_net, arch_params={'num_classes': 10, 'strict_load': StrictLoad.NO_KEY_MATCHING,
-                          'external_checkpoint_path': self.checkpoint_diff_keys_path, 'load_checkpoint': True})
-=======
         model.build_model(new_torch_net, arch_params={'num_classes': 10},
                           checkpoint_params={'strict_load': StrictLoad.NO_KEY_MATCHING,
                                              'external_checkpoint_path': self.checkpoint_diff_keys_path,
                                              'load_checkpoint': True})
->>>>>>> 70d3fa0e
 
         # Assert the weights were loaded correctly
         assert self.check_models_have_same_weights(model.net, self.original_torch_net)
@@ -165,14 +150,9 @@
         # Build the SgModel and load the checkpoint
         model = SgModel(self.experiment_name, model_checkpoints_location='local',
                         ckpt_name='ckpt_latest_weights_only.pth')
-<<<<<<< HEAD
-        model.build_model(new_torch_net, arch_params={'num_classes': 10, 'strict_load': StrictLoad.NO_KEY_MATCHING,
-                          'load_checkpoint': True})
-=======
         model.build_model(new_torch_net, arch_params={'num_classes': 10},
                           checkpoint_params={'strict_load': StrictLoad.NO_KEY_MATCHING,
                                              'load_checkpoint': True})
->>>>>>> 70d3fa0e
 
         # Assert the weights were loaded correctly
         assert self.check_models_have_same_weights(model.net, self.original_torch_net)

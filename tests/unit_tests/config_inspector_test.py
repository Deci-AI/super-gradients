import copy
import os
import unittest

import pkg_resources
from omegaconf import OmegaConf

from super_gradients.common.object_names import Models
from super_gradients.training.models import SgModule, get_arch_params
from super_gradients.training.models.model_factory import get_architecture
from super_gradients.training.utils import HpmStruct
from super_gradients.training.utils.config_utils import (
    raise_if_unused_params,
    UnusedConfigParamException,
    AccessCounterDict,
    AccessCounterHpmStruct,
    DEFAULT_UNUSED_CONFIG_MESSAGE_PREFIX,
)
from super_gradients.training.utils.sg_trainer_utils import get_callable_param_names


class ConfigInspectTest(unittest.TestCase):
    def test_inspector_raise_on_unused_args(self):
        def model_factory(cfg):
            return cfg["a"] + cfg["b"]

        original_config = {"unused_param": True, "a": 1, "b": 2}

        with self.assertRaisesRegex(UnusedConfigParamException, DEFAULT_UNUSED_CONFIG_MESSAGE_PREFIX):
            config = copy.deepcopy(original_config)
            with raise_if_unused_params(config) as config:
                _ = model_factory(config)

        with self.assertRaisesRegex(UnusedConfigParamException, DEFAULT_UNUSED_CONFIG_MESSAGE_PREFIX):
            config = OmegaConf.create(copy.deepcopy(original_config))
            with raise_if_unused_params(config) as config:
                _ = model_factory(config)

        with self.assertRaisesRegex(UnusedConfigParamException, DEFAULT_UNUSED_CONFIG_MESSAGE_PREFIX):
            config = HpmStruct(**copy.deepcopy(original_config))
            with raise_if_unused_params(copy.deepcopy(config)) as config:
                _ = model_factory(config)

    def test_inspector_raise_on_unused_args_with_modification_of_the_config(self):
        def model_factory(cfg):
            cfg["this_is_a_test_property_that_is_set_but_not_used"] = 42
            cfg["this_is_a_test_property_that_is_set_and_used"] = 39
            return cfg["a"] + cfg["b"] + cfg["this_is_a_test_property_that_is_set_and_used"]

        original_config = {"unused_param": True, "a": 1, "b": 2}

        with self.assertRaisesRegex(UnusedConfigParamException, DEFAULT_UNUSED_CONFIG_MESSAGE_PREFIX):
            config = copy.deepcopy(original_config)
            with raise_if_unused_params(config) as config:
                result = model_factory(config)
                self.assertEqual(result, 42)

            self.assertTrue("this_is_a_test_property_that_is_set_and_used" in config.get_used_params())

        with self.assertRaisesRegex(UnusedConfigParamException, DEFAULT_UNUSED_CONFIG_MESSAGE_PREFIX):
            config = OmegaConf.create(copy.deepcopy(original_config))
            with raise_if_unused_params(config) as config:
                result = model_factory(config)
                self.assertEqual(result, 42)
            self.assertTrue("this_is_a_test_property_that_is_set_and_used" in config.get_used_params())

<<<<<<< HEAD
        with self.assertRaisesRegex(UnusedConfigParamException, DEFAULT_UNUSED_CONFIG_MESSAGE_PREFIX):
=======
    def test_inspector_raise_on_unused_args_with_modification_of_the_config_hpm_struct(self):
        def model_factory(cfg):
            cfg.this_is_a_test_property_that_is_set_but_not_used = 42
            cfg.this_is_a_test_property_that_is_set_and_used = 39
            return cfg.a + cfg.b + cfg.this_is_a_test_property_that_is_set_and_used

        original_config = {"unused_param": True, "a": 1, "b": 2}

        with self.assertRaisesRegex(UnusedConfigParamException, "Detected unused parameters in configuration object that were not consumed by caller"):
>>>>>>> 3fa5936e
            config = HpmStruct(**copy.deepcopy(original_config))
            with raise_if_unused_params(copy.deepcopy(config)) as config:
                result = model_factory(config)
                self.assertEqual(result, 42)
            self.assertTrue("this_is_a_test_property_that_is_set_and_used" in config.get_used_params())

    def test_inspector_with_dict_and_list(self):
        config = {
            "beta": 0.73,
            "lr": 1e-4,
            "encoder": {
                "indexes": [1, 2, 3],
                "pretrained": True,
                "backbone": "yolov3",
                "layers": [
                    {"blocks": 4},
                    {"blocks": 3},
                    {"blocks": 6},
                    {"blocks": 9},
                ],
            },
        }

        c = AccessCounterDict(config)

        # Simulate parameters usage
        print(c["beta"])
        print(c["encoder"]["layers"])
        print(sum(c["encoder"]["indexes"]))
        print(c["beta"])
        print(c["encoder"]["layers"][0])
        print(c["encoder"]["layers"][3]["blocks"])

        print("All parameters")
        print(c.get_all_params())

        print("Unused parameters")
        print(c.get_unused_params())

        self.assertSetEqual(
            c.get_unused_params(),
            {
                "lr",
                "encoder.pretrained",
                "encoder.backbone",
                "encoder.layers.0.blocks",
                "encoder.layers.1",
                "encoder.layers.1.blocks",
                "encoder.layers.2",
                "encoder.layers.2.blocks",
                "encoder.layers.2.blocks",
            },
        )

    def test_inspector_with_omegaconf(self):
        config = {
            "beta": 0.73,
            "lr": 1e-4,
            "encoder": {
                "indexes": [1, 2, 3],
                "pretrained": True,
                "backbone": "yolov3",
                "layers": [
                    {"blocks": 4},
                    {"blocks": 3},
                    {"blocks": 6},
                    {"blocks": 9},
                ],
            },
        }
        config = OmegaConf.create(config)

        c = AccessCounterDict(config)

        # Simulate parameters usage
        print(c.beta)
        print(c.encoder.layers)
        print(sum(c.encoder.indexes))
        print(c.encoder.layers[0])
        print(c.encoder.layers[3].blocks)

        print("All parameters")
        print(c.get_all_params())

        print("Unused parameters")
        print(c.get_unused_params())

        self.assertSetEqual(
            c.get_unused_params(),
            {
                "lr",
                "encoder.pretrained",
                "encoder.backbone",
                "encoder.layers.0.blocks",
                "encoder.layers.1",
                "encoder.layers.1.blocks",
                "encoder.layers.2",
                "encoder.layers.2.blocks",
                "encoder.layers.2.blocks",
            },
        )

    def test_inspector_with_hpm_struct(self):
        config = {
            "beta": 0.73,
            "lr": 1e-4,
            "encoder": {
                "indexes": [1, 2, 3],
                "pretrained": True,
                "backbone": "yolov3",
                "layers": [
                    {"blocks": 4},
                    {"blocks": 3},
                    {"blocks": 6},
                    {"blocks": 9},
                ],
            },
        }
        config = HpmStruct(**config)

        c = AccessCounterHpmStruct(config)

        # Simulate parameters usage
        print(c.beta)
        print(c.encoder.layers)
        print(sum(c.encoder.indexes))
        print(c.encoder.layers[0])
        print(c.encoder.layers[3].blocks)

        print("All parameters")
        print(c.get_all_params())

        print("Unused parameters")
        print(c.get_unused_params())

        self.assertSetEqual(
            c.get_unused_params(),
            {
                "lr",
                "encoder.pretrained",
                "encoder.backbone",
                "encoder.layers.0.blocks",
                "encoder.layers.1",
                "encoder.layers.1.blocks",
                "encoder.layers.2",
                "encoder.layers.2.blocks",
                "encoder.layers.2.blocks",
            },
        )

    def get_all_arch_params_configs(self):
        config_path = pkg_resources.resource_filename("super_gradients.recipes", "arch_params")
        configs = [path.replace(".yaml", "") for path in sorted(os.listdir(config_path)) if path.endswith(".yaml")]
        return configs

    def test_resnet18_cifar_arch_params(self):
        arch_params = get_arch_params("resnet18_cifar_arch_params")
        architecture_cls, arch_params, pretrained_weights_path, is_remote = get_architecture(Models.RESNET18, HpmStruct(**arch_params))

        with raise_if_unused_params(arch_params) as tracked_arch_params:
            _ = architecture_cls(arch_params=tracked_arch_params)

        with self.assertRaisesRegex(UnusedConfigParamException, DEFAULT_UNUSED_CONFIG_MESSAGE_PREFIX):
            arch_params.override(me_is_not_used=True)
            with raise_if_unused_params(arch_params) as tracked_arch_params:
                _ = architecture_cls(arch_params=tracked_arch_params)

    @unittest.expectedFailure
    def test_model_from_arch_params(self):
        all_configs = self.get_all_arch_params_configs()
        for config_name in all_configs:
            with self.subTest(config_name):
                model_name = config_name.replace("_arch_params", "")
                arch_params = get_arch_params(config_name)
                architecture_cls, arch_params, pretrained_weights_path, is_remote = get_architecture(model_name, HpmStruct(**arch_params))
                self.assertIsNotNone(arch_params, msg=model_name)

                if not issubclass(architecture_cls, SgModule):
                    # This instantiation method is not supported as unpacking arch_params would cause root params to be considered "used"
                    # net = architecture_cls(**arch_params.to_dict(include_schema=False))
                    self.skipTest("Skipping test since model class is not subclass of SgModule")
                else:
                    # Most of the SG models work with a single params names "arch_params" of type HpmStruct, but a few take **kwargs instead
                    if "arch_params" not in get_callable_param_names(architecture_cls):
                        self.skipTest("Skipping test since model c'tor does not receive arch_params argument")
                        # This instantiation method is not supported as unpacking arch_params would cause root params to be considered "used"
                        # net = architecture_cls(**arch_params.to_dict(include_schema=False))
                        pass
                    else:
                        try:
                            _ = architecture_cls(arch_params=arch_params)
                        except Exception as e:
                            self.skipTest(f"Skipping test since model cannot be instantiated at all {e}")

                        with raise_if_unused_params(arch_params) as tracked_arch_params:
                            _ = architecture_cls(arch_params=tracked_arch_params)<|MERGE_RESOLUTION|>--- conflicted
+++ resolved
@@ -64,9 +64,6 @@
                 self.assertEqual(result, 42)
             self.assertTrue("this_is_a_test_property_that_is_set_and_used" in config.get_used_params())
 
-<<<<<<< HEAD
-        with self.assertRaisesRegex(UnusedConfigParamException, DEFAULT_UNUSED_CONFIG_MESSAGE_PREFIX):
-=======
     def test_inspector_raise_on_unused_args_with_modification_of_the_config_hpm_struct(self):
         def model_factory(cfg):
             cfg.this_is_a_test_property_that_is_set_but_not_used = 42
@@ -75,8 +72,7 @@
 
         original_config = {"unused_param": True, "a": 1, "b": 2}
 
-        with self.assertRaisesRegex(UnusedConfigParamException, "Detected unused parameters in configuration object that were not consumed by caller"):
->>>>>>> 3fa5936e
+        with self.assertRaisesRegex(UnusedConfigParamException, DEFAULT_UNUSED_CONFIG_MESSAGE_PREFIX):
             config = HpmStruct(**copy.deepcopy(original_config))
             with raise_if_unused_params(copy.deepcopy(config)) as config:
                 result = model_factory(config)

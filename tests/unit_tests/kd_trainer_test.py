import os
import unittest
from copy import deepcopy

from super_gradients.common.object_names import Models
from super_gradients.training.dataloaders.dataloaders import classification_test_dataloader
from super_gradients.training.kd_trainer.kd_trainer import KDTrainer
import torch

from super_gradients.training import models
from super_gradients.training.losses.kd_losses import KDLogitsLoss
from super_gradients.training.metrics import Accuracy
from super_gradients.training.models.classification_models.resnet import ResNet50, ResNet18
from super_gradients.training.models.kd_modules.kd_module import KDModule
from super_gradients.training.utils.callbacks import PhaseCallback, PhaseContext, Phase
from super_gradients.training.utils.module_utils import NormalizationAdapter
from super_gradients.training.utils.utils import check_models_have_same_weights


class PreTrainingNetCollector(PhaseCallback):
    def __init__(self):
        super(PreTrainingNetCollector, self).__init__(phase=Phase.PRE_TRAINING)
        self.net = None

    def __call__(self, context: PhaseContext):
        self.net = deepcopy(context.net)


class PreTrainingEMANetCollector(PhaseCallback):
    def __init__(self):
        super(PreTrainingEMANetCollector, self).__init__(phase=Phase.PRE_TRAINING)
        self.net = None

    def __call__(self, context: PhaseContext):
        self.net = deepcopy(context.ema_model)


class KDTrainerTest(unittest.TestCase):
    @classmethod
    def setUp(cls):
        cls.kd_train_params = {
            "max_epochs": 3,
            "lr_updates": [1],
            "lr_decay_factor": 0.1,
            "lr_mode": "step",
            "lr_warmup_epochs": 0,
            "initial_lr": 0.1,
            "loss": KDLogitsLoss(torch.nn.CrossEntropyLoss()),
            "optimizer": "SGD",
            "criterion_params": {},
            "optimizer_params": {"weight_decay": 1e-4, "momentum": 0.9},
            "train_metrics_list": [Accuracy()],
            "valid_metrics_list": [Accuracy()],
            "metric_to_watch": "Accuracy",
            "loss_logging_items_names": ["Loss", "Task Loss", "Distillation Loss"],
            "greater_metric_to_watch_is_better": True,
            "average_best_models": False,
        }

    def test_teacher_sg_module_methods(self):
        student = models.get(Models.RESNET18, arch_params={"num_classes": 1000})
        teacher = models.get(Models.RESNET50, arch_params={"num_classes": 1000}, pretrained_weights="imagenet")
        kd_module = KDModule(arch_params={}, student=student, teacher=teacher)

        initial_param_groups = kd_module.initialize_param_groups(lr=0.1, training_params={})
        updated_param_groups = kd_module.update_param_groups(param_groups=initial_param_groups, lr=0.2, epoch=0, iter=0, training_params={}, total_batch=None)

        self.assertTrue(initial_param_groups[0]["lr"] == 0.2 == updated_param_groups[0]["lr"])

    def test_train_kd_module_external_models(self):
        sg_model = KDTrainer("test_train_kd_module_external_models")
        teacher_model = ResNet50(arch_params={}, num_classes=5)
        student_model = ResNet18(arch_params={}, num_classes=5)

        sg_model.train(
            training_params=self.kd_train_params,
            student=deepcopy(student_model),
            teacher=teacher_model,
            train_loader=classification_test_dataloader(),
            valid_loader=classification_test_dataloader(),
        )

        # TEACHER WEIGHT'S SHOULD REMAIN THE SAME
        self.assertTrue(check_models_have_same_weights(teacher_model, sg_model.net.module.teacher))

        # STUDENT WEIGHT'S SHOULD NOT REMAIN THE SAME
        self.assertFalse(check_models_have_same_weights(student_model, sg_model.net.module.student))

    def test_train_model_with_input_adapter(self):
<<<<<<< HEAD
        kd_trainer = KDTrainer("train_kd_module_with_with_input_adapter", device="cpu")
        student = models.get(Models.RESNET18, arch_params={"num_classes": 5})
        teacher = models.get(Models.RESNET50, arch_params={"num_classes": 5}, pretrained_weights="imagenet")
=======
        kd_trainer = KDTrainer("train_kd_module_with_with_input_adapter")
        student = models.get("resnet18", arch_params={"num_classes": 5})
        teacher = models.get("resnet50", arch_params={"num_classes": 5}, pretrained_weights="imagenet")
>>>>>>> 4b50a4d1

        adapter = NormalizationAdapter(
            mean_original=[0.485, 0.456, 0.406], std_original=[0.229, 0.224, 0.225], mean_required=[0.5, 0.5, 0.5], std_required=[0.5, 0.5, 0.5]
        )

        kd_arch_params = {"teacher_input_adapter": adapter}
        kd_trainer.train(
            training_params=self.kd_train_params,
            student=student,
            teacher=teacher,
            kd_arch_params=kd_arch_params,
            train_loader=classification_test_dataloader(),
            valid_loader=classification_test_dataloader(),
        )

        self.assertEqual(kd_trainer.net.module.teacher_input_adapter, adapter)

    def test_load_ckpt_best_for_student(self):
<<<<<<< HEAD
        kd_trainer = KDTrainer("test_load_ckpt_best", device="cpu")
        student = models.get(Models.RESNET18, arch_params={"num_classes": 5})
        teacher = models.get(Models.RESNET50, arch_params={"num_classes": 5}, pretrained_weights="imagenet")
=======
        kd_trainer = KDTrainer("test_load_ckpt_best")
        student = models.get("resnet18", arch_params={"num_classes": 5})
        teacher = models.get("resnet50", arch_params={"num_classes": 5}, pretrained_weights="imagenet")
>>>>>>> 4b50a4d1
        train_params = self.kd_train_params.copy()
        train_params["max_epochs"] = 1
        kd_trainer.train(
            training_params=train_params,
            student=student,
            teacher=teacher,
            train_loader=classification_test_dataloader(),
            valid_loader=classification_test_dataloader(),
        )
        best_student_ckpt = os.path.join(kd_trainer.checkpoints_dir_path, "ckpt_best.pth")

        student_reloaded = models.get(Models.RESNET18, arch_params={"num_classes": 5}, checkpoint_path=best_student_ckpt)

        self.assertTrue(check_models_have_same_weights(student_reloaded, kd_trainer.net.module.student))

    def test_load_ckpt_best_for_student_with_ema(self):
<<<<<<< HEAD
        kd_trainer = KDTrainer("test_load_ckpt_best", device="cpu")
        student = models.get(Models.RESNET18, arch_params={"num_classes": 5})
        teacher = models.get(Models.RESNET50, arch_params={"num_classes": 5}, pretrained_weights="imagenet")
=======
        kd_trainer = KDTrainer("test_load_ckpt_best")
        student = models.get("resnet18", arch_params={"num_classes": 5})
        teacher = models.get("resnet50", arch_params={"num_classes": 5}, pretrained_weights="imagenet")
>>>>>>> 4b50a4d1
        train_params = self.kd_train_params.copy()
        train_params["max_epochs"] = 1
        train_params["ema"] = True
        kd_trainer.train(
            training_params=train_params,
            student=student,
            teacher=teacher,
            train_loader=classification_test_dataloader(),
            valid_loader=classification_test_dataloader(),
        )
        best_student_ckpt = os.path.join(kd_trainer.checkpoints_dir_path, "ckpt_best.pth")

        student_reloaded = models.get(Models.RESNET18, arch_params={"num_classes": 5}, checkpoint_path=best_student_ckpt)

        self.assertTrue(check_models_have_same_weights(student_reloaded, kd_trainer.ema_model.ema.module.student))

    def test_resume_kd_training(self):
<<<<<<< HEAD
        kd_trainer = KDTrainer("test_resume_training_start", device="cpu")
        student = models.get(Models.RESNET18, arch_params={"num_classes": 5})
        teacher = models.get(Models.RESNET50, arch_params={"num_classes": 5}, pretrained_weights="imagenet")
=======
        kd_trainer = KDTrainer("test_resume_training_start")
        student = models.get("resnet18", arch_params={"num_classes": 5})
        teacher = models.get("resnet50", arch_params={"num_classes": 5}, pretrained_weights="imagenet")
>>>>>>> 4b50a4d1
        train_params = self.kd_train_params.copy()
        train_params["max_epochs"] = 1
        kd_trainer.train(
            training_params=train_params,
            student=student,
            teacher=teacher,
            train_loader=classification_test_dataloader(),
            valid_loader=classification_test_dataloader(),
        )
        latest_net = deepcopy(kd_trainer.net)

<<<<<<< HEAD
        kd_trainer = KDTrainer("test_resume_training_start", device="cpu")
        student = models.get(Models.RESNET18, arch_params={"num_classes": 5})
        teacher = models.get(Models.RESNET50, arch_params={"num_classes": 5}, pretrained_weights="imagenet")
=======
        kd_trainer = KDTrainer("test_resume_training_start")
        student = models.get("resnet18", arch_params={"num_classes": 5})
        teacher = models.get("resnet50", arch_params={"num_classes": 5}, pretrained_weights="imagenet")
>>>>>>> 4b50a4d1

        train_params["max_epochs"] = 2
        train_params["resume"] = True
        collector = PreTrainingNetCollector()
        train_params["phase_callbacks"] = [collector]
        kd_trainer.train(
            training_params=train_params,
            student=student,
            teacher=teacher,
            train_loader=classification_test_dataloader(),
            valid_loader=classification_test_dataloader(),
        )

        self.assertTrue(check_models_have_same_weights(collector.net, latest_net))


if __name__ == "__main__":
    unittest.main()<|MERGE_RESOLUTION|>--- conflicted
+++ resolved
@@ -2,7 +2,6 @@
 import unittest
 from copy import deepcopy
 
-from super_gradients.common.object_names import Models
 from super_gradients.training.dataloaders.dataloaders import classification_test_dataloader
 from super_gradients.training.kd_trainer.kd_trainer import KDTrainer
 import torch
@@ -58,8 +57,8 @@
         }
 
     def test_teacher_sg_module_methods(self):
-        student = models.get(Models.RESNET18, arch_params={"num_classes": 1000})
-        teacher = models.get(Models.RESNET50, arch_params={"num_classes": 1000}, pretrained_weights="imagenet")
+        student = models.get("resnet18", arch_params={"num_classes": 1000})
+        teacher = models.get("resnet50", arch_params={"num_classes": 1000}, pretrained_weights="imagenet")
         kd_module = KDModule(arch_params={}, student=student, teacher=teacher)
 
         initial_param_groups = kd_module.initialize_param_groups(lr=0.1, training_params={})
@@ -87,15 +86,9 @@
         self.assertFalse(check_models_have_same_weights(student_model, sg_model.net.module.student))
 
     def test_train_model_with_input_adapter(self):
-<<<<<<< HEAD
-        kd_trainer = KDTrainer("train_kd_module_with_with_input_adapter", device="cpu")
-        student = models.get(Models.RESNET18, arch_params={"num_classes": 5})
-        teacher = models.get(Models.RESNET50, arch_params={"num_classes": 5}, pretrained_weights="imagenet")
-=======
         kd_trainer = KDTrainer("train_kd_module_with_with_input_adapter")
         student = models.get("resnet18", arch_params={"num_classes": 5})
         teacher = models.get("resnet50", arch_params={"num_classes": 5}, pretrained_weights="imagenet")
->>>>>>> 4b50a4d1
 
         adapter = NormalizationAdapter(
             mean_original=[0.485, 0.456, 0.406], std_original=[0.229, 0.224, 0.225], mean_required=[0.5, 0.5, 0.5], std_required=[0.5, 0.5, 0.5]
@@ -114,15 +107,9 @@
         self.assertEqual(kd_trainer.net.module.teacher_input_adapter, adapter)
 
     def test_load_ckpt_best_for_student(self):
-<<<<<<< HEAD
-        kd_trainer = KDTrainer("test_load_ckpt_best", device="cpu")
-        student = models.get(Models.RESNET18, arch_params={"num_classes": 5})
-        teacher = models.get(Models.RESNET50, arch_params={"num_classes": 5}, pretrained_weights="imagenet")
-=======
         kd_trainer = KDTrainer("test_load_ckpt_best")
         student = models.get("resnet18", arch_params={"num_classes": 5})
         teacher = models.get("resnet50", arch_params={"num_classes": 5}, pretrained_weights="imagenet")
->>>>>>> 4b50a4d1
         train_params = self.kd_train_params.copy()
         train_params["max_epochs"] = 1
         kd_trainer.train(
@@ -134,20 +121,14 @@
         )
         best_student_ckpt = os.path.join(kd_trainer.checkpoints_dir_path, "ckpt_best.pth")
 
-        student_reloaded = models.get(Models.RESNET18, arch_params={"num_classes": 5}, checkpoint_path=best_student_ckpt)
+        student_reloaded = models.get("resnet18", arch_params={"num_classes": 5}, checkpoint_path=best_student_ckpt)
 
         self.assertTrue(check_models_have_same_weights(student_reloaded, kd_trainer.net.module.student))
 
     def test_load_ckpt_best_for_student_with_ema(self):
-<<<<<<< HEAD
-        kd_trainer = KDTrainer("test_load_ckpt_best", device="cpu")
-        student = models.get(Models.RESNET18, arch_params={"num_classes": 5})
-        teacher = models.get(Models.RESNET50, arch_params={"num_classes": 5}, pretrained_weights="imagenet")
-=======
         kd_trainer = KDTrainer("test_load_ckpt_best")
         student = models.get("resnet18", arch_params={"num_classes": 5})
         teacher = models.get("resnet50", arch_params={"num_classes": 5}, pretrained_weights="imagenet")
->>>>>>> 4b50a4d1
         train_params = self.kd_train_params.copy()
         train_params["max_epochs"] = 1
         train_params["ema"] = True
@@ -160,20 +141,14 @@
         )
         best_student_ckpt = os.path.join(kd_trainer.checkpoints_dir_path, "ckpt_best.pth")
 
-        student_reloaded = models.get(Models.RESNET18, arch_params={"num_classes": 5}, checkpoint_path=best_student_ckpt)
+        student_reloaded = models.get("resnet18", arch_params={"num_classes": 5}, checkpoint_path=best_student_ckpt)
 
         self.assertTrue(check_models_have_same_weights(student_reloaded, kd_trainer.ema_model.ema.module.student))
 
     def test_resume_kd_training(self):
-<<<<<<< HEAD
-        kd_trainer = KDTrainer("test_resume_training_start", device="cpu")
-        student = models.get(Models.RESNET18, arch_params={"num_classes": 5})
-        teacher = models.get(Models.RESNET50, arch_params={"num_classes": 5}, pretrained_weights="imagenet")
-=======
         kd_trainer = KDTrainer("test_resume_training_start")
         student = models.get("resnet18", arch_params={"num_classes": 5})
         teacher = models.get("resnet50", arch_params={"num_classes": 5}, pretrained_weights="imagenet")
->>>>>>> 4b50a4d1
         train_params = self.kd_train_params.copy()
         train_params["max_epochs"] = 1
         kd_trainer.train(
@@ -185,15 +160,9 @@
         )
         latest_net = deepcopy(kd_trainer.net)
 
-<<<<<<< HEAD
-        kd_trainer = KDTrainer("test_resume_training_start", device="cpu")
-        student = models.get(Models.RESNET18, arch_params={"num_classes": 5})
-        teacher = models.get(Models.RESNET50, arch_params={"num_classes": 5}, pretrained_weights="imagenet")
-=======
         kd_trainer = KDTrainer("test_resume_training_start")
         student = models.get("resnet18", arch_params={"num_classes": 5})
         teacher = models.get("resnet50", arch_params={"num_classes": 5}, pretrained_weights="imagenet")
->>>>>>> 4b50a4d1
 
         train_params["max_epochs"] = 2
         train_params["resume"] = True

import unittest
from super_gradients import Trainer, \
    ClassificationTestDatasetInterface
from super_gradients.training.metrics import Accuracy, Top5
from super_gradients.training.models import ResNet18
import os
import logging
from super_gradients.common.abstractions.abstract_logger import get_logger
import shutil


class SgTrainerLoggingTest(unittest.TestCase):
    def test_train_logging(self):
        trainer = Trainer("test_train_with_full_log", model_checkpoints_location='local')
        dataset_params = {"batch_size": 10}
        dataset = ClassificationTestDatasetInterface(dataset_params=dataset_params)
        trainer.connect_dataset_interface(dataset)

        net = ResNet18(num_classes=5, arch_params={})
<<<<<<< HEAD
=======
        trainer.build_model(net)
>>>>>>> 82961b64
        train_params = {"max_epochs": 2, "lr_updates": [1], "lr_decay_factor": 0.1, "lr_mode": "step",
                        "lr_warmup_epochs": 0, "initial_lr": 0.1, "loss": "cross_entropy", "optimizer": "SGD",
                        "criterion_params": {}, "optimizer_params": {"weight_decay": 1e-4, "momentum": 0.9},
                        "train_metrics_list": [Accuracy(), Top5()], "valid_metrics_list": [Accuracy(), Top5()],
                        "loss_logging_items_names": ["Loss"], "metric_to_watch": "Accuracy",
                        "greater_metric_to_watch_is_better": True,
                        "save_full_train_log": True}

<<<<<<< HEAD
        model.train(net=net, training_params=train_params)
=======
        trainer.train(train_params)
>>>>>>> 82961b64

        logfile_path = trainer.log_file.replace('.txt', 'full_train_log.log')
        assert os.path.exists(logfile_path) and os.path.getsize(logfile_path) > 0

        root_logger_handlers = logging.root.handlers
        assert any(isinstance(handler, logging.handlers.RotatingFileHandler) and handler.baseFilename == logfile_path for handler in root_logger_handlers)
        assert any(isinstance(handler, logging.StreamHandler) and handler.name == 'console' for handler in root_logger_handlers)

    def test_logger_with_non_existing_deci_logs_dir(self):
        user_dir = os.path.expanduser(r"~")
        logs_dir_path = os.path.join(user_dir, 'non_existing_deci_logs_dir')
        if os.path.exists(logs_dir_path):
            shutil.rmtree(logs_dir_path)

        module_name = 'super_gradients.trainer.sg_trainer'

        _ = get_logger(module_name, training_log_path=None, logs_dir_path=logs_dir_path)
        root_logger_handlers = logging.root.handlers
        assert any(isinstance(handler, logging.StreamHandler) and handler.name == 'console' for handler in root_logger_handlers)


if __name__ == '__main__':
    unittest.main()<|MERGE_RESOLUTION|>--- conflicted
+++ resolved
@@ -11,16 +11,12 @@
 
 class SgTrainerLoggingTest(unittest.TestCase):
     def test_train_logging(self):
-        trainer = Trainer("test_train_with_full_log", model_checkpoints_location='local')
+        model = Trainer("test_train_with_full_log", model_checkpoints_location='local')
         dataset_params = {"batch_size": 10}
         dataset = ClassificationTestDatasetInterface(dataset_params=dataset_params)
-        trainer.connect_dataset_interface(dataset)
+        model.connect_dataset_interface(dataset)
 
         net = ResNet18(num_classes=5, arch_params={})
-<<<<<<< HEAD
-=======
-        trainer.build_model(net)
->>>>>>> 82961b64
         train_params = {"max_epochs": 2, "lr_updates": [1], "lr_decay_factor": 0.1, "lr_mode": "step",
                         "lr_warmup_epochs": 0, "initial_lr": 0.1, "loss": "cross_entropy", "optimizer": "SGD",
                         "criterion_params": {}, "optimizer_params": {"weight_decay": 1e-4, "momentum": 0.9},
@@ -29,13 +25,9 @@
                         "greater_metric_to_watch_is_better": True,
                         "save_full_train_log": True}
 
-<<<<<<< HEAD
         model.train(net=net, training_params=train_params)
-=======
-        trainer.train(train_params)
->>>>>>> 82961b64
 
-        logfile_path = trainer.log_file.replace('.txt', 'full_train_log.log')
+        logfile_path = model.log_file.replace('.txt', 'full_train_log.log')
         assert os.path.exists(logfile_path) and os.path.getsize(logfile_path) > 0
 
         root_logger_handlers = logging.root.handlers
@@ -48,7 +40,7 @@
         if os.path.exists(logs_dir_path):
             shutil.rmtree(logs_dir_path)
 
-        module_name = 'super_gradients.trainer.sg_trainer'
+        module_name = 'super_gradients.trainer.sg_model'
 
         _ = get_logger(module_name, training_log_path=None, logs_dir_path=logs_dir_path)
         root_logger_handlers = logging.root.handlers

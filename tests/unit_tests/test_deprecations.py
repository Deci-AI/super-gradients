--- conflicted
+++ resolved
@@ -65,13 +65,12 @@
         except ImportError:
             self.fail("ImportError raised unexpectedly for BasicBlock")
 
-<<<<<<< HEAD
     def test_deprecated_max_targets(self):
         with self.assertWarns(DeprecationWarning):
             DetectionTargetsFormatTransform(max_targets=1)
             DetectionHorizontalFlip(prob=1.0, max_targets=1)
             DetectionPaddedRescale(input_dim=(2, 2), max_targets=1)
-=======
+
     def test_moved_Bottleneck_import(self):
         try:
             with self.assertWarns(DeprecationWarning):
@@ -98,7 +97,6 @@
                 assert isinstance(OldHpmStruct(a=1), HpmStruct)
         except ImportError:
             self.fail("ImportError raised unexpectedly for HpmStruct")
->>>>>>> f46e7563
 
 
 if __name__ == "__main__":

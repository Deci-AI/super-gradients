--- conflicted
+++ resolved
@@ -1,13 +1,8 @@
 import os
 import unittest
 
-<<<<<<< HEAD
 from super_gradients.training import Trainer, utils as core_utils
-from super_gradients.training.datasets import CoCoDetectionDatasetInterface
-=======
-from super_gradients.training import SgModel, utils as core_utils
 from super_gradients.training.datasets.dataset_interfaces.dataset_interface import CoCoDetectionDatasetInterface
->>>>>>> 25ec581c
 from super_gradients.training.datasets.datasets_conf import COCO_DETECTION_CLASSES_LIST
 from super_gradients.training.models.detection_models.yolo_base import YoloPostPredictionCallback
 from super_gradients.training.utils.detection_utils import DetectionVisualization, DetectionCollateFN, DetectionTargetsFormat
@@ -53,15 +48,9 @@
         # Create Yolo model
         trainer = Trainer('visualization_test',
                         model_checkpoints_location='local',
-<<<<<<< HEAD
-                        post_prediction_callback=YoloV5PostPredictionCallback())
+                        post_prediction_callback=YoloPostPredictionCallback())
         trainer.connect_dataset_interface(dataset, data_loader_num_workers=8)
-        trainer.build_model("yolo_v5s")
-=======
-                        post_prediction_callback=YoloPostPredictionCallback())
-        model.connect_dataset_interface(dataset, data_loader_num_workers=8)
-        model.build_model("yolox_n", checkpoint_params={"pretrained_weights": "coco"})
->>>>>>> 25ec581c
+        trainer.build_model("yolox_n", checkpoint_params={"pretrained_weights": "coco"})
 
         # Simulate one iteration of validation subset
         valid_loader = trainer.valid_loader
@@ -76,13 +65,8 @@
 
         # Assert images ware created and delete them
         img_name = '{}/{}_{}.jpg'
-<<<<<<< HEAD
-        for i in range(dataset_params['val_batch_size']):
+        for i in range(4):
             img_path = img_name.format(trainer.checkpoints_dir_path, batch_i, i)
-=======
-        for i in range(4):
-            img_path = img_name.format(model.checkpoints_dir_path, batch_i, i)
->>>>>>> 25ec581c
             self.assertTrue(os.path.exists(img_path))
             os.remove(img_path)
 

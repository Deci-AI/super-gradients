import os
import unittest

<<<<<<< HEAD
from super_gradients.common.object_names import Models
=======
import numpy as np
import torch.cuda

>>>>>>> 4b50a4d1
from super_gradients.training import Trainer, utils as core_utils, models
from super_gradients.training.dataloaders.dataloaders import coco2017_val
from super_gradients.training.datasets.datasets_conf import COCO_DETECTION_CLASSES_LIST
from super_gradients.training.metrics import DetectionMetrics, DetectionMetrics_050
from super_gradients.training.models.detection_models.yolo_base import YoloPostPredictionCallback
from super_gradients.training.utils.detection_utils import DetectionVisualization
from tests.core_test_utils import is_data_available


class TestDetectionUtils(unittest.TestCase):
    def setUp(self):
        self.device = "cuda" if torch.cuda.is_available() else "cpu"
        self.model = models.get("yolox_n", pretrained_weights="coco").to(self.device)
        self.model.eval()

    @unittest.skipIf(not is_data_available(), "run only when /data is available")
    def test_visualization(self):

<<<<<<< HEAD
        # Create Yolo model
        trainer = Trainer("visualization_test")
        model = models.get(Models.YOLOX_N, pretrained_weights="coco")
=======
        valid_loader = coco2017_val(dataloader_params={"batch_size": 16})
        trainer = Trainer("visualization_test", device=self.device)
>>>>>>> 4b50a4d1
        post_prediction_callback = YoloPostPredictionCallback()

        # Simulate one iteration of validation subset
        batch_i, (imgs, targets) = 0, next(iter(valid_loader))
        imgs = core_utils.tensor_container_to_device(imgs, self.device)
        targets = core_utils.tensor_container_to_device(targets, self.device)
        output = self.model(imgs)
        output = post_prediction_callback(output)
        # Visualize the batch
        DetectionVisualization.visualize_batch(imgs, output, targets, batch_i, COCO_DETECTION_CLASSES_LIST, trainer.checkpoints_dir_path)

        # Assert images ware created and delete them
        img_name = "{}/{}_{}.jpg"
        for i in range(4):
            img_path = img_name.format(trainer.checkpoints_dir_path, batch_i, i)
            self.assertTrue(os.path.exists(img_path))
            os.remove(img_path)

    @unittest.skipIf(not is_data_available(), "run only when /data is available")
    def test_detection_metrics(self):

        valid_loader = coco2017_val(dataloader_params={"batch_size": 16})

        metrics = [
            DetectionMetrics(num_cls=80, post_prediction_callback=YoloPostPredictionCallback(), normalize_targets=True),
            DetectionMetrics_050(num_cls=80, post_prediction_callback=YoloPostPredictionCallback(), normalize_targets=True),
            DetectionMetrics(num_cls=80, post_prediction_callback=YoloPostPredictionCallback(conf=2), normalize_targets=True),
        ]

        ref_values = [
            np.array([0.24662896, 0.4024832, 0.34590888, 0.28435066]),
            np.array([0.34606069, 0.56745648, 0.50594932, 0.40323338]),
            np.array([0.0, 0.0, 0.0, 0.0]),
        ]

        for met, ref_val in zip(metrics, ref_values):
            met.reset()
            for i, (imgs, targets) in enumerate(valid_loader):
                if i > 5:
                    break
                imgs = core_utils.tensor_container_to_device(imgs, self.device)
                targets = core_utils.tensor_container_to_device(targets, self.device)
                output = self.model(imgs)
                met.update(output, targets, device=self.device, inputs=imgs)
            results = met.compute()
            values = np.array([x.item() for x in list(results.values())])

            self.assertTrue(np.allclose(values, ref_val))


if __name__ == "__main__":
    unittest.main()<|MERGE_RESOLUTION|>--- conflicted
+++ resolved
@@ -1,13 +1,9 @@
 import os
 import unittest
 
-<<<<<<< HEAD
-from super_gradients.common.object_names import Models
-=======
 import numpy as np
 import torch.cuda
 
->>>>>>> 4b50a4d1
 from super_gradients.training import Trainer, utils as core_utils, models
 from super_gradients.training.dataloaders.dataloaders import coco2017_val
 from super_gradients.training.datasets.datasets_conf import COCO_DETECTION_CLASSES_LIST
@@ -26,14 +22,8 @@
     @unittest.skipIf(not is_data_available(), "run only when /data is available")
     def test_visualization(self):
 
-<<<<<<< HEAD
-        # Create Yolo model
-        trainer = Trainer("visualization_test")
-        model = models.get(Models.YOLOX_N, pretrained_weights="coco")
-=======
         valid_loader = coco2017_val(dataloader_params={"batch_size": 16})
         trainer = Trainer("visualization_test", device=self.device)
->>>>>>> 4b50a4d1
         post_prediction_callback = YoloPostPredictionCallback()
 
         # Simulate one iteration of validation subset

import unittest
from super_gradients.training import Trainer
from super_gradients.training.metrics import Accuracy
from super_gradients.training.datasets import ClassificationTestDatasetInterface
from super_gradients.training.models import LeNet
from super_gradients.training.utils.callbacks import TestLRCallback


class LRCooldownTest(unittest.TestCase):
    def setUp(self) -> None:
        self.dataset_params = {"batch_size": 4}
        self.dataset = ClassificationTestDatasetInterface(dataset_params=self.dataset_params)
        self.arch_params = {'num_classes': 10}

    def test_lr_cooldown_with_lr_scheduling(self):
        # Define Model
        net = LeNet()
<<<<<<< HEAD
        model = SgModel("lr_warmup_test", model_checkpoints_location='local')
        model.connect_dataset_interface(self.dataset)
=======
        trainer = Trainer("lr_warmup_test", model_checkpoints_location='local')
        trainer.connect_dataset_interface(self.dataset)
        trainer.build_model(net, arch_params=self.arch_params)
>>>>>>> 82961b64

        lrs = []
        phase_callbacks = [TestLRCallback(lr_placeholder=lrs)]

        train_params = {"max_epochs": 7, "cosine_final_lr_ratio": 0.2, "lr_mode": "cosine",
                        "lr_cooldown_epochs": 2,
                        "lr_warmup_epochs": 3, "initial_lr": 1, "loss": "cross_entropy", "optimizer": 'SGD',
                        "criterion_params": {}, "optimizer_params": {"weight_decay": 1e-4, "momentum": 0.9},
                        "train_metrics_list": [Accuracy()], "valid_metrics_list": [Accuracy()],
                        "loss_logging_items_names": ["Loss"], "metric_to_watch": "Accuracy",
                        "greater_metric_to_watch_is_better": True, "ema": False, "phase_callbacks": phase_callbacks}

        expected_lrs = [0.25, 0.5, 0.75, 0.9236067977499791, 0.4763932022500211, 0.4763932022500211, 0.4763932022500211]
<<<<<<< HEAD
        model.train(net=net, training_params=train_params)
=======
        trainer.train(train_params)
>>>>>>> 82961b64

        # ALTHOUGH NOT SEEN IN HERE, THE 4TH EPOCH USES LR=1, SO THIS IS THE EXPECTED LIST AS WE COLLECT
        # THE LRS AFTER THE UPDATE
        self.assertListEqual(lrs, expected_lrs)<|MERGE_RESOLUTION|>--- conflicted
+++ resolved
@@ -15,14 +15,8 @@
     def test_lr_cooldown_with_lr_scheduling(self):
         # Define Model
         net = LeNet()
-<<<<<<< HEAD
-        model = SgModel("lr_warmup_test", model_checkpoints_location='local')
+        model = Trainer("lr_warmup_test", model_checkpoints_location='local')
         model.connect_dataset_interface(self.dataset)
-=======
-        trainer = Trainer("lr_warmup_test", model_checkpoints_location='local')
-        trainer.connect_dataset_interface(self.dataset)
-        trainer.build_model(net, arch_params=self.arch_params)
->>>>>>> 82961b64
 
         lrs = []
         phase_callbacks = [TestLRCallback(lr_placeholder=lrs)]
@@ -36,11 +30,7 @@
                         "greater_metric_to_watch_is_better": True, "ema": False, "phase_callbacks": phase_callbacks}
 
         expected_lrs = [0.25, 0.5, 0.75, 0.9236067977499791, 0.4763932022500211, 0.4763932022500211, 0.4763932022500211]
-<<<<<<< HEAD
         model.train(net=net, training_params=train_params)
-=======
-        trainer.train(train_params)
->>>>>>> 82961b64
 
         # ALTHOUGH NOT SEEN IN HERE, THE 4TH EPOCH USES LR=1, SO THIS IS THE EXPECTED LIST AS WE COLLECT
         # THE LRS AFTER THE UPDATE

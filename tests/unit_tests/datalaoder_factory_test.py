import unittest

from torch.utils.data import DataLoader, TensorDataset

<<<<<<< HEAD
from super_gradients.training.dataloaders.dataloader_factory import coco2017_train, coco2017_val, \
    coco2017_train_ssd_lite_mobilenet_v2, coco2017_val_ssd_lite_mobilenet_v2, pascal_voc_train, pascal_voc_val
from super_gradients.training.datasets import COCODetectionDataset
from super_gradients.training.datasets.detection_datasets.pascal_voc_detection import \
    PascalVOCUnifiedDetectionTrainDataset, PascalVOCDetectionDataset
=======
from super_gradients.training.dataloaders.dataloader_factory import (
    classification_test_dataloader,
    detection_test_dataloader,
    segmentation_test_dataloader,
    coco2017_train,
    coco2017_val,
    coco2017_train_ssd_lite_mobilenet_v2,
    coco2017_val_ssd_lite_mobilenet_v2,
    imagenet_train,
    imagenet_val,
    imagenet_efficientnet_train,
    imagenet_efficientnet_val,
    imagenet_mobilenetv2_train,
    imagenet_mobilenetv2_val,
    imagenet_mobilenetv3_train,
    imagenet_mobilenetv3_val,
    imagenet_regnetY_train,
    imagenet_regnetY_val,
    imagenet_resnet50_train,
    imagenet_resnet50_val,
    imagenet_resnet50_kd_train,
    imagenet_resnet50_kd_val,
    imagenet_vit_base_train,
    imagenet_vit_base_val,
    tiny_imagenet_train,
    tiny_imagenet_val,
    pascal_aug_segmentation_train,
    pascal_aug_segmentation_val,
    pascal_voc_segmentation_train,
    pascal_voc_segmentation_val,
    supervisely_persons_train,
    supervisely_persons_val
)
from super_gradients.training.datasets import COCODetectionDataset, ImageNetDataset, PascalAUG2012SegmentationDataSet, PascalVOC2012SegmentationDataSet, \
    SuperviselyPersonsDataset
>>>>>>> eb175f3e


class DataLoaderFactoryTest(unittest.TestCase):

    def test_coco2017_train_creation(self):
        dl_train = coco2017_train()
        self.assertTrue(isinstance(dl_train, DataLoader))
        self.assertTrue(isinstance(dl_train.dataset, COCODetectionDataset))

    def test_coco2017_val_creation(self):
        dl_val = coco2017_val()
        self.assertTrue(isinstance(dl_val, DataLoader))
        self.assertTrue(isinstance(dl_val.dataset, COCODetectionDataset))

    def test_coco2017_train_ssdlite_mobilenet_creation(self):
        dl_train = coco2017_train_ssd_lite_mobilenet_v2()
        self.assertTrue(isinstance(dl_train, DataLoader))
        self.assertTrue(isinstance(dl_train.dataset, COCODetectionDataset))

    def test_coco2017_val_ssdlite_mobilenet_creation(self):
        dl_train = coco2017_val_ssd_lite_mobilenet_v2()
        self.assertTrue(isinstance(dl_train, DataLoader))
        self.assertTrue(isinstance(dl_train.dataset, COCODetectionDataset))

<<<<<<< HEAD
    def test_pascal_voc_train_creation(self):
        dl_train = pascal_voc_train()
        self.assertTrue(isinstance(dl_train, DataLoader))
        self.assertTrue(isinstance(dl_train.dataset, PascalVOCUnifiedDetectionTrainDataset))

    def test_pascal_voc_val_creation(self):
        dl_val = pascal_voc_val()
        self.assertTrue(isinstance(dl_val, DataLoader))
        self.assertTrue(isinstance(dl_val.dataset, PascalVOCDetectionDataset))
=======
    def test_imagenet_train_creation(self):
        dl = imagenet_train()
        self.assertTrue(isinstance(dl, DataLoader))
        self.assertTrue(isinstance(dl.dataset, ImageNetDataset))

    def test_imagenet_val_creation(self):
        dl = imagenet_val()
        self.assertTrue(isinstance(dl, DataLoader))
        self.assertTrue(isinstance(dl.dataset, ImageNetDataset))

    def test_imagenet_efficientnet_train_creation(self):
        dl = imagenet_efficientnet_train()
        self.assertTrue(isinstance(dl, DataLoader))
        self.assertTrue(isinstance(dl.dataset, ImageNetDataset))

    def test_imagenet_efficientnet_val_creation(self):
        dl = imagenet_efficientnet_val()
        self.assertTrue(isinstance(dl, DataLoader))
        self.assertTrue(isinstance(dl.dataset, ImageNetDataset))

    def test_imagenet_mobilenetv2_train_creation(self):
        dl = imagenet_mobilenetv2_train()
        self.assertTrue(isinstance(dl, DataLoader))
        self.assertTrue(isinstance(dl.dataset, ImageNetDataset))

    def test_imagenet_mobilenetv2_val_creation(self):
        dl = imagenet_mobilenetv2_val()
        self.assertTrue(isinstance(dl, DataLoader))
        self.assertTrue(isinstance(dl.dataset, ImageNetDataset))

    def test_imagenet_mobilenetv3_train_creation(self):
        dl = imagenet_mobilenetv3_train()
        self.assertTrue(isinstance(dl, DataLoader))
        self.assertTrue(isinstance(dl.dataset, ImageNetDataset))

    def test_imagenet_mobilenetv3_val_creation(self):
        dl = imagenet_mobilenetv3_val()
        self.assertTrue(isinstance(dl, DataLoader))
        self.assertTrue(isinstance(dl.dataset, ImageNetDataset))

    def test_imagenet_regnetY_train_creation(self):
        dl = imagenet_regnetY_train()
        self.assertTrue(isinstance(dl, DataLoader))
        self.assertTrue(isinstance(dl.dataset, ImageNetDataset))

    def test_imagenet_regnetY_val_creation(self):
        dl = imagenet_regnetY_val()
        self.assertTrue(isinstance(dl, DataLoader))
        self.assertTrue(isinstance(dl.dataset, ImageNetDataset))

    def test_imagenet_resnet50_train_creation(self):
        dl = imagenet_resnet50_train()
        self.assertTrue(isinstance(dl, DataLoader))
        self.assertTrue(isinstance(dl.dataset, ImageNetDataset))

    def test_imagenet_resnet50_val_creation(self):
        dl = imagenet_resnet50_val()
        self.assertTrue(isinstance(dl, DataLoader))
        self.assertTrue(isinstance(dl.dataset, ImageNetDataset))

    def test_imagenet_resnet50_kd_train_creation(self):
        # Here we need to overwrite the sampler because the RepeatAugSampler used in KD is only supported for DDP
        dl = imagenet_resnet50_kd_train(dataloader_params={"sampler": {"InfiniteSampler": {}}})
        self.assertTrue(isinstance(dl, DataLoader))
        self.assertTrue(isinstance(dl.dataset, ImageNetDataset))

    def test_imagenet_resnet50_kd_val_creation(self):
        dl = imagenet_resnet50_kd_val()
        self.assertTrue(isinstance(dl, DataLoader))
        self.assertTrue(isinstance(dl.dataset, ImageNetDataset))

    def test_imagenet_vit_base_train_creation(self):
        dl = imagenet_vit_base_train()
        self.assertTrue(isinstance(dl, DataLoader))
        self.assertTrue(isinstance(dl.dataset, ImageNetDataset))

    def test_imagenet_vit_base_val_creation(self):
        dl = imagenet_vit_base_val()
        self.assertTrue(isinstance(dl, DataLoader))
        self.assertTrue(isinstance(dl.dataset, ImageNetDataset))

    def test_tiny_imagenet_train_train_creation(self):
        dl = tiny_imagenet_train()
        self.assertTrue(isinstance(dl, DataLoader))
        self.assertTrue(isinstance(dl.dataset, ImageNetDataset))

    def test_tiny_imagenet_train_val_creation(self):
        dl = tiny_imagenet_val()
        self.assertTrue(isinstance(dl, DataLoader))
        self.assertTrue(isinstance(dl.dataset, ImageNetDataset))

    def test_classification_test_dataloader_creation(self):
        dl = classification_test_dataloader()
        self.assertTrue(isinstance(dl, DataLoader))
        self.assertTrue(isinstance(dl.dataset, TensorDataset))

    def test_detection_test_dataloader_creation(self):
        dl = detection_test_dataloader()
        self.assertTrue(isinstance(dl, DataLoader))
        self.assertTrue(isinstance(dl.dataset, TensorDataset))

    def test_segmentation_test_dataloader_creation(self):
        dl = segmentation_test_dataloader()
        self.assertTrue(isinstance(dl, DataLoader))
        self.assertTrue(isinstance(dl.dataset, TensorDataset))

    def test_pascal_aug_segmentation_train_creation(self):
        dl = pascal_aug_segmentation_train()
        self.assertTrue(isinstance(dl, DataLoader))
        self.assertTrue(isinstance(dl.dataset, PascalAUG2012SegmentationDataSet))

    def test_pascal_aug_segmentation_val_creation(self):
        dl = pascal_aug_segmentation_val()
        self.assertTrue(isinstance(dl, DataLoader))
        self.assertTrue(isinstance(dl.dataset, PascalAUG2012SegmentationDataSet))

    def test_pascal_voc_segmentation_train_creation(self):
        dl = pascal_voc_segmentation_train()
        self.assertTrue(isinstance(dl, DataLoader))
        self.assertTrue(isinstance(dl.dataset, PascalVOC2012SegmentationDataSet))

    def test_pascal_voc_segmentation_val_creation(self):
        dl = pascal_voc_segmentation_val()
        self.assertTrue(isinstance(dl, DataLoader))
        self.assertTrue(isinstance(dl.dataset, PascalVOC2012SegmentationDataSet))

    def test_supervisely_persons_train_dataloader_creation(self):
        dl = supervisely_persons_train()
        self.assertTrue(isinstance(dl, DataLoader))
        self.assertTrue(isinstance(dl.dataset, SuperviselyPersonsDataset))

    def test_supervisely_persons_val_dataloader_creation(self):
        dl = supervisely_persons_val()
        self.assertTrue(isinstance(dl, DataLoader))
        self.assertTrue(isinstance(dl.dataset, SuperviselyPersonsDataset))
>>>>>>> eb175f3e


if __name__ == '__main__':
    unittest.main()<|MERGE_RESOLUTION|>--- conflicted
+++ resolved
@@ -2,13 +2,6 @@
 
 from torch.utils.data import DataLoader, TensorDataset
 
-<<<<<<< HEAD
-from super_gradients.training.dataloaders.dataloader_factory import coco2017_train, coco2017_val, \
-    coco2017_train_ssd_lite_mobilenet_v2, coco2017_val_ssd_lite_mobilenet_v2, pascal_voc_train, pascal_voc_val
-from super_gradients.training.datasets import COCODetectionDataset
-from super_gradients.training.datasets.detection_datasets.pascal_voc_detection import \
-    PascalVOCUnifiedDetectionTrainDataset, PascalVOCDetectionDataset
-=======
 from super_gradients.training.dataloaders.dataloader_factory import (
     classification_test_dataloader,
     detection_test_dataloader,
@@ -44,7 +37,6 @@
 )
 from super_gradients.training.datasets import COCODetectionDataset, ImageNetDataset, PascalAUG2012SegmentationDataSet, PascalVOC2012SegmentationDataSet, \
     SuperviselyPersonsDataset
->>>>>>> eb175f3e
 
 
 class DataLoaderFactoryTest(unittest.TestCase):
@@ -69,17 +61,6 @@
         self.assertTrue(isinstance(dl_train, DataLoader))
         self.assertTrue(isinstance(dl_train.dataset, COCODetectionDataset))
 
-<<<<<<< HEAD
-    def test_pascal_voc_train_creation(self):
-        dl_train = pascal_voc_train()
-        self.assertTrue(isinstance(dl_train, DataLoader))
-        self.assertTrue(isinstance(dl_train.dataset, PascalVOCUnifiedDetectionTrainDataset))
-
-    def test_pascal_voc_val_creation(self):
-        dl_val = pascal_voc_val()
-        self.assertTrue(isinstance(dl_val, DataLoader))
-        self.assertTrue(isinstance(dl_val.dataset, PascalVOCDetectionDataset))
-=======
     def test_imagenet_train_creation(self):
         dl = imagenet_train()
         self.assertTrue(isinstance(dl, DataLoader))
@@ -215,7 +196,6 @@
         dl = supervisely_persons_val()
         self.assertTrue(isinstance(dl, DataLoader))
         self.assertTrue(isinstance(dl.dataset, SuperviselyPersonsDataset))
->>>>>>> eb175f3e
 
 
 if __name__ == '__main__':

--- conflicted
+++ resolved
@@ -33,18 +33,15 @@
     tiny_imagenet_train,
     tiny_imagenet_val,
     pascal_aug_segmentation_train,
-    pascal_aug_segmentation_val
+    pascal_aug_segmentation_val,
 )
-<<<<<<< HEAD
 from super_gradients.training.datasets import (
     COCODetectionDataset,
     ImageNetDataset,
+    PascalAUG2012SegmentationDataSet,
     Cifar10,
     Cifar100,
 )
-=======
-from super_gradients.training.datasets import COCODetectionDataset, ImageNetDataset, PascalAUG2012SegmentationDataSet
->>>>>>> bf72cd81
 
 
 class DataLoaderFactoryTest(unittest.TestCase):

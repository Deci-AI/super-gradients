import unittest

from torch.utils.data import DataLoader, TensorDataset

<<<<<<< HEAD
from super_gradients.training.dataloaders.dataloader_factory import coco2017_train, coco2017_val, \
    coco2017_train_ssd_lite_mobilenet_v2, coco2017_val_ssd_lite_mobilenet_v2, pascal_voc_segmentation_train, pascal_voc_segmentation_val
from super_gradients.training.datasets import COCODetectionDataset, PascalVOC2012SegmentationDataSet
=======
from super_gradients.training.dataloaders.dataloader_factory import (
    classification_test_dataloader,
    detection_test_dataloader,
    segmentation_test_dataloader,
    coco2017_train,
    coco2017_val,
    coco2017_train_ssd_lite_mobilenet_v2,
    coco2017_val_ssd_lite_mobilenet_v2,
    imagenet_train,
    imagenet_val,
    imagenet_efficientnet_train,
    imagenet_efficientnet_val,
    imagenet_mobilenetv2_train,
    imagenet_mobilenetv2_val,
    imagenet_mobilenetv3_train,
    imagenet_mobilenetv3_val,
    imagenet_regnetY_train,
    imagenet_regnetY_val,
    imagenet_resnet50_train,
    imagenet_resnet50_val,
    imagenet_resnet50_kd_train,
    imagenet_resnet50_kd_val,
    imagenet_vit_base_train,
    imagenet_vit_base_val,
    tiny_imagenet_train,
    tiny_imagenet_val,
)
from super_gradients.training.datasets import COCODetectionDataset, ImageNetDataset
>>>>>>> 9a63d843


class DataLoaderFactoryTest(unittest.TestCase):

    def test_coco2017_train_creation(self):
        dl_train = coco2017_train()
        self.assertTrue(isinstance(dl_train, DataLoader))
        self.assertTrue(isinstance(dl_train.dataset, COCODetectionDataset))

    def test_coco2017_val_creation(self):
        dl_val = coco2017_val()
        self.assertTrue(isinstance(dl_val, DataLoader))
        self.assertTrue(isinstance(dl_val.dataset, COCODetectionDataset))

    def test_coco2017_train_ssdlite_mobilenet_creation(self):
        dl_train = coco2017_train_ssd_lite_mobilenet_v2()
        self.assertTrue(isinstance(dl_train, DataLoader))
        self.assertTrue(isinstance(dl_train.dataset, COCODetectionDataset))

    def test_coco2017_val_ssdlite_mobilenet_creation(self):
        dl_train = coco2017_val_ssd_lite_mobilenet_v2()
        self.assertTrue(isinstance(dl_train, DataLoader))
        self.assertTrue(isinstance(dl_train.dataset, COCODetectionDataset))

<<<<<<< HEAD
    def test_pascal_voc_segmentation_train_creation(self):
        dl = pascal_voc_segmentation_train()
        self.assertTrue(isinstance(dl, DataLoader))
        self.assertTrue(isinstance(dl.dataset, PascalVOC2012SegmentationDataSet))

    def test_pascal_voc_segmentation_val_creation(self):
        dl = pascal_voc_segmentation_val()
        self.assertTrue(isinstance(dl, DataLoader))
        self.assertTrue(isinstance(dl.dataset, PascalVOC2012SegmentationDataSet))
=======
    def test_imagenet_train_creation(self):
        dl = imagenet_train()
        self.assertTrue(isinstance(dl, DataLoader))
        self.assertTrue(isinstance(dl.dataset, ImageNetDataset))

    def test_imagenet_val_creation(self):
        dl = imagenet_val()
        self.assertTrue(isinstance(dl, DataLoader))
        self.assertTrue(isinstance(dl.dataset, ImageNetDataset))

    def test_imagenet_efficientnet_train_creation(self):
        dl = imagenet_efficientnet_train()
        self.assertTrue(isinstance(dl, DataLoader))
        self.assertTrue(isinstance(dl.dataset, ImageNetDataset))

    def test_imagenet_efficientnet_val_creation(self):
        dl = imagenet_efficientnet_val()
        self.assertTrue(isinstance(dl, DataLoader))
        self.assertTrue(isinstance(dl.dataset, ImageNetDataset))

    def test_imagenet_mobilenetv2_train_creation(self):
        dl = imagenet_mobilenetv2_train()
        self.assertTrue(isinstance(dl, DataLoader))
        self.assertTrue(isinstance(dl.dataset, ImageNetDataset))

    def test_imagenet_mobilenetv2_val_creation(self):
        dl = imagenet_mobilenetv2_val()
        self.assertTrue(isinstance(dl, DataLoader))
        self.assertTrue(isinstance(dl.dataset, ImageNetDataset))

    def test_imagenet_mobilenetv3_train_creation(self):
        dl = imagenet_mobilenetv3_train()
        self.assertTrue(isinstance(dl, DataLoader))
        self.assertTrue(isinstance(dl.dataset, ImageNetDataset))

    def test_imagenet_mobilenetv3_val_creation(self):
        dl = imagenet_mobilenetv3_val()
        self.assertTrue(isinstance(dl, DataLoader))
        self.assertTrue(isinstance(dl.dataset, ImageNetDataset))

    def test_imagenet_regnetY_train_creation(self):
        dl = imagenet_regnetY_train()
        self.assertTrue(isinstance(dl, DataLoader))
        self.assertTrue(isinstance(dl.dataset, ImageNetDataset))

    def test_imagenet_regnetY_val_creation(self):
        dl = imagenet_regnetY_val()
        self.assertTrue(isinstance(dl, DataLoader))
        self.assertTrue(isinstance(dl.dataset, ImageNetDataset))

    def test_imagenet_resnet50_train_creation(self):
        dl = imagenet_resnet50_train()
        self.assertTrue(isinstance(dl, DataLoader))
        self.assertTrue(isinstance(dl.dataset, ImageNetDataset))

    def test_imagenet_resnet50_val_creation(self):
        dl = imagenet_resnet50_val()
        self.assertTrue(isinstance(dl, DataLoader))
        self.assertTrue(isinstance(dl.dataset, ImageNetDataset))

    def test_imagenet_resnet50_kd_train_creation(self):
        # Here we need to overwrite the sampler because the RepeatAugSampler used in KD is only supported for DDP
        dl = imagenet_resnet50_kd_train(dataloader_params={"sampler": {"InfiniteSampler": {}}})
        self.assertTrue(isinstance(dl, DataLoader))
        self.assertTrue(isinstance(dl.dataset, ImageNetDataset))

    def test_imagenet_resnet50_kd_val_creation(self):
        dl = imagenet_resnet50_kd_val()
        self.assertTrue(isinstance(dl, DataLoader))
        self.assertTrue(isinstance(dl.dataset, ImageNetDataset))

    def test_imagenet_vit_base_train_creation(self):
        dl = imagenet_vit_base_train()
        self.assertTrue(isinstance(dl, DataLoader))
        self.assertTrue(isinstance(dl.dataset, ImageNetDataset))

    def test_imagenet_vit_base_val_creation(self):
        dl = imagenet_vit_base_val()
        self.assertTrue(isinstance(dl, DataLoader))
        self.assertTrue(isinstance(dl.dataset, ImageNetDataset))

    def test_tiny_imagenet_train_train_creation(self):
        dl = tiny_imagenet_train()
        self.assertTrue(isinstance(dl, DataLoader))
        self.assertTrue(isinstance(dl.dataset, ImageNetDataset))

    def test_tiny_imagenet_train_val_creation(self):
        dl = tiny_imagenet_val()
        self.assertTrue(isinstance(dl, DataLoader))
        self.assertTrue(isinstance(dl.dataset, ImageNetDataset))

    def test_classification_test_dataloader_creation(self):
        dl = classification_test_dataloader()
        self.assertTrue(isinstance(dl, DataLoader))
        self.assertTrue(isinstance(dl.dataset, TensorDataset))

    def test_detection_test_dataloader_creation(self):
        dl = detection_test_dataloader()
        self.assertTrue(isinstance(dl, DataLoader))
        self.assertTrue(isinstance(dl.dataset, TensorDataset))

    def test_segmentation_test_dataloader_creation(self):
        dl = segmentation_test_dataloader()
        self.assertTrue(isinstance(dl, DataLoader))
        self.assertTrue(isinstance(dl.dataset, TensorDataset))
>>>>>>> 9a63d843


if __name__ == '__main__':
    unittest.main()<|MERGE_RESOLUTION|>--- conflicted
+++ resolved
@@ -2,11 +2,6 @@
 
 from torch.utils.data import DataLoader, TensorDataset
 
-<<<<<<< HEAD
-from super_gradients.training.dataloaders.dataloader_factory import coco2017_train, coco2017_val, \
-    coco2017_train_ssd_lite_mobilenet_v2, coco2017_val_ssd_lite_mobilenet_v2, pascal_voc_segmentation_train, pascal_voc_segmentation_val
-from super_gradients.training.datasets import COCODetectionDataset, PascalVOC2012SegmentationDataSet
-=======
 from super_gradients.training.dataloaders.dataloader_factory import (
     classification_test_dataloader,
     detection_test_dataloader,
@@ -33,9 +28,10 @@
     imagenet_vit_base_val,
     tiny_imagenet_train,
     tiny_imagenet_val,
+    pascal_voc_segmentation_train,
+    pascal_voc_segmentation_val
 )
-from super_gradients.training.datasets import COCODetectionDataset, ImageNetDataset
->>>>>>> 9a63d843
+from super_gradients.training.datasets import COCODetectionDataset, ImageNetDataset, COCODetectionDataset, PascalVOC2012SegmentationDataSet
 
 
 class DataLoaderFactoryTest(unittest.TestCase):
@@ -60,17 +56,6 @@
         self.assertTrue(isinstance(dl_train, DataLoader))
         self.assertTrue(isinstance(dl_train.dataset, COCODetectionDataset))
 
-<<<<<<< HEAD
-    def test_pascal_voc_segmentation_train_creation(self):
-        dl = pascal_voc_segmentation_train()
-        self.assertTrue(isinstance(dl, DataLoader))
-        self.assertTrue(isinstance(dl.dataset, PascalVOC2012SegmentationDataSet))
-
-    def test_pascal_voc_segmentation_val_creation(self):
-        dl = pascal_voc_segmentation_val()
-        self.assertTrue(isinstance(dl, DataLoader))
-        self.assertTrue(isinstance(dl.dataset, PascalVOC2012SegmentationDataSet))
-=======
     def test_imagenet_train_creation(self):
         dl = imagenet_train()
         self.assertTrue(isinstance(dl, DataLoader))
@@ -176,7 +161,16 @@
         dl = segmentation_test_dataloader()
         self.assertTrue(isinstance(dl, DataLoader))
         self.assertTrue(isinstance(dl.dataset, TensorDataset))
->>>>>>> 9a63d843
+
+    def test_pascal_voc_segmentation_train_creation(self):
+        dl = pascal_voc_segmentation_train()
+        self.assertTrue(isinstance(dl, DataLoader))
+        self.assertTrue(isinstance(dl.dataset, PascalVOC2012SegmentationDataSet))
+
+    def test_pascal_voc_segmentation_val_creation(self):
+        dl = pascal_voc_segmentation_val()
+        self.assertTrue(isinstance(dl, DataLoader))
+        self.assertTrue(isinstance(dl.dataset, PascalVOC2012SegmentationDataSet))
 
 
 if __name__ == '__main__':

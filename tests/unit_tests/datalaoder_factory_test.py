--- conflicted
+++ resolved
@@ -28,19 +28,15 @@
     imagenet_vit_base_val,
     tiny_imagenet_train,
     tiny_imagenet_val,
-<<<<<<< HEAD
-    supervisely_persons_train,
-    supervisely_persons_val
-)
-from super_gradients.training.datasets import COCODetectionDataset, ImageNetDataset, SuperviselyPersonsDataset
-=======
     pascal_aug_segmentation_train,
     pascal_aug_segmentation_val,
     pascal_voc_segmentation_train,
     pascal_voc_segmentation_val
+    supervisely_persons_train,
+    supervisely_persons_val
 )
-from super_gradients.training.datasets import COCODetectionDataset, ImageNetDataset, PascalAUG2012SegmentationDataSet, PascalVOC2012SegmentationDataSet
->>>>>>> c2537ba4
+from super_gradients.training.datasets import COCODetectionDataset, ImageNetDataset, PascalAUG2012SegmentationDataSet, PascalVOC2012SegmentationDataSet, \
+    SuperviselyPersonsDataset
 
 
 class DataLoaderFactoryTest(unittest.TestCase):
@@ -171,7 +167,26 @@
         self.assertTrue(isinstance(dl, DataLoader))
         self.assertTrue(isinstance(dl.dataset, TensorDataset))
 
-<<<<<<< HEAD
+    def test_pascal_aug_segmentation_train_creation(self):
+        dl = pascal_aug_segmentation_train()
+        self.assertTrue(isinstance(dl, DataLoader))
+        self.assertTrue(isinstance(dl.dataset, PascalAUG2012SegmentationDataSet))
+
+    def test_pascal_aug_segmentation_val_creation(self):
+        dl = pascal_aug_segmentation_val()
+        self.assertTrue(isinstance(dl, DataLoader))
+        self.assertTrue(isinstance(dl.dataset, PascalAUG2012SegmentationDataSet))
+
+    def test_pascal_voc_segmentation_train_creation(self):
+        dl = pascal_voc_segmentation_train()
+        self.assertTrue(isinstance(dl, DataLoader))
+        self.assertTrue(isinstance(dl.dataset, PascalVOC2012SegmentationDataSet))
+
+    def test_pascal_voc_segmentation_val_creation(self):
+        dl = pascal_voc_segmentation_val()
+        self.assertTrue(isinstance(dl, DataLoader))
+        self.assertTrue(isinstance(dl.dataset, PascalVOC2012SegmentationDataSet))
+
     def test_supervisely_persons_train_dataloader_creation(self):
         dl = supervisely_persons_train()
         self.assertTrue(isinstance(dl, DataLoader))
@@ -181,27 +196,6 @@
         dl = supervisely_persons_val()
         self.assertTrue(isinstance(dl, DataLoader))
         self.assertTrue(isinstance(dl.dataset, SuperviselyPersonsDataset))
-=======
-    def test_pascal_aug_segmentation_train_creation(self):
-        dl = pascal_aug_segmentation_train()
-        self.assertTrue(isinstance(dl, DataLoader))
-        self.assertTrue(isinstance(dl.dataset, PascalAUG2012SegmentationDataSet))
-
-    def test_pascal_aug_segmentation_val_creation(self):
-        dl = pascal_aug_segmentation_val()
-        self.assertTrue(isinstance(dl, DataLoader))
-        self.assertTrue(isinstance(dl.dataset, PascalAUG2012SegmentationDataSet))
-
-    def test_pascal_voc_segmentation_train_creation(self):
-        dl = pascal_voc_segmentation_train()
-        self.assertTrue(isinstance(dl, DataLoader))
-        self.assertTrue(isinstance(dl.dataset, PascalVOC2012SegmentationDataSet))
-
-    def test_pascal_voc_segmentation_val_creation(self):
-        dl = pascal_voc_segmentation_val()
-        self.assertTrue(isinstance(dl, DataLoader))
-        self.assertTrue(isinstance(dl.dataset, PascalVOC2012SegmentationDataSet))
->>>>>>> c2537ba4
 
 
 if __name__ == '__main__':

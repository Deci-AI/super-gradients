--- conflicted
+++ resolved
@@ -2,8 +2,10 @@
 
 from torch.utils.data import DataLoader, TensorDataset
 
-<<<<<<< HEAD
 from super_gradients.training.dataloaders.dataloader_factory import (
+    classification_test_dataloader,
+    detection_test_dataloader,
+    segmentation_test_dataloader,
     coco2017_train,
     coco2017_val,
     coco2017_train_ssd_lite_mobilenet_v2,
@@ -25,18 +27,28 @@
     imagenet_vit_base_train,
     imagenet_vit_base_val,
     tiny_imagenet_train,
-    tiny_imagenet_val
+    tiny_imagenet_val,
 )
 from super_gradients.training.datasets import COCODetectionDataset, ImageNetDataset
-=======
-from super_gradients.training.dataloaders.dataloader_factory import coco2017_train, coco2017_val, \
-    coco2017_train_ssd_lite_mobilenet_v2, coco2017_val_ssd_lite_mobilenet_v2, classification_test_dataloader, detection_test_dataloader,\
-    segmentation_test_dataloader
-from super_gradients.training.datasets import COCODetectionDataset
->>>>>>> 95552b33
 
 
 class DataLoaderFactoryTest(unittest.TestCase):
+
+    def test_classification_test_dataloader_creation(self):
+        dl = classification_test_dataloader()
+        self.assertTrue(isinstance(dl, DataLoader))
+        self.assertTrue(isinstance(dl.dataset, TensorDataset))
+
+    def test_detection_test_dataloader_creation(self):
+        dl = detection_test_dataloader()
+        self.assertTrue(isinstance(dl, DataLoader))
+        self.assertTrue(isinstance(dl.dataset, TensorDataset))
+
+    def test_segmentation_test_dataloader_creation(self):
+        dl = segmentation_test_dataloader()
+        self.assertTrue(isinstance(dl, DataLoader))
+        self.assertTrue(isinstance(dl.dataset, TensorDataset))
+
     def test_coco2017_train_creation(self):
         dl_train = coco2017_train()
         self.assertTrue(isinstance(dl_train, DataLoader))
@@ -57,7 +69,6 @@
         self.assertTrue(isinstance(dl_train, DataLoader))
         self.assertTrue(isinstance(dl_train.dataset, COCODetectionDataset))
 
-<<<<<<< HEAD
     def test_imagenet_train_creation(self):
         dl = imagenet_train()
         self.assertTrue(isinstance(dl, DataLoader))
@@ -148,22 +159,6 @@
         dl = tiny_imagenet_val()
         self.assertTrue(isinstance(dl, DataLoader))
         self.assertTrue(isinstance(dl.dataset, ImageNetDataset))
-=======
-    def test_classification_test_dataloader_creation(self):
-        dl = classification_test_dataloader()
-        self.assertTrue(isinstance(dl, DataLoader))
-        self.assertTrue(isinstance(dl.dataset, TensorDataset))
-
-    def test_detection_test_dataloader_creation(self):
-        dl = detection_test_dataloader()
-        self.assertTrue(isinstance(dl, DataLoader))
-        self.assertTrue(isinstance(dl.dataset, TensorDataset))
-
-    def test_segmentation_test_dataloader_creation(self):
-        dl = segmentation_test_dataloader()
-        self.assertTrue(isinstance(dl, DataLoader))
-        self.assertTrue(isinstance(dl.dataset, TensorDataset))
->>>>>>> 95552b33
 
 
 if __name__ == '__main__':

import unittest

from super_gradients.common.object_names import Models
from super_gradients.training.dataloaders.dataloaders import classification_test_dataloader
from super_gradients import Trainer
from super_gradients.training.metrics import Accuracy, Top5
from super_gradients.training import models


class TestViT(unittest.TestCase):
    def setUp(self):
        self.arch_params = {"image_size": (224, 224), "patch_size": (16, 16), "num_classes": 10}

        self.train_params = {
            "max_epochs": 2,
            "lr_updates": [1],
            "lr_decay_factor": 0.1,
            "lr_mode": "step",
            "lr_warmup_epochs": 0,
            "initial_lr": 0.1,
            "loss": "cross_entropy",
            "optimizer": "SGD",
            "criterion_params": {},
            "optimizer_params": {"weight_decay": 1e-4, "momentum": 0.9},
            "train_metrics_list": [Accuracy(), Top5()],
            "valid_metrics_list": [Accuracy(), Top5()],
            "metric_to_watch": "Accuracy",
        }

    def test_train_vit(self):
        """
        Validate vit_base
        """
<<<<<<< HEAD
        trainer = Trainer("test_vit_base", device="cpu")
        model = models.get(Models.VIT_BASE, arch_params=self.arch_params, num_classes=5)
=======
        trainer = Trainer("test_vit_base")
        model = models.get("vit_base", arch_params=self.arch_params, num_classes=5)
>>>>>>> 4b50a4d1
        trainer.train(
            model=model, training_params=self.train_params, train_loader=classification_test_dataloader(), valid_loader=classification_test_dataloader()
        )


if __name__ == "__main__":
    unittest.main()<|MERGE_RESOLUTION|>--- conflicted
+++ resolved
@@ -1,6 +1,5 @@
 import unittest
 
-from super_gradients.common.object_names import Models
 from super_gradients.training.dataloaders.dataloaders import classification_test_dataloader
 from super_gradients import Trainer
 from super_gradients.training.metrics import Accuracy, Top5
@@ -31,13 +30,8 @@
         """
         Validate vit_base
         """
-<<<<<<< HEAD
-        trainer = Trainer("test_vit_base", device="cpu")
-        model = models.get(Models.VIT_BASE, arch_params=self.arch_params, num_classes=5)
-=======
         trainer = Trainer("test_vit_base")
         model = models.get("vit_base", arch_params=self.arch_params, num_classes=5)
->>>>>>> 4b50a4d1
         trainer.train(
             model=model, training_params=self.train_params, train_loader=classification_test_dataloader(), valid_loader=classification_test_dataloader()
         )

import unittest

from super_gradients.common.object_names import Models
from super_gradients.training.dataloaders.dataloaders import coco2017_train, coco2017_val
from super_gradients.training.metrics.detection_metrics import DetectionMetrics

from super_gradients.training import Trainer, models
from super_gradients.training.models.detection_models.yolo_base import YoloXPostPredictionCallback


class TestDatasetStatisticsTensorboardLogger(unittest.TestCase):
    def test_dataset_statistics_tensorboard_logger(self):
        """
        ** IMPORTANT NOTE **
        This test is not the usual fail/pass test - it is a visual test. The success criteria is your own visual check
        After launching the test, follow the log the see where was the tensorboard opened. open the tensorboard in your
        browser and make sure the text and plots in the tensorboard are as expected.
        """
        # Create dataset

        trainer = Trainer("dataset_statistics_visual_test")

        model = models.get(Models.YOLOX_S)

        training_params = {
            "max_epochs": 1,  # we dont really need the actual training to run
            "lr_mode": "cosine",
            "initial_lr": 0.01,
            "loss": "yolox_loss",
            "criterion_params": {"strides": [8, 16, 32], "num_classes": 80},
            "dataset_statistics": True,
            "launch_tensorboard": True,
<<<<<<< HEAD
            "valid_metrics_list": [
                DetectionMetrics(post_prediction_callback=YoloPostPredictionCallback(), normalize_targets=True, num_cls=80, include_classwise_ap=True)
            ],
=======
            "valid_metrics_list": [DetectionMetrics(post_prediction_callback=YoloXPostPredictionCallback(), normalize_targets=True, num_cls=80)],
>>>>>>> 07ec5e5b
            "metric_to_watch": "mAP@0.50:0.95",
        }
        trainer.train(model=model, training_params=training_params, train_loader=coco2017_train(), valid_loader=coco2017_val())


if __name__ == "__main__":
    unittest.main()<|MERGE_RESOLUTION|>--- conflicted
+++ resolved
@@ -30,13 +30,9 @@
             "criterion_params": {"strides": [8, 16, 32], "num_classes": 80},
             "dataset_statistics": True,
             "launch_tensorboard": True,
-<<<<<<< HEAD
             "valid_metrics_list": [
-                DetectionMetrics(post_prediction_callback=YoloPostPredictionCallback(), normalize_targets=True, num_cls=80, include_classwise_ap=True)
+                DetectionMetrics(post_prediction_callback=YoloXPostPredictionCallback(), normalize_targets=True, num_cls=80, include_classwise_ap=True)
             ],
-=======
-            "valid_metrics_list": [DetectionMetrics(post_prediction_callback=YoloXPostPredictionCallback(), normalize_targets=True, num_cls=80)],
->>>>>>> 07ec5e5b
             "metric_to_watch": "mAP@0.50:0.95",
         }
         trainer.train(model=model, training_params=training_params, train_loader=coco2017_train(), valid_loader=coco2017_val())

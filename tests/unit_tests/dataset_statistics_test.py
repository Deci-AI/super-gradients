import unittest

from super_gradients.training.datasets.dataset_interfaces.dataset_interface import CoCoDetectionDatasetInterface
from super_gradients.training.metrics.detection_metrics import DetectionMetrics

<<<<<<< HEAD
from super_gradients.training import Trainer
from super_gradients.training.datasets import CoCoDetectionDatasetInterface
from super_gradients.training.models.detection_models.yolov5_base import YoloV5PostPredictionCallback
=======
from super_gradients.training import SgModel
from super_gradients.training.models.detection_models.yolo_base import YoloPostPredictionCallback
from super_gradients.training.utils.detection_utils import CrowdDetectionCollateFN, DetectionCollateFN, \
    DetectionTargetsFormat
>>>>>>> 25ec581c


class TestDatasetStatisticsTensorboardLogger(unittest.TestCase):

    def test_dataset_statistics_tensorboard_logger(self):
        """
        ** IMPORTANT NOTE **
        This test is not the usual fail/pass test - it is a visual test. The success criteria is your own visual check
        After launching the test, follow the log the see where was the tensorboard opened. open the tensorboard in your
        browser and make sure the text and plots in the tensorboard are as expected.
        """
        # Create dataset
        dataset = CoCoDetectionDatasetInterface(dataset_params={"data_dir": "/data/coco",
                                                                "train_subdir": "images/train2017",
                                                                "val_subdir": "images/val2017",
                                                                "train_json_file": "instances_train2017.json",
                                                                "val_json_file": "instances_val2017.json",
                                                                "batch_size": 16,
                                                                "val_batch_size": 128,
                                                                "val_image_size": 640,
                                                                "train_image_size": 640,
                                                                "hgain": 5,
                                                                "sgain": 30,
                                                                "vgain": 30,
                                                                "mixup_prob": 1.0,
                                                                "degrees": 10.,
                                                                "shear": 2.0,
                                                                "flip_prob": 0.5,
                                                                "hsv_prob": 1.0,
                                                                "mosaic_scale": [0.1, 2],
                                                                "mixup_scale": [0.5, 1.5],
                                                                "mosaic_prob": 1.,
                                                                "translate": 0.1,
                                                                "val_collate_fn": CrowdDetectionCollateFN(),
                                                                "train_collate_fn": DetectionCollateFN(),
                                                                "cache_dir_path": None,
                                                                "cache_train_images": False,
                                                                "cache_val_images": False,
                                                                "targets_format": DetectionTargetsFormat.LABEL_CXCYWH,
                                                                "with_crowd": True,
                                                                "filter_box_candidates": False,
                                                                "wh_thr": 0,
                                                                "ar_thr": 0,
                                                                "area_thr": 0
                                                                })

        trainer = Trainer('dataset_statistics_visual_test',
                        model_checkpoints_location='local',
<<<<<<< HEAD
                        post_prediction_callback=YoloV5PostPredictionCallback())
        trainer.connect_dataset_interface(dataset, data_loader_num_workers=8)
        trainer.build_model("yolo_v5s")
=======
                        post_prediction_callback=YoloPostPredictionCallback())
        model.connect_dataset_interface(dataset, data_loader_num_workers=8)
        model.build_model("yolox_s")
>>>>>>> 25ec581c

        training_params = {"max_epochs": 1,  # we dont really need the actual training to run
                           "lr_mode": "cosine",
                           "initial_lr": 0.01,
                           "loss": "yolox_loss",
                           "criterion_params": {"strides": [8, 16, 32], "num_classes": 80},
                           "dataset_statistics": True,
                           "launch_tensorboard": True,
<<<<<<< HEAD
                           "criterion_params": {"model": trainer},
                           "valid_metrics_list": [DetectionMetrics(post_prediction_callback=YoloV5PostPredictionCallback(),
                                                                   num_cls=80)],
=======
                           "valid_metrics_list": [
                               DetectionMetrics(post_prediction_callback=YoloPostPredictionCallback(),
                                                normalize_targets=True,
                                                num_cls=80)],
>>>>>>> 25ec581c

                           "loss_logging_items_names": ["iou", "obj", "cls", "l1", "num_fg", "Loss"],
                           "metric_to_watch": "mAP@0.50:0.95",
                           }
        trainer.train(training_params=training_params)


if __name__ == '__main__':
    unittest.main()<|MERGE_RESOLUTION|>--- conflicted
+++ resolved
@@ -3,16 +3,10 @@
 from super_gradients.training.datasets.dataset_interfaces.dataset_interface import CoCoDetectionDatasetInterface
 from super_gradients.training.metrics.detection_metrics import DetectionMetrics
 
-<<<<<<< HEAD
 from super_gradients.training import Trainer
-from super_gradients.training.datasets import CoCoDetectionDatasetInterface
-from super_gradients.training.models.detection_models.yolov5_base import YoloV5PostPredictionCallback
-=======
-from super_gradients.training import SgModel
 from super_gradients.training.models.detection_models.yolo_base import YoloPostPredictionCallback
 from super_gradients.training.utils.detection_utils import CrowdDetectionCollateFN, DetectionCollateFN, \
     DetectionTargetsFormat
->>>>>>> 25ec581c
 
 
 class TestDatasetStatisticsTensorboardLogger(unittest.TestCase):
@@ -61,15 +55,9 @@
 
         trainer = Trainer('dataset_statistics_visual_test',
                         model_checkpoints_location='local',
-<<<<<<< HEAD
-                        post_prediction_callback=YoloV5PostPredictionCallback())
-        trainer.connect_dataset_interface(dataset, data_loader_num_workers=8)
-        trainer.build_model("yolo_v5s")
-=======
                         post_prediction_callback=YoloPostPredictionCallback())
         model.connect_dataset_interface(dataset, data_loader_num_workers=8)
         model.build_model("yolox_s")
->>>>>>> 25ec581c
 
         training_params = {"max_epochs": 1,  # we dont really need the actual training to run
                            "lr_mode": "cosine",
@@ -78,16 +66,10 @@
                            "criterion_params": {"strides": [8, 16, 32], "num_classes": 80},
                            "dataset_statistics": True,
                            "launch_tensorboard": True,
-<<<<<<< HEAD
-                           "criterion_params": {"model": trainer},
-                           "valid_metrics_list": [DetectionMetrics(post_prediction_callback=YoloV5PostPredictionCallback(),
-                                                                   num_cls=80)],
-=======
                            "valid_metrics_list": [
                                DetectionMetrics(post_prediction_callback=YoloPostPredictionCallback(),
                                                 normalize_targets=True,
                                                 num_cls=80)],
->>>>>>> 25ec581c
 
                            "loss_logging_items_names": ["iou", "obj", "cls", "l1", "num_fg", "Loss"],
                            "metric_to_watch": "mAP@0.50:0.95",

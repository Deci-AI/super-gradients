import unittest
<<<<<<< HEAD

import numpy as np
import torch
=======
from super_gradients import Trainer, \
    ClassificationTestDatasetInterface
from super_gradients.training.metrics import Accuracy, Top5, ToyTestClassificationMetric
from super_gradients.training.models import ResNet18
>>>>>>> 82961b64
from torch.optim import SGD
from torch.optim.lr_scheduler import ReduceLROnPlateau, MultiStepLR
from torchmetrics import F1Score

from super_gradients import SgModel, \
    ClassificationTestDatasetInterface
from super_gradients.training import models
from super_gradients.training.datasets.dataset_interfaces import DatasetInterface
from super_gradients.training.metrics import Accuracy, Top5, ToyTestClassificationMetric
from super_gradients.training.utils.callbacks import LRSchedulerCallback, Phase


class TrainWithInitializedObjectsTest(unittest.TestCase):
    """
    Unit test for training with initialized objects passed as parameters.
    """

    def test_train_with_external_criterion(self):
        trainer = Trainer("external_criterion_test", model_checkpoints_location='local')
        dataset_params = {"batch_size": 10}
        dataset = ClassificationTestDatasetInterface(dataset_params=dataset_params)
        trainer.connect_dataset_interface(dataset)

<<<<<<< HEAD
        net = models.get("resnet18", arch_params={"num_classes": 5})
=======
        net = ResNet18(num_classes=5, arch_params={})
        trainer.build_model(net)
>>>>>>> 82961b64
        train_params = {"max_epochs": 2, "lr_updates": [1], "lr_decay_factor": 0.1, "lr_mode": "step",
                        "lr_warmup_epochs": 0, "initial_lr": 0.1, "loss": torch.nn.CrossEntropyLoss(),
                        "optimizer": "SGD",
                        "criterion_params": {}, "optimizer_params": {"weight_decay": 1e-4, "momentum": 0.9},
                        "train_metrics_list": [Accuracy()], "valid_metrics_list": [Accuracy()],
                        "metric_to_watch": "Accuracy",
                        "greater_metric_to_watch_is_better": True}
<<<<<<< HEAD
        model.train(net=net, training_params=train_params)
=======
        trainer.train(train_params)
>>>>>>> 82961b64

    def test_train_with_external_optimizer(self):
        trainer = Trainer("external_optimizer_test", model_checkpoints_location='local')
        dataset_params = {"batch_size": 10}
        dataset = ClassificationTestDatasetInterface(dataset_params=dataset_params)
        trainer.connect_dataset_interface(dataset)

        net = models.get("resnet18", arch_params={"num_classes": 5})
        optimizer = SGD(params=net.parameters(), lr=0.1)
<<<<<<< HEAD
=======
        trainer.build_model(net)
>>>>>>> 82961b64
        train_params = {"max_epochs": 2, "lr_updates": [1], "lr_decay_factor": 0.1, "lr_mode": "step",
                        "lr_warmup_epochs": 0, "initial_lr": 0.1, "loss": "cross_entropy", "optimizer": optimizer,
                        "criterion_params": {}, "optimizer_params": {"weight_decay": 1e-4, "momentum": 0.9},
                        "train_metrics_list": [Accuracy(), Top5()], "valid_metrics_list": [Accuracy(), Top5()],
                        "loss_logging_items_names": ["Loss"], "metric_to_watch": "Accuracy",
                        "greater_metric_to_watch_is_better": True}
<<<<<<< HEAD
        model.train(net=net, training_params=train_params)
=======
        trainer.train(train_params)
>>>>>>> 82961b64

    def test_train_with_external_scheduler(self):
        trainer = Trainer("external_scheduler_test", model_checkpoints_location='local')
        dataset_params = {"batch_size": 10}
        dataset = ClassificationTestDatasetInterface(dataset_params=dataset_params)
        trainer.connect_dataset_interface(dataset)

        lr = 0.3
        net = models.get("resnet18", arch_params={"num_classes": 5})
        optimizer = SGD(params=net.parameters(), lr=lr)
        lr_scheduler = MultiStepLR(optimizer=optimizer, milestones=[1, 2], gamma=0.1)
        phase_callbacks = [LRSchedulerCallback(lr_scheduler, Phase.TRAIN_EPOCH_END)]
<<<<<<< HEAD
=======
        trainer.build_model(net)
>>>>>>> 82961b64

        train_params = {"max_epochs": 2, "phase_callbacks": phase_callbacks,
                        "lr_warmup_epochs": 0, "initial_lr": lr, "loss": "cross_entropy", "optimizer": optimizer,
                        "criterion_params": {},
                        "train_metrics_list": [Accuracy(), Top5()], "valid_metrics_list": [Accuracy(), Top5()],
                        "loss_logging_items_names": ["Loss"], "metric_to_watch": "Accuracy",
                        "greater_metric_to_watch_is_better": True}
<<<<<<< HEAD
        model.train(net=net, training_params=train_params)
=======
        trainer.train(train_params)
>>>>>>> 82961b64
        assert lr_scheduler.get_last_lr()[0] == lr * 0.1 * 0.1

    def test_train_with_external_scheduler_class(self):
        trainer = Trainer("external_scheduler_test", model_checkpoints_location='local')
        dataset_params = {"batch_size": 10}
        dataset = ClassificationTestDatasetInterface(dataset_params=dataset_params)
        trainer.connect_dataset_interface(dataset)

        net = models.get("resnet18", arch_params={"num_classes": 5})
        optimizer = SGD  # a class - not an instance
<<<<<<< HEAD
=======
        trainer.build_model(net)
>>>>>>> 82961b64

        train_params = {"max_epochs": 2,
                        "lr_warmup_epochs": 0, "initial_lr": 0.3, "loss": "cross_entropy", "optimizer": optimizer,
                        "criterion_params": {},
                        "train_metrics_list": [Accuracy(), Top5()], "valid_metrics_list": [Accuracy(), Top5()],
                        "loss_logging_items_names": ["Loss"], "metric_to_watch": "Accuracy",
                        "greater_metric_to_watch_is_better": True}
<<<<<<< HEAD
        model.train(net=net, training_params=train_params)
=======
        trainer.train(train_params)
>>>>>>> 82961b64

    def test_train_with_reduce_on_plateau(self):
        trainer = Trainer("external_reduce_on_plateau_scheduler_test", model_checkpoints_location='local')
        dataset_params = {"batch_size": 10}
        dataset = ClassificationTestDatasetInterface(dataset_params=dataset_params)
        trainer.connect_dataset_interface(dataset)

        lr = 0.3
        net = models.get("resnet18", arch_params={"num_classes": 5})
        optimizer = SGD(params=net.parameters(), lr=lr)
        lr_scheduler = ReduceLROnPlateau(optimizer=optimizer, patience=0)
        phase_callbacks = [LRSchedulerCallback(lr_scheduler, Phase.VALIDATION_EPOCH_END, "ToyTestClassificationMetric")]
<<<<<<< HEAD
=======
        trainer.build_model(net)
>>>>>>> 82961b64

        train_params = {"max_epochs": 2, "phase_callbacks": phase_callbacks,
                        "lr_warmup_epochs": 0, "initial_lr": lr, "loss": "cross_entropy", "optimizer": optimizer,
                        "criterion_params": {},
                        "train_metrics_list": [Accuracy(), Top5()],
                        "valid_metrics_list": [Accuracy(), Top5(), ToyTestClassificationMetric()],
                        "loss_logging_items_names": ["Loss"], "metric_to_watch": "Accuracy",
                        "greater_metric_to_watch_is_better": True}
<<<<<<< HEAD
        model.train(net=net, training_params=train_params)
=======
        trainer.train(train_params)
>>>>>>> 82961b64
        assert lr_scheduler._last_lr[0] == lr * 0.1

    def test_train_with_external_metric(self):
        trainer = Trainer("external_metric_test", model_checkpoints_location='local')
        dataset_params = {"batch_size": 10}
        dataset = ClassificationTestDatasetInterface(dataset_params=dataset_params)
        trainer.connect_dataset_interface(dataset)

<<<<<<< HEAD
        net = models.get("resnet18", arch_params={"num_classes": 5})
=======
        net = ResNet18(num_classes=5, arch_params={})
        trainer.build_model(net)
>>>>>>> 82961b64
        train_params = {"max_epochs": 2, "lr_updates": [1], "lr_decay_factor": 0.1, "lr_mode": "step",
                        "lr_warmup_epochs": 0, "initial_lr": 0.1, "loss": "cross_entropy", "optimizer": "SGD",
                        "criterion_params": {}, "optimizer_params": {"weight_decay": 1e-4, "momentum": 0.9},
                        "train_metrics_list": [F1Score()], "valid_metrics_list": [F1Score()],
                        "loss_logging_items_names": ["Loss"], "metric_to_watch": "F1Score",
                        "greater_metric_to_watch_is_better": True}
<<<<<<< HEAD
        model.train(net=net, training_params=train_params)
=======
        trainer.train(train_params)
>>>>>>> 82961b64

    def test_train_with_external_dataloaders(self):
        trainer = Trainer("external_data_loader_test", model_checkpoints_location='local')

        batch_size = 5
        trainset = torch.utils.data.TensorDataset(torch.Tensor(np.random.random((10, 3, 32, 32))),
                                                  torch.LongTensor(np.zeros((10))))

        valset = torch.utils.data.TensorDataset(torch.Tensor(np.random.random((10, 3, 32, 32))),
                                                torch.LongTensor(np.zeros((10))))

        classes = [0, 1, 2, 3, 4]
        train_loader = torch.utils.data.DataLoader(trainset, batch_size=batch_size)
        val_loader = torch.utils.data.DataLoader(valset, batch_size=batch_size)

        dataset_interface = DatasetInterface(train_loader=train_loader, val_loader=val_loader, classes=classes)
        trainer.connect_dataset_interface(dataset_interface)

<<<<<<< HEAD
        net = models.get("resnet18", arch_params={"num_classes": 5})
=======
        net = ResNet18(num_classes=5, arch_params={})
        trainer.build_model(net)
>>>>>>> 82961b64
        train_params = {"max_epochs": 2, "lr_updates": [1], "lr_decay_factor": 0.1, "lr_mode": "step",
                        "lr_warmup_epochs": 0, "initial_lr": 0.1, "loss": "cross_entropy", "optimizer": "SGD",
                        "criterion_params": {}, "optimizer_params": {"weight_decay": 1e-4, "momentum": 0.9},
                        "train_metrics_list": [F1Score()], "valid_metrics_list": [F1Score()],
                        "loss_logging_items_names": ["Loss"], "metric_to_watch": "F1Score",
                        "greater_metric_to_watch_is_better": True}
<<<<<<< HEAD
        model.train(net=net, training_params=train_params)
=======
        trainer.train(train_params)
>>>>>>> 82961b64


if __name__ == '__main__':
    unittest.main()<|MERGE_RESOLUTION|>--- conflicted
+++ resolved
@@ -1,19 +1,12 @@
 import unittest
-<<<<<<< HEAD
 
 import numpy as np
 import torch
-=======
-from super_gradients import Trainer, \
-    ClassificationTestDatasetInterface
-from super_gradients.training.metrics import Accuracy, Top5, ToyTestClassificationMetric
-from super_gradients.training.models import ResNet18
->>>>>>> 82961b64
 from torch.optim import SGD
 from torch.optim.lr_scheduler import ReduceLROnPlateau, MultiStepLR
 from torchmetrics import F1Score
 
-from super_gradients import SgModel, \
+from super_gradients import Trainer, \
     ClassificationTestDatasetInterface
 from super_gradients.training import models
 from super_gradients.training.datasets.dataset_interfaces import DatasetInterface
@@ -27,17 +20,12 @@
     """
 
     def test_train_with_external_criterion(self):
-        trainer = Trainer("external_criterion_test", model_checkpoints_location='local')
+        model = Trainer("external_criterion_test", model_checkpoints_location='local')
         dataset_params = {"batch_size": 10}
         dataset = ClassificationTestDatasetInterface(dataset_params=dataset_params)
-        trainer.connect_dataset_interface(dataset)
+        model.connect_dataset_interface(dataset)
 
-<<<<<<< HEAD
         net = models.get("resnet18", arch_params={"num_classes": 5})
-=======
-        net = ResNet18(num_classes=5, arch_params={})
-        trainer.build_model(net)
->>>>>>> 82961b64
         train_params = {"max_epochs": 2, "lr_updates": [1], "lr_decay_factor": 0.1, "lr_mode": "step",
                         "lr_warmup_epochs": 0, "initial_lr": 0.1, "loss": torch.nn.CrossEntropyLoss(),
                         "optimizer": "SGD",
@@ -45,51 +33,35 @@
                         "train_metrics_list": [Accuracy()], "valid_metrics_list": [Accuracy()],
                         "metric_to_watch": "Accuracy",
                         "greater_metric_to_watch_is_better": True}
-<<<<<<< HEAD
         model.train(net=net, training_params=train_params)
-=======
-        trainer.train(train_params)
->>>>>>> 82961b64
 
     def test_train_with_external_optimizer(self):
-        trainer = Trainer("external_optimizer_test", model_checkpoints_location='local')
+        model = Trainer("external_optimizer_test", model_checkpoints_location='local')
         dataset_params = {"batch_size": 10}
         dataset = ClassificationTestDatasetInterface(dataset_params=dataset_params)
-        trainer.connect_dataset_interface(dataset)
+        model.connect_dataset_interface(dataset)
 
         net = models.get("resnet18", arch_params={"num_classes": 5})
         optimizer = SGD(params=net.parameters(), lr=0.1)
-<<<<<<< HEAD
-=======
-        trainer.build_model(net)
->>>>>>> 82961b64
         train_params = {"max_epochs": 2, "lr_updates": [1], "lr_decay_factor": 0.1, "lr_mode": "step",
                         "lr_warmup_epochs": 0, "initial_lr": 0.1, "loss": "cross_entropy", "optimizer": optimizer,
                         "criterion_params": {}, "optimizer_params": {"weight_decay": 1e-4, "momentum": 0.9},
                         "train_metrics_list": [Accuracy(), Top5()], "valid_metrics_list": [Accuracy(), Top5()],
                         "loss_logging_items_names": ["Loss"], "metric_to_watch": "Accuracy",
                         "greater_metric_to_watch_is_better": True}
-<<<<<<< HEAD
         model.train(net=net, training_params=train_params)
-=======
-        trainer.train(train_params)
->>>>>>> 82961b64
 
     def test_train_with_external_scheduler(self):
-        trainer = Trainer("external_scheduler_test", model_checkpoints_location='local')
+        model = Trainer("external_scheduler_test", model_checkpoints_location='local')
         dataset_params = {"batch_size": 10}
         dataset = ClassificationTestDatasetInterface(dataset_params=dataset_params)
-        trainer.connect_dataset_interface(dataset)
+        model.connect_dataset_interface(dataset)
 
         lr = 0.3
         net = models.get("resnet18", arch_params={"num_classes": 5})
         optimizer = SGD(params=net.parameters(), lr=lr)
         lr_scheduler = MultiStepLR(optimizer=optimizer, milestones=[1, 2], gamma=0.1)
         phase_callbacks = [LRSchedulerCallback(lr_scheduler, Phase.TRAIN_EPOCH_END)]
-<<<<<<< HEAD
-=======
-        trainer.build_model(net)
->>>>>>> 82961b64
 
         train_params = {"max_epochs": 2, "phase_callbacks": phase_callbacks,
                         "lr_warmup_epochs": 0, "initial_lr": lr, "loss": "cross_entropy", "optimizer": optimizer,
@@ -97,25 +69,17 @@
                         "train_metrics_list": [Accuracy(), Top5()], "valid_metrics_list": [Accuracy(), Top5()],
                         "loss_logging_items_names": ["Loss"], "metric_to_watch": "Accuracy",
                         "greater_metric_to_watch_is_better": True}
-<<<<<<< HEAD
         model.train(net=net, training_params=train_params)
-=======
-        trainer.train(train_params)
->>>>>>> 82961b64
         assert lr_scheduler.get_last_lr()[0] == lr * 0.1 * 0.1
 
     def test_train_with_external_scheduler_class(self):
-        trainer = Trainer("external_scheduler_test", model_checkpoints_location='local')
+        model = Trainer("external_scheduler_test", model_checkpoints_location='local')
         dataset_params = {"batch_size": 10}
         dataset = ClassificationTestDatasetInterface(dataset_params=dataset_params)
-        trainer.connect_dataset_interface(dataset)
+        model.connect_dataset_interface(dataset)
 
         net = models.get("resnet18", arch_params={"num_classes": 5})
         optimizer = SGD  # a class - not an instance
-<<<<<<< HEAD
-=======
-        trainer.build_model(net)
->>>>>>> 82961b64
 
         train_params = {"max_epochs": 2,
                         "lr_warmup_epochs": 0, "initial_lr": 0.3, "loss": "cross_entropy", "optimizer": optimizer,
@@ -123,27 +87,19 @@
                         "train_metrics_list": [Accuracy(), Top5()], "valid_metrics_list": [Accuracy(), Top5()],
                         "loss_logging_items_names": ["Loss"], "metric_to_watch": "Accuracy",
                         "greater_metric_to_watch_is_better": True}
-<<<<<<< HEAD
         model.train(net=net, training_params=train_params)
-=======
-        trainer.train(train_params)
->>>>>>> 82961b64
 
     def test_train_with_reduce_on_plateau(self):
-        trainer = Trainer("external_reduce_on_plateau_scheduler_test", model_checkpoints_location='local')
+        model = Trainer("external_reduce_on_plateau_scheduler_test", model_checkpoints_location='local')
         dataset_params = {"batch_size": 10}
         dataset = ClassificationTestDatasetInterface(dataset_params=dataset_params)
-        trainer.connect_dataset_interface(dataset)
+        model.connect_dataset_interface(dataset)
 
         lr = 0.3
         net = models.get("resnet18", arch_params={"num_classes": 5})
         optimizer = SGD(params=net.parameters(), lr=lr)
         lr_scheduler = ReduceLROnPlateau(optimizer=optimizer, patience=0)
         phase_callbacks = [LRSchedulerCallback(lr_scheduler, Phase.VALIDATION_EPOCH_END, "ToyTestClassificationMetric")]
-<<<<<<< HEAD
-=======
-        trainer.build_model(net)
->>>>>>> 82961b64
 
         train_params = {"max_epochs": 2, "phase_callbacks": phase_callbacks,
                         "lr_warmup_epochs": 0, "initial_lr": lr, "loss": "cross_entropy", "optimizer": optimizer,
@@ -152,39 +108,26 @@
                         "valid_metrics_list": [Accuracy(), Top5(), ToyTestClassificationMetric()],
                         "loss_logging_items_names": ["Loss"], "metric_to_watch": "Accuracy",
                         "greater_metric_to_watch_is_better": True}
-<<<<<<< HEAD
         model.train(net=net, training_params=train_params)
-=======
-        trainer.train(train_params)
->>>>>>> 82961b64
         assert lr_scheduler._last_lr[0] == lr * 0.1
 
     def test_train_with_external_metric(self):
-        trainer = Trainer("external_metric_test", model_checkpoints_location='local')
+        model = Trainer("external_metric_test", model_checkpoints_location='local')
         dataset_params = {"batch_size": 10}
         dataset = ClassificationTestDatasetInterface(dataset_params=dataset_params)
-        trainer.connect_dataset_interface(dataset)
+        model.connect_dataset_interface(dataset)
 
-<<<<<<< HEAD
         net = models.get("resnet18", arch_params={"num_classes": 5})
-=======
-        net = ResNet18(num_classes=5, arch_params={})
-        trainer.build_model(net)
->>>>>>> 82961b64
         train_params = {"max_epochs": 2, "lr_updates": [1], "lr_decay_factor": 0.1, "lr_mode": "step",
                         "lr_warmup_epochs": 0, "initial_lr": 0.1, "loss": "cross_entropy", "optimizer": "SGD",
                         "criterion_params": {}, "optimizer_params": {"weight_decay": 1e-4, "momentum": 0.9},
                         "train_metrics_list": [F1Score()], "valid_metrics_list": [F1Score()],
                         "loss_logging_items_names": ["Loss"], "metric_to_watch": "F1Score",
                         "greater_metric_to_watch_is_better": True}
-<<<<<<< HEAD
         model.train(net=net, training_params=train_params)
-=======
-        trainer.train(train_params)
->>>>>>> 82961b64
 
     def test_train_with_external_dataloaders(self):
-        trainer = Trainer("external_data_loader_test", model_checkpoints_location='local')
+        model = Trainer("external_data_loader_test", model_checkpoints_location='local')
 
         batch_size = 5
         trainset = torch.utils.data.TensorDataset(torch.Tensor(np.random.random((10, 3, 32, 32))),
@@ -198,25 +141,16 @@
         val_loader = torch.utils.data.DataLoader(valset, batch_size=batch_size)
 
         dataset_interface = DatasetInterface(train_loader=train_loader, val_loader=val_loader, classes=classes)
-        trainer.connect_dataset_interface(dataset_interface)
+        model.connect_dataset_interface(dataset_interface)
 
-<<<<<<< HEAD
         net = models.get("resnet18", arch_params={"num_classes": 5})
-=======
-        net = ResNet18(num_classes=5, arch_params={})
-        trainer.build_model(net)
->>>>>>> 82961b64
         train_params = {"max_epochs": 2, "lr_updates": [1], "lr_decay_factor": 0.1, "lr_mode": "step",
                         "lr_warmup_epochs": 0, "initial_lr": 0.1, "loss": "cross_entropy", "optimizer": "SGD",
                         "criterion_params": {}, "optimizer_params": {"weight_decay": 1e-4, "momentum": 0.9},
                         "train_metrics_list": [F1Score()], "valid_metrics_list": [F1Score()],
                         "loss_logging_items_names": ["Loss"], "metric_to_watch": "F1Score",
                         "greater_metric_to_watch_is_better": True}
-<<<<<<< HEAD
         model.train(net=net, training_params=train_params)
-=======
-        trainer.train(train_params)
->>>>>>> 82961b64
 
 
 if __name__ == '__main__':

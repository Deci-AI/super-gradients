import shutil
import unittest

import super_gradients
import torch
import os
from super_gradients import SgModel, ClassificationTestDatasetInterface
from super_gradients.training.metrics import Accuracy, Top5


class TestTrainer(unittest.TestCase):
    @classmethod
    def setUp(cls):
        super_gradients.init_trainer()
        # NAMES FOR THE EXPERIMENTS TO LATER DELETE
        cls.folder_names = ['test_train', 'test_save_load', 'test_load_w', 'test_load_w2',
                            'test_load_w3', 'test_checkpoint_content', 'analyze']
        cls.training_params = {"max_epochs": 1,
                               "silent_mode": True,
                               "lr_decay_factor": 0.1,
                               "initial_lr": 0.1,
                               "lr_updates": [4],
                               "lr_mode": "step",
                               "loss": "cross_entropy", "train_metrics_list": [Accuracy(), Top5()],
                               "valid_metrics_list": [Accuracy(), Top5()],
                               "loss_logging_items_names": ["Loss"], "metric_to_watch": "Accuracy",
                               "greater_metric_to_watch_is_better": True}

    @classmethod
    def tearDownClass(cls) -> None:
        # ERASE ALL THE FOLDERS THAT WERE CREATED DURING THIS TEST
        for folder in cls.folder_names:
            if os.path.isdir(os.path.join('checkpoints', folder)):
                shutil.rmtree(os.path.join('checkpoints', folder))

    @staticmethod
    def get_classification_trainer(name=''):
        model = SgModel(name, model_checkpoints_location='local')
        dataset_params = {"batch_size": 4}
        dataset = ClassificationTestDatasetInterface(dataset_params=dataset_params)
        model.connect_dataset_interface(dataset)
        model.build_model("resnet18_cifar")
        return model

    def test_train(self):
        model = self.get_classification_trainer(self.folder_names[0])
        model.train(training_params=self.training_params)

    def test_save_load(self):
        model = self.get_classification_trainer(self.folder_names[1])
        model.train(training_params=self.training_params)
<<<<<<< HEAD
        model.build_model("resnet18_cifar", arch_params={'load_checkpoint': True})
=======
        model.build_model("resnet18_cifar", checkpoint_params={'load_checkpoint': True})
>>>>>>> 70d3fa0e

    def test_load_only_weights_from_ckpt(self):
        # Create a checkpoint with 100% accuracy
        model = self.get_classification_trainer(self.folder_names[2])
        params = self.training_params.copy()

        params['max_epochs'] = 3
        model.train(training_params=params)
        # Build a model that continues the training
        model = self.get_classification_trainer(self.folder_names[3])
<<<<<<< HEAD
        model.build_model('resnet18_cifar', arch_params={"load_checkpoint": True, "load_weights_only": False,
                                                         "source_ckpt_folder_name": self.folder_names[2]}
=======
        model.build_model('resnet18_cifar', checkpoint_params={"load_checkpoint": True, "load_weights_only": False,
                                                               "source_ckpt_folder_name": self.folder_names[2]}
>>>>>>> 70d3fa0e
                          )
        self.assertTrue(model.best_metric > -1)
        self.assertTrue(model.start_epoch != 0)
        # start_epoch is not initialized, adding to max_epochs
        self.training_params['max_epochs'] += 3
        model.train(training_params=self.training_params)
        # Build a model that loads the weights and starts from scratch
        model = self.get_classification_trainer(self.folder_names[4])
<<<<<<< HEAD
        model.build_model('resnet18_cifar', arch_params={"load_checkpoint": True, "load_weights_only": True,
                                                         "source_ckpt_folder_name": self.folder_names[2]}
=======
        model.build_model('resnet18_cifar', checkpoint_params={"load_checkpoint": True, "load_weights_only": True,
                                                               "source_ckpt_folder_name": self.folder_names[2]}
>>>>>>> 70d3fa0e
                          )
        self.assertTrue(model.best_metric == -1)
        self.assertTrue(model.start_epoch == 0)
        self.training_params['max_epochs'] += 3
        model.train(training_params=self.training_params)

    def test_checkpoint_content(self):
        """VERIFY THAT ALL CHECKPOINTS ARE SAVED AND CONTAIN ALL THE EXPECTED KEYS"""
        model = self.get_classification_trainer(self.folder_names[5])
        params = self.training_params.copy()
        params["save_ckpt_epoch_list"] = [1]
        model.train(training_params=params)
        ckpt_filename = ['ckpt_best.pth', 'ckpt_latest.pth', 'ckpt_epoch_1.pth']
        ckpt_paths = [os.path.join(model.checkpoints_dir_path, suf) for suf in ckpt_filename]
        for ckpt_path in ckpt_paths:
            ckpt = torch.load(ckpt_path)
            self.assertListEqual(['net', 'acc', 'epoch', 'optimizer_state_dict', 'scaler_state_dict'],
                                 list(ckpt.keys()))
        model.save_checkpoint()
        weights_only = torch.load(os.path.join(model.checkpoints_dir_path, 'ckpt_latest_weights_only.pth'))
        self.assertListEqual(['net'], list(weights_only.keys()))

    def test_compute_model_runtime(self):
        model = self.get_classification_trainer(self.folder_names[6])
        model.compute_model_runtime()
        model.compute_model_runtime(batch_sizes=1, input_dims=(3, 224, 224), verbose=False)
        model.compute_model_runtime(batch_sizes=[1, 2, 3], verbose=True)
        # VERIFY MODEL RETURNS TO PREVIOUS TRAINING MODE
        model.net.train()
        model.compute_model_runtime(batch_sizes=1, verbose=False)
        assert model.net.training, 'MODEL WAS SET TO eval DURING compute_model_runtime, BUT DIDN\'t RETURN TO PREVIOUS'
        model.net.eval()
        model.compute_model_runtime(batch_sizes=1, verbose=False)
        assert not model.net.training, 'MODEL WAS SET TO eval DURING compute_model_runtime, BUT RETURNED TO TRAINING'

        # THESE SHOULD HANDLE THE EXCEPTION OF CUDA OUT OF MEMORY
        if torch.cuda.is_available():
            model._switch_device('cuda')
            model.compute_model_runtime(batch_sizes=10000, verbose=False, input_dims=(3, 224, 224))
            model.compute_model_runtime(batch_sizes=[10000, 10, 50, 100, 1000, 5000], verbose=True)

    def test_predict(self):
        model = self.get_classification_trainer(self.folder_names[6])
        inputs = torch.randn((5, 3, 32, 32))
        targets = torch.randint(0, 5, (5, 1))
        model.predict(inputs=inputs, targets=targets)
        model.predict(inputs=inputs, targets=targets, half=True)
        model.predict(inputs=inputs, targets=targets, half=False, verbose=True)


if __name__ == '__main__':
    unittest.main()<|MERGE_RESOLUTION|>--- conflicted
+++ resolved
@@ -49,11 +49,7 @@
     def test_save_load(self):
         model = self.get_classification_trainer(self.folder_names[1])
         model.train(training_params=self.training_params)
-<<<<<<< HEAD
-        model.build_model("resnet18_cifar", arch_params={'load_checkpoint': True})
-=======
         model.build_model("resnet18_cifar", checkpoint_params={'load_checkpoint': True})
->>>>>>> 70d3fa0e
 
     def test_load_only_weights_from_ckpt(self):
         # Create a checkpoint with 100% accuracy
@@ -64,13 +60,8 @@
         model.train(training_params=params)
         # Build a model that continues the training
         model = self.get_classification_trainer(self.folder_names[3])
-<<<<<<< HEAD
-        model.build_model('resnet18_cifar', arch_params={"load_checkpoint": True, "load_weights_only": False,
-                                                         "source_ckpt_folder_name": self.folder_names[2]}
-=======
         model.build_model('resnet18_cifar', checkpoint_params={"load_checkpoint": True, "load_weights_only": False,
                                                                "source_ckpt_folder_name": self.folder_names[2]}
->>>>>>> 70d3fa0e
                           )
         self.assertTrue(model.best_metric > -1)
         self.assertTrue(model.start_epoch != 0)
@@ -79,13 +70,8 @@
         model.train(training_params=self.training_params)
         # Build a model that loads the weights and starts from scratch
         model = self.get_classification_trainer(self.folder_names[4])
-<<<<<<< HEAD
-        model.build_model('resnet18_cifar', arch_params={"load_checkpoint": True, "load_weights_only": True,
-                                                         "source_ckpt_folder_name": self.folder_names[2]}
-=======
         model.build_model('resnet18_cifar', checkpoint_params={"load_checkpoint": True, "load_weights_only": True,
                                                                "source_ckpt_folder_name": self.folder_names[2]}
->>>>>>> 70d3fa0e
                           )
         self.assertTrue(model.best_metric == -1)
         self.assertTrue(model.start_epoch == 0)

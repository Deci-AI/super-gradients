--- conflicted
+++ resolved
@@ -88,11 +88,7 @@
         ckpt_paths = [os.path.join(trainer.checkpoints_dir_path, suf) for suf in ckpt_filename]
         for ckpt_path in ckpt_paths:
             ckpt = torch.load(ckpt_path)
-<<<<<<< HEAD
-            self.assertListEqual(sorted(["net", "acc", "epoch", "optimizer_state_dict", "scaler_state_dict", "metrics"]), sorted(list(ckpt.keys())))
-=======
-            self.assertListEqual(sorted(["net", "acc", "epoch", "optimizer_state_dict", "scaler_state_dict", "packages"]), sorted(list(ckpt.keys())))
->>>>>>> 827c4f83
+            self.assertListEqual(sorted(["net", "acc", "epoch", "optimizer_state_dict", "scaler_state_dict", "metrics", "packages"]), sorted(list(ckpt.keys())))
         trainer._save_checkpoint()
         weights_only = torch.load(os.path.join(trainer.checkpoints_dir_path, "ckpt_latest_weights_only.pth"))
         self.assertListEqual(["net"], list(weights_only.keys()))

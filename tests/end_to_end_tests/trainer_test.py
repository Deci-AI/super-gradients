import shutil
import unittest

from super_gradients.training import models

import super_gradients
import torch
import os
from super_gradients import Trainer, ClassificationTestDatasetInterface
from super_gradients.training.metrics import Accuracy, Top5


class TestTrainer(unittest.TestCase):
    @classmethod
    def setUp(cls):
        super_gradients.init_trainer()
        # NAMES FOR THE EXPERIMENTS TO LATER DELETE
        cls.folder_names = ['test_train', 'test_save_load', 'test_load_w', 'test_load_w2',
                            'test_load_w3', 'test_checkpoint_content', 'analyze']
        cls.training_params = {"max_epochs": 1,
                               "silent_mode": True,
                               "lr_decay_factor": 0.1,
                               "initial_lr": 0.1,
                               "lr_updates": [4],
                               "lr_mode": "step",
                               "loss": "cross_entropy", "train_metrics_list": [Accuracy(), Top5()],
                               "valid_metrics_list": [Accuracy(), Top5()],
                               "loss_logging_items_names": ["Loss"], "metric_to_watch": "Accuracy",
                               "greater_metric_to_watch_is_better": True}

    @classmethod
    def tearDownClass(cls) -> None:
        # ERASE ALL THE FOLDERS THAT WERE CREATED DURING THIS TEST
        for folder in cls.folder_names:
            if os.path.isdir(os.path.join('checkpoints', folder)):
                shutil.rmtree(os.path.join('checkpoints', folder))

    @staticmethod
    def get_classification_trainer(name=''):
        trainer = Trainer(name, model_checkpoints_location='local')
        dataset_params = {"batch_size": 4}
<<<<<<< HEAD
        dataset = ClassificationTestDatasetInterface(dataset_params=dataset_params, image_size=224)
        model.connect_dataset_interface(dataset)
        net = models.get("resnet18", arch_params={"num_classes": 5})
        return model, net

    def test_train(self):
        model, net = self.get_classification_trainer(self.folder_names[0])
        model.train(net=net, training_params=self.training_params)

    def test_save_load(self):
        model, net = self.get_classification_trainer(self.folder_names[1])
        model.train(net=net, training_params=self.training_params)

        resume_training_params = self.training_params.copy()
        resume_training_params["resume"] = True
        resume_training_params["max_epochs"] = 2
        model, net = self.get_classification_trainer(self.folder_names[1])
        model.train(net=net, training_params=resume_training_params)

    def test_checkpoint_content(self):
        """VERIFY THAT ALL CHECKPOINTS ARE SAVED AND CONTAIN ALL THE EXPECTED KEYS"""
        model, net = self.get_classification_trainer(self.folder_names[5])
        params = self.training_params.copy()
        params["save_ckpt_epoch_list"] = [1]
        model.train(net=net, training_params=params)
=======
        dataset = ClassificationTestDatasetInterface(dataset_params=dataset_params)
        trainer.connect_dataset_interface(dataset)
        trainer.build_model("resnet18_cifar")
        return trainer

    def test_train(self):
        trainer = self.get_classification_trainer(self.folder_names[0])
        trainer.train(training_params=self.training_params)

    def test_save_load(self):
        trainer = self.get_classification_trainer(self.folder_names[1])
        trainer.train(training_params=self.training_params)
        trainer.build_model("resnet18_cifar", checkpoint_params={'load_checkpoint': True})

    def test_load_only_weights_from_ckpt(self):
        # Create a checkpoint with 100% accuracy
        trainer = self.get_classification_trainer(self.folder_names[2])
        params = self.training_params.copy()

        params['max_epochs'] = 3
        trainer.train(training_params=params)
        # Build a model that continues the training
        trainer = self.get_classification_trainer(self.folder_names[3])
        trainer.build_model('resnet18_cifar', checkpoint_params={"load_checkpoint": True, "load_weights_only": False,
                                                                 "source_ckpt_folder_name": self.folder_names[2]}
                            )
        self.assertTrue(trainer.best_metric > -1)
        self.assertTrue(trainer.start_epoch != 0)
        # start_epoch is not initialized, adding to max_epochs
        self.training_params['max_epochs'] += 3
        trainer.train(training_params=self.training_params)
        # Build a model that loads the weights and starts from scratch
        trainer = self.get_classification_trainer(self.folder_names[4])
        trainer.build_model('resnet18_cifar', checkpoint_params={"load_checkpoint": True, "load_weights_only": True,
                                                                 "source_ckpt_folder_name": self.folder_names[2]}
                            )
        self.assertTrue(trainer.best_metric == -1)
        self.assertTrue(trainer.start_epoch == 0)
        self.training_params['max_epochs'] += 3
        trainer.train(training_params=self.training_params)

    def test_checkpoint_content(self):
        """VERIFY THAT ALL CHECKPOINTS ARE SAVED AND CONTAIN ALL THE EXPECTED KEYS"""
        trainer = self.get_classification_trainer(self.folder_names[5])
        params = self.training_params.copy()
        params["save_ckpt_epoch_list"] = [1]
        trainer.train(training_params=params)
>>>>>>> 82961b64
        ckpt_filename = ['ckpt_best.pth', 'ckpt_latest.pth', 'ckpt_epoch_1.pth']
        ckpt_paths = [os.path.join(trainer.checkpoints_dir_path, suf) for suf in ckpt_filename]
        for ckpt_path in ckpt_paths:
            ckpt = torch.load(ckpt_path)
            self.assertListEqual(['net', 'acc', 'epoch', 'optimizer_state_dict', 'scaler_state_dict'],
                                 list(ckpt.keys()))
        trainer._save_checkpoint()
        weights_only = torch.load(os.path.join(trainer.checkpoints_dir_path, 'ckpt_latest_weights_only.pth'))
        self.assertListEqual(['net'], list(weights_only.keys()))


if __name__ == '__main__':
    unittest.main()<|MERGE_RESOLUTION|>--- conflicted
+++ resolved
@@ -37,9 +37,8 @@
 
     @staticmethod
     def get_classification_trainer(name=''):
-        trainer = Trainer(name, model_checkpoints_location='local')
+        model = Trainer(name, model_checkpoints_location='local')
         dataset_params = {"batch_size": 4}
-<<<<<<< HEAD
         dataset = ClassificationTestDatasetInterface(dataset_params=dataset_params, image_size=224)
         model.connect_dataset_interface(dataset)
         net = models.get("resnet18", arch_params={"num_classes": 5})
@@ -65,63 +64,14 @@
         params = self.training_params.copy()
         params["save_ckpt_epoch_list"] = [1]
         model.train(net=net, training_params=params)
-=======
-        dataset = ClassificationTestDatasetInterface(dataset_params=dataset_params)
-        trainer.connect_dataset_interface(dataset)
-        trainer.build_model("resnet18_cifar")
-        return trainer
-
-    def test_train(self):
-        trainer = self.get_classification_trainer(self.folder_names[0])
-        trainer.train(training_params=self.training_params)
-
-    def test_save_load(self):
-        trainer = self.get_classification_trainer(self.folder_names[1])
-        trainer.train(training_params=self.training_params)
-        trainer.build_model("resnet18_cifar", checkpoint_params={'load_checkpoint': True})
-
-    def test_load_only_weights_from_ckpt(self):
-        # Create a checkpoint with 100% accuracy
-        trainer = self.get_classification_trainer(self.folder_names[2])
-        params = self.training_params.copy()
-
-        params['max_epochs'] = 3
-        trainer.train(training_params=params)
-        # Build a model that continues the training
-        trainer = self.get_classification_trainer(self.folder_names[3])
-        trainer.build_model('resnet18_cifar', checkpoint_params={"load_checkpoint": True, "load_weights_only": False,
-                                                                 "source_ckpt_folder_name": self.folder_names[2]}
-                            )
-        self.assertTrue(trainer.best_metric > -1)
-        self.assertTrue(trainer.start_epoch != 0)
-        # start_epoch is not initialized, adding to max_epochs
-        self.training_params['max_epochs'] += 3
-        trainer.train(training_params=self.training_params)
-        # Build a model that loads the weights and starts from scratch
-        trainer = self.get_classification_trainer(self.folder_names[4])
-        trainer.build_model('resnet18_cifar', checkpoint_params={"load_checkpoint": True, "load_weights_only": True,
-                                                                 "source_ckpt_folder_name": self.folder_names[2]}
-                            )
-        self.assertTrue(trainer.best_metric == -1)
-        self.assertTrue(trainer.start_epoch == 0)
-        self.training_params['max_epochs'] += 3
-        trainer.train(training_params=self.training_params)
-
-    def test_checkpoint_content(self):
-        """VERIFY THAT ALL CHECKPOINTS ARE SAVED AND CONTAIN ALL THE EXPECTED KEYS"""
-        trainer = self.get_classification_trainer(self.folder_names[5])
-        params = self.training_params.copy()
-        params["save_ckpt_epoch_list"] = [1]
-        trainer.train(training_params=params)
->>>>>>> 82961b64
         ckpt_filename = ['ckpt_best.pth', 'ckpt_latest.pth', 'ckpt_epoch_1.pth']
-        ckpt_paths = [os.path.join(trainer.checkpoints_dir_path, suf) for suf in ckpt_filename]
+        ckpt_paths = [os.path.join(model.checkpoints_dir_path, suf) for suf in ckpt_filename]
         for ckpt_path in ckpt_paths:
             ckpt = torch.load(ckpt_path)
             self.assertListEqual(['net', 'acc', 'epoch', 'optimizer_state_dict', 'scaler_state_dict'],
                                  list(ckpt.keys()))
-        trainer._save_checkpoint()
-        weights_only = torch.load(os.path.join(trainer.checkpoints_dir_path, 'ckpt_latest_weights_only.pth'))
+        model._save_checkpoint()
+        weights_only = torch.load(os.path.join(model.checkpoints_dir_path, 'ckpt_latest_weights_only.pth'))
         self.assertListEqual(['net'], list(weights_only.keys()))
 
 

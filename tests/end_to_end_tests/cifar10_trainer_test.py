--- conflicted
+++ resolved
@@ -11,17 +11,11 @@
 class TestCifar10Trainer(unittest.TestCase):
     def test_train_cifar10(self):
         super_gradients.init_trainer()
-        trainer = Trainer("test", model_checkpoints_location='local')
+        model = Trainer("test", model_checkpoints_location='local')
         cifar_10_dataset_interface = LibraryDatasetInterface(name="cifar10")
-<<<<<<< HEAD
         model.connect_dataset_interface(cifar_10_dataset_interface)
         net = models.get("resnet18_cifar", arch_params={"num_classes": 10})
         model.train(net=net, training_params={"max_epochs": 1})
-=======
-        trainer.connect_dataset_interface(cifar_10_dataset_interface)
-        trainer.build_model("resnet18_cifar", arch_params={'num_classes': 10})
-        trainer.train(training_params={"max_epochs": 1})
->>>>>>> 82961b64
 
 
 if __name__ == '__main__':

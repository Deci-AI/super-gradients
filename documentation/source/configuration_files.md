--- conflicted
+++ resolved
@@ -136,119 +136,6 @@
 that will run only the evaluation part of the recipe (without any training iterations)
 
 
-<<<<<<< HEAD
 
 From this point, you should have a better understanding of **what are the recipes** and **why SuperGradients is using them**.
-Now we can move on into [how to train a model using recipes](https://github.com/Deci-AI/super-gradients/blob/master/src/super_gradients/recipes/Training_Recipes.md).
-=======
-## Hydra
-Hydra is an open-source Python framework that provides us with many useful functionalities for YAML management. You can learn about Hydra 
-[here](https://hydra.cc/docs/intro). We use Hydra to load YAML files and convert them into dictionaries, while 
-instantiating the objects referenced in the YAML.
-You can see this in the code:
-```python
-@hydra.main(config_path=pkg_resources.resource_filename("super_gradients.recipes", ""), version_base="1.2")
-def main(cfg: DictConfig) -> None:
-    Trainer.train_from_config(cfg)
-
-def run():
-    init_trainer()
-    main()
-
-if __name__ == "__main__":
-    run()
-```
-The `@hydra.main` decorator is looking for YAML files in the `super_gradients.recipes` according to the name of the configuration file provided 
-in the first arg of the command line. 
-
-In the experiment directory a `.hydra` subdirectory will be created. The configuration files related to this run will be saved by hydra to that subdirectory.  
-
-Two Hydra features worth mentioning are _YAML Composition_ and _Command-Line Overrides_.
-
-#### YAML Composition
-If you brows the YAML files in the `recipes` directory you will see some file containing the saved-key `defaults:` at the beginning of the file.
-```yaml
-defaults:
-  - training_hyperparams: cifar10_resnet_train_params
-  - dataset_params: cifar10_dataset_params
-  - arch_params: resnet18_cifar_arch_params
-  - checkpoint_params: default_checkpoint_params
-  - _self_
-
-```
-The YAML file containing this header will inherit the configuration of the above files. So when building a training recipe, one can structure
-the configurations into a few files (for training hyper-params, dataset params, architecture params ect.) and Hydra will conveniently aggregate them all 
-into a single dictionary. 
-
-The parameters will be referenced inside the YAML according to their origin. i.e. in the example above we can reference `training_hyperparams.initial_lr` 
-(initial_lr parameter from the cifar10_resnet_train_params.yaml file)
-
-The aggregated configuration file will be saved in the `.hydra` subdirectory.
-
-#### Command-Line Overrides
-When running with Hydra, you can override or even add configuration from the command line. These override will apply to the specific run only.
-```shell
-python -m super_gradients.train_from_recipe --config-name=cifar10_resnet training_hyperparams.initial_lr=0.02 experiment_name=test_lr_002
-```
-In the example above, the same script we launched earlier is used, but this time it will run with a different experiment name and a different 
-initial learning-rate. This feature is extremely usefully when experimenting with different hyper-parameters.
-Note that the arguments are referenced without the `--` prefix and that each parameter is referenced with its full path in the 
-configuration tree, concatenated with a `.`.
-
-
-## Resolvers 
-Resolvers are converting the strings from the YAML file into Python objects or values. The most basic resolvers are the Hydra native resolvers.
-Here are a few simple examples:
-```yaml
-a: 1
-b: 2
-c: 3
-a_plus_b: "${add: ${a},${b}}"
-a_plus_b_plus_c: "${add: ${a}, ${b}, ${c}}"
-                 
-my_list: [10, 20, 30, 40, 50]
-third_of_list: "${getitem: ${my_list}, 2}"
-first_of_list: "${first: ${my_list}}"
-last_of_list: "${last: ${my_list}}"
-```
-You can register any additional resolver you want by simply following the official [documentation](https://omegaconf.readthedocs.io/en/latest/usage.html#resolvers).
-
-## Factories
-Factories are similar to resolvers but were built specifically to instantiate SuperGradients objects within a recipe.
-This is a key feature of SuperGradient which is being used in all of our recipes, and we recommend you to 
-go over this [introduction to Factories](factories.md).
-
-## Required Hyper-Parameters
-Most parameters can be defined by default when including `default_train_params` in you `defaults`.
-However, the following hyper-parameters are required to launch a training run:
-```yaml
-train_dataloader: 
-val_dataloader: 
-architecture: 
-training_hyperparams:
-  initial_lr: 
-  loss:
-experiment_name:
-  
-multi_gpu: # When training with multi GPU
-num_gpus: # When training with multi GPU
-
-# THE FOLLOWING PARAMS ARE DIRECTLY USED BY HYDRA
-hydra:
-  run:
-    # Set the output directory (i.e. where .hydra folder that logs all the input params will be generated)
-    dir: ${hydra_output_dir:${ckpt_root_dir}, ${experiment_name}}
-```
-> Other parameters may also be required, depending on the specific model, dataset, loss function ect. 
-> Follow the error message in case you experiment did not launce properly.  
-
-## Recipes library structure
-The `super_gradients/recipes` include the following subdirectories:
-> - arch_params - containing configuration files for instantiating different models
-> - checkpoint_params - containing configuration files that define the loaded and saved checkpoints parameters for the training
-> - conversion_params - containing configuration files for the model conversion scripts (for deployment)
-> - dataset_params - containing configuration files for instantiating different datasets and dataloaders
-> - training_hyperparams - containing configuration files holding hyper-parameters for specific recipes
-
-These configuration files will be available for use both in the installed version and in the development version of SG.
->>>>>>> 54e5a23b
+Now we can move on into [how to train a model using recipes](https://github.com/Deci-AI/super-gradients/blob/master/src/super_gradients/recipes/Training_Recipes.md).
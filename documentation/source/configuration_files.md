--- conflicted
+++ resolved
@@ -116,8 +116,10 @@
 
 In the experiment directory a `.hydra` subdirectory will be created. The configuration files related to this run will be saved by hydra to that subdirectory.  
 
+Two Hydra features worth mentioning are [Command-Line Overrides](https://hydra.cc/docs/advanced/override_grammar/basic/) 
+and [YAML Composition](https://hydra.cc/docs/0.11/tutorial/composition/).
+We strongly recommend you to have a look at both of these pages.
 
-<<<<<<< HEAD
 #### YAML Composition
 If you browse the YAML files in the `recipes` directory you will see some file containing the saved-key `defaults:` at the beginning of the file.
 ```yaml
@@ -148,11 +150,6 @@
 initial learning-rate. This feature is extremely usefully when experimenting with different hyper-parameters.
 Note that the arguments are referenced without the `--` prefix and that each parameter is referenced with its full path in the 
 configuration tree, concatenated with a `.`.
-=======
-Two Hydra features worth mentioning are [Command-Line Overrides](https://hydra.cc/docs/advanced/override_grammar/basic/) 
-and [YAML Composition](https://hydra.cc/docs/0.11/tutorial/composition/).
-We strongly recommend you to have a look at both of these pages.
->>>>>>> fd87ce05
 
 ##### Command-Line Override Shortcuts
 

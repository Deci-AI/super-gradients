--- conflicted
+++ resolved
@@ -29,7 +29,6 @@
     return data
 
 
-<<<<<<< HEAD
 def load_csv_with_json(path):
     # Set a larger field size limit
     csv.field_size_limit(sys.maxsize)
@@ -58,13 +57,8 @@
 
             data.append(row)
     return data
-=======
-def dump_json(path: Path, data: Any) -> None:
-    with open(path, "w") as file:
-        json.dump(data, file)
 
 
 class IdentityPostPredictionCallback(DetectionPostPredictionCallback):
     def forward(self, p, device=None):
-        return [p]
->>>>>>> 4fff0a03
+        return [p]
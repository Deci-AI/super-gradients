# Cifar10 Classification Training:
# Reaches ~94.9 Accuracy after 250 Epochs
# Instructions:
# running from the command line, set the PYTHONPATH environment variable: (Replace "YOUR_LOCAL_PATH" with the path to the downloaded repo):
#   export PYTHONPATH="YOUR_LOCAL_PATH"/super_gradients/
# Then:
#   python train_from_recipe_example/train_from_recipe.py --config-name=cifar10_resnet

defaults:
  - training_hyperparams: cifar10_resnet_train_params
  - dataset_params: cifar10_dataset_params
  - arch_params: resnet18_cifar_arch_params

dataset_interface:
  _target_: super_gradients.training.datasets.dataset_interfaces.dataset_interface.Cifar10DatasetInterface
  dataset_params: ${dataset_params}

data_loader_num_workers: 8

load_checkpoint: False

experiment_name: Cifar10_Resnet18_Example

<<<<<<< HEAD
=======
multi_gpu:
  _target_: super_gradients.training.sg_model.MultiGPUMode
  value: 'Off'

model_checkpoints_location: local

>>>>>>> d004d45c
sg_model:
  _target_: super_gradients.SgModel
  experiment_name: ${experiment_name}

architecture: resnet18_cifar
<|MERGE_RESOLUTION|>--- conflicted
+++ resolved
@@ -21,15 +21,8 @@
 
 experiment_name: Cifar10_Resnet18_Example
 
-<<<<<<< HEAD
-=======
-multi_gpu:
-  _target_: super_gradients.training.sg_model.MultiGPUMode
-  value: 'Off'
-
 model_checkpoints_location: local
 
->>>>>>> d004d45c
 sg_model:
   _target_: super_gradients.SgModel
   experiment_name: ${experiment_name}

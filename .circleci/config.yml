--- conflicted
+++ resolved
@@ -328,10 +328,6 @@
     steps:
       - deci-common/checkout_and_skip_build:
           check_version_file: true
-<<<<<<< HEAD
-
-=======
->>>>>>> b54a9ade
       - run:
           name: add requirements.txt and requirements.pro.txt to source code
           command: |
@@ -348,20 +344,11 @@
       - deci-common/pip_test_package_installation_codeartifact_dev:
           package_name: "super-gradients"
           version: $CIRCLE_TAG
-<<<<<<< HEAD
-          venv_name: dev-sg-test
-
-      - run:
-          name: verify __version__
-          command: |
-            source
-=======
           venv_name: << parameters.dev_venv_name >>
       - run:
           name: verify that the output of __version__ is what we expect
           command: |
             . << parameters.dev_venv_name >>-super-gradients-$CIRCLE_TAG/bin/activate
->>>>>>> b54a9ade
             python3 tests/verify_version.py $CIRCLE_TAG
 
       - deci-common/pip_test_package_installation_codeartifact_prod:

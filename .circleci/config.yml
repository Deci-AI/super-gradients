--- conflicted
+++ resolved
@@ -180,12 +180,7 @@
             python3 -m venv venv
             . venv/bin/activate
             python3 -m pip install pip==23.1.2
-<<<<<<< HEAD
-            python3 -m pip install -r requirements.txt --progress-bar off
-            # cat requirements.txt | cut -f1 -d"#" | xargs -n 1 -L 1 pip install --progress-bar off
-=======
             python3 -m pip install -r requirements.txt
->>>>>>> ef886cd5
       - run:
           name: edit package version
           command: |
@@ -194,10 +189,6 @@
       - run:
           name: setup custom environment variables
           command: |
-<<<<<<< HEAD
-            # echo 'export PYTHONPATH=/home/circleci/super_gradients' >> $BASH_ENV
-=======
->>>>>>> ef886cd5
             echo 'export UPLOAD_LOGS=FALSE' >> $BASH_ENV
       - run:
           name: install package
